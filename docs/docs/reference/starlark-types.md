---
title: Starlark Types
sidebar_label: Starlark Types
sidebar_position: 4
---

This page lists out the Kurtosis types that are available in Starlark.

## Type definitions

### ConnectionConfig

The `ConnectionConfig` is used to configure a connection between two [subnetworks][subnetworks-reference] (see [set_connection][starlark-instructions-set-connection]).

```python
connection_config = ConnectionConfig(
    # Percentage of packet lost each way between subnetworks 
    # OPTIONAL
    # DEFAULT: 0.0
    packet_loss_percentage = 50.0,

    # Amount of delay added to packets each way between subnetworks
    # OPTIONAL: Valid value are UniformPacketDelayDistribution or NormalPacketDelayDistribution
    packet_delay_distribution = UniformPacketDelayDistribution(
        # Delay in ms
        ms = 500,
    ),
)
```

:::tip
See [kurtosis.connection][connection-config-prebuilt] for pre-built [ConnectionConfig][connection-config] objects
:::

### ExecRecipe

The ExecRecipe can be used to run the `command` on the service (see [exec][starlark-instructions-exec]
or [wait][starlark-instructions-wait])

```python
exec_recipe = ExecRecipe(
    # The actual command to execute. 
    # Each item corresponds to one shell argument, so ["echo", "Hello world"] behaves as if you ran "echo 'Hello World'" in the shell.
    # MANDATORY
    command = ["echo", "Hello, World"],
)
```

### GetHttpRequestRecipe

The `GetHttpRequestRecipe` can be used to make `GET` requests to an endpoint, filter for the specific part of the response you care about, and assign that specific output to a key for later use. This can be useful for writing assertions, for example (i.e. validating the response you end up receiving looks the way you expect/intended).

<<<<<<< HEAD
=======
:::caution

The `GetHttpRequestRecipe.service_name` field is still accepted but it's deprecated, so we suggest users to pass
this value as an argument in the `exec`, `request` and `wait` instructions where this type is currently used.

:::

>>>>>>> a1b07949
```python
get_request_recipe = GetHttpRequestRecipe(
    # The port ID that is the server port for the request
    # MANDATORY
    port_id = "my_port",

    # The endpoint for the request
    # MANDATORY
    endpoint = "/endpoint?input=data",

    # The extract dictionary can be used for filtering specific parts of a HTTP GET
    # request and assigning that output to a key-value pair, where the key is the
    # reference variable and the value is the specific output. 
    # 
    # Specifcally: the key is the way you refer to the extraction later on and
    # the value is a 'jq' string that contains logic to extract parts from response 
    # body that you get from the HTTP GET request.
    # 
    # To lean more about jq, please visit https://devdocs.io/jq/
    # OPTIONAL
    extract = {
        "extractfield" : ".name.id",
    },
)
```

:::info
Important - the `port_id` field accepts user-defined port IDs that are assigned to a port in a service's port map, using `ServiceConfig`. For example, if our service's `ServiceConfig` has the following port mappings:

```
    test-service-config = ServiceConfig(
        ports = {
            // "port_id": port_number
            "http": 5000,
            "grpc": 3000,
            ...
        },
        ...
    )
```

The user-defined port IDs in the above `ServiceConfig` are: `http` and `grpc`. Both of these user-defined port IDs can therefore be used to create http request recipes (`GET` OR `POST`), such as:

```
    recipe = GetHttpRequestRecipe(
        port_id = "http",
<<<<<<< HEAD
        endpoint = "/ping"
        ...
    )
```

This above recipe when used with `request` or `wait` instruction, will make a `GET` request to a service (the `service_name` field must be passed as an instruction's argument) on port `5000` with the path `/ping`.
=======
        service_name = "service-using-test-service-config",
        endpoint = "/ping",
        ...
    )
```

The above recipe, when used with `request` or `wait` instruction, will make a `GET` request to a service with name `service-using-test-service-config` on port `5000` with the path `/ping`.
>>>>>>> a1b07949
:::

### PostHttpRequestRecipe

The `PostHttpRequestRecipe` can be used to make `POST` requests to an endpoint.

```python
post_request_recipe = PostHttpRequestRecipe(
    # The port ID that is the server port for the request
    # MANDATORY
    port_id = "my_port",

    # The endpoint for the request
    # MANDATORY
    endpoint = "/endpoint",

    # The content type header of the request (e.g. application/json, text/plain, etc)
    # MANDATORY
    content_type = "application/json",

    # The body of the request
    # MANDATORY
    body = "{\"data\": \"this is sample body for POST\"}",
    
    # The extract dictionary takes in key-value pairs where:
    # Key is a way you refer to the extraction later on
    # Value is a 'jq' string that contains logic to extract from response body
    # # To lean more about jq, please visit https://devdocs.io/jq/
    # OPTIONAL
    extract = {
        "extractfield" : ".name.id",
    },
)
```

:::caution

Make sure that the endpoint returns valid JSON response for both POST and GET requests.

:::

### UniformPacketDelayDistribution

The `UniformPacketDelayDistribution` creates a packet delay distribution with constant delay in `ms`. This can be used in conjuction with [`ConnectionConfig`][connection-config] to introduce latency between two [`subnetworks`][subnetworks-reference]. See [`set_connection`][starlark-instructions-set-connection] instruction to learn more about its usage.

```python

delay  = UniformPacketDelayDistribution(
    # Non-Negative Integer
    # Amount of constant delay added to outgoing packets from the subnetwork
    # MANDATORY
    ms = 1000,
)
```

### NormalPacketDelayDistribution

The `NormalPacketDelayDistribution` creates a packet delay distirbution that follows a normal distribution. This can be used in conjuction with [`ConnectionConfig`][connection-config] to introduce latency between two [`subnetworks`][subnetworks-reference]. See [`set_connection`][starlark-instructions-set-connection] instruction to learn more about its usage.

```python

delay  = NormalPacketDelayDistribution(
    # Non-Negative Integer
    # Amount of mean delay added to outgoing packets from the subnetwork
    # MANDATORY
    mean_ms = 1000,

    # Non-Negative Integer
    # Amount of variance (jitter) added to outgoing packets from the subnetwork
    # MANDATORY
    std_dev_ms = 10,
    
    # Non-Negative Float
    # Percentage of correlation observed among packets. It means that the delay observed in next packet
    # will exhibit a corrlation factor of 10.0% with the previous packet. 
    # OPTIONAL
    # DEFAULT = 0.0
    correlation = 10.0,
)   
```

### PortSpec

This `PortSpec` constructor creates a PortSpec object that encapsulates information pertaining to a port.

```python
port_spec = PortSpec(
    # The port number which we want to expose
    # MANDATORY
    number = 3000,
    
    # Transport protocol for the port (can be either "TCP" or "UDP")
    # Optional (DEFAULT:"TCP")
    transport_protocol = "TCP",

    # Application protocol for the port
    # Optional
    application_protocol = "http",
)
```
The above constructor returns a `PortSpec` object that contains port information in the form of a [future reference][future-references-reference] and can be used with
[add_service][starlark-instructions-add-service] to create services.

### ReadyConditions

The `ReadyConditions` can be used to execute a readiness check after a service is started to confirm that it is ready to receive connections and traffic 

```python
ready_conditions = ReadyConditions(

    # The recipe that will be used to check service's readiness.
    # Valid values are of the following types: (ExecRecipe, GetHttpRequestRecipe or PostHttpRequestRecipe)
    # MANDATORY
    recipe = GetHttpRequestRecipe(
        port_id = "http",
        endpoint = "/ping",
    ),

    # The `field's value` will be used to do the asssertions. To learn more about available fields, 
    # that can be used for assertions, please refer to exec and request instructions.
    # MANDATORY
    field = "code",

    # The assertion is the comparison operation between value and target_value.
    # Valid values are "==", "!=", ">=", "<=", ">", "<" or "IN" and "NOT_IN" (if target_value is list).
    # MANDATORY
    assertion = "==",

    # The target value that value will be compared against.
    # MANDATORY
    target_value = 200,

    # The interval value is the initial interval suggestion for the command to wait between calls
    # It follows a exponential backoff process, where the i-th backoff interval is rand(0.5, 1.5)*interval*2^i
    # Follows Go "time.Duration" format https://pkg.go.dev/time#ParseDuration
    # OPTIONAL (Default: "1s")
    interval = "1s",

    # The timeout value is the maximum time that the readiness check waits for the assertion to be true
    # Follows Go "time.Duration" format https://pkg.go.dev/time#ParseDuration
    # OPTIONAL (Default: "15m")
    timeout = "5m",
)
```

### ServiceConfig

The `ServiceConfig` is used to configure a service when it is added to an enclave (see [add_service][starlark-instructions-add-service]).

```python
config = ServiceConfig(
    # The name of the container image that Kurtosis should use when creating the service’s container.
    # MANDATORY
    image = "kurtosistech/example-datastore-server",

    # The ports that the container should listen on, identified by a user-friendly ID that can be used to select the port again in the future.
    # If no ports are provided, no ports will be exposed on the host machine, unless there is an EXPOSE in the Dockerfile
    # OPTIONAL (Default: {})
    ports = {
        "grpc": PortSpec(
            # The port number which we want to expose
            # MANDATORY
            number = 3000,

            # Transport protocol for the port (can be either "TCP" or "UDP")
            # Optional (DEFAULT:"TCP")
            transport_protocol = "TCP",

            # Application protocol for the port
            # Optional
            application_protocol = "http",
        ),
    },

    # A mapping of path_on_container_where_contents_will_be_mounted -> files_artifact_id_to_mount
    # For more info on what a files artifact is, see below
    # OPTIONAL (Default: {})
    files = {
        "path/to/file/1": files_artifact_1,
        "path/to/file/2": files_artifact_2,
    },

    # The ENTRYPOINT statement hardcoded in a container image's Dockerfile might not be suitable for your needs.
    # This field allows you to override the ENTRYPOINT when the container starts.
    # OPTIONAL (Default: [])
    entrypoint = [
        "bash",
    ],

    # The CMD statement hardcoded in a container image's Dockerfile might not be suitable for your needs.
    # This field allows you to override the CMD when the container starts.
    # OPTIONAL (Default: [])
    cmd = [
        "-c",
        "sleep 99",
    ],

    # Defines environment variables that should be set inside the Docker container running the service. 
    # This can be necessary for starting containers from Docker images you don’t control, as they’ll often be parameterized with environment variables.
    # OPTIONAL (Default: {})
    env_vars = {
        "VAR_1": "VALUE_1",
        "VAR_2": "VALUE_2",
    },

    # ENTRYPOINT, CMD, and ENV variables sometimes need to refer to the container's own IP address. 
    # If this placeholder string is referenced inside the 'entrypoint', 'cmd', or 'env_vars' properties, the Kurtosis engine will replace it at launch time
    # with the container's actual IP address.
    # OPTIONAL (Default: "KURTOSIS_IP_ADDR_PLACEHOLDER")
    private_ip_address_placeholder = "KURTOSIS_IP_ADDRESS_PLACEHOLDER",

    # The maximum amount of CPUs the service can use, in millicpu/millicore.
    # OPTIONAL (Default: no limit)
    cpu_allocation = 1000,

    # The maximum amount of memory, in megabytes, the service can use.
    # OPTIONAL (Default: no limit)
    memory_allocation = 1024,

    # Defines the subnetwork in which the service will be started.
    # OPTIONAL (Default: "default")
    subnetwork = "service_subnetwork",
    
    # This field can be used to check the service's readiness after this is started
    # to confirm that it is ready to receive connections and traffic
    # OPTIONAL (Default: no ready conditions)
    ready_conditions = ReadyConditions(...)
)
```
The `ports` dictionary argument accepts a key value pair, where `key` is a user defined unique port identifier and `value` is a [PortSpec][port-spec] object.
  
The `files` dictionary argument accepts a key value pair, where `key` is the path where the contents of the artifact will be mounted to and `value` is a file artifact name. (see [upload_files][starlark-instructions-upload-files], [render_templates][starlark-instructions-render-templates] and [store_service_files][starlark-instructions-store-service-files] to learn more about on how to create file artifacts)

For more info about the `subnetwork` argument, see [Kurtosis subnetworks][subnetworks-reference].

You can see how to configure the [`ReadyConditions` type here][ready-conditions]. 

### UpdateServiceConfig

The `UpdateServiceConfig` contains the attributes of [ServiceConfig][service-config] that are live-updatable. For now, only the `subnetwork`[subnetworks-reference] attribute of a service can be updated once the service is started.

```python
update_service_config = UpdateServiceConfig(
    # The subnetwork to which the service will be moved.
    # "default" can be used to move the service to the default subnetwork
    # MANDATORY
    subnetwork = "subnetwork_1",
)
```

## The global `kurtosis` object

Kurtosis provides "pre-built" values for types that will be broadly used. Those values are provided through the `kurtosis` object. It is available globally and doesn't need to be imported.

### `connection`

#### `ALLOWED`

`kurtosis.connection.ALLOWED` is equivalent to [ConnectionConfig][connection-config] with `packet_loss_percentage` set to `0` and `packet_delay` set to `PacketDelay(delay_ms=0)`. It represents a [ConnectionConfig][connection-config] that _allows_ all connection between two subnetworks with no delay and packet loss.

#### `BLOCKED`

`kurtosis.connection.BLOCKED` is equivalent to [ConnectionConfig][connection-config] with `packet_loss_percentage` set to `100` and `packet_delay` set to `PacketDelay(delay_ms=0)`. It represents a [ConnectionConfig][connection-config] that _blocks_ all connection between two subnetworks.

<!--------------- ONLY LINKS BELOW THIS POINT ---------------------->
[connection-config]: #connectionconfig
[service-config]: #serviceconfig
[port-spec]: #portspec
[ready-conditions]: #readyconditions

[connection-config-prebuilt]: #connection

[future-references-reference]: ./future-references.md
[subnetworks-reference]: ./subnetworks.md

[starlark-instructions-add-service]: ./starlark-instructions.md#add_service
[starlark-instructions-set-connection]: ./starlark-instructions.md#set_connection
[starlark-instructions-request]: ./starlark-instructions.md#request
[starlark-instructions-wait]: ./starlark-instructions.md#wait
[starlark-instructions-exec]: ./starlark-instructions.md#exec
[starlark-instructions-upload-files]: ./starlark-instructions.md#upload_files
[starlark-instructions-store-service-files]: ./starlark-instructions.md#store_service_files
[starlark-instructions-render-templates]: ./starlark-instructions.md#render_templates
<|MERGE_RESOLUTION|>--- conflicted
+++ resolved
@@ -50,16 +50,6 @@
 
 The `GetHttpRequestRecipe` can be used to make `GET` requests to an endpoint, filter for the specific part of the response you care about, and assign that specific output to a key for later use. This can be useful for writing assertions, for example (i.e. validating the response you end up receiving looks the way you expect/intended).
 
-<<<<<<< HEAD
-=======
-:::caution
-
-The `GetHttpRequestRecipe.service_name` field is still accepted but it's deprecated, so we suggest users to pass
-this value as an argument in the `exec`, `request` and `wait` instructions where this type is currently used.
-
-:::
-
->>>>>>> a1b07949
 ```python
 get_request_recipe = GetHttpRequestRecipe(
     # The port ID that is the server port for the request
@@ -106,22 +96,13 @@
 ```
     recipe = GetHttpRequestRecipe(
         port_id = "http",
-<<<<<<< HEAD
-        endpoint = "/ping"
-        ...
-    )
-```
-
-This above recipe when used with `request` or `wait` instruction, will make a `GET` request to a service (the `service_name` field must be passed as an instruction's argument) on port `5000` with the path `/ping`.
-=======
         service_name = "service-using-test-service-config",
         endpoint = "/ping",
         ...
     )
 ```
 
-The above recipe, when used with `request` or `wait` instruction, will make a `GET` request to a service with name `service-using-test-service-config` on port `5000` with the path `/ping`.
->>>>>>> a1b07949
+The above recipe, when used with `request` or `wait` instruction, will make a `GET` request to a service (the `service_name` field must be passed as an instruction's argument) on port `5000` with the path `/ping`.
 :::
 
 ### PostHttpRequestRecipe
