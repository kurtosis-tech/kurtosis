--- conflicted
+++ resolved
@@ -340,11 +340,7 @@
 
 * `serviceIdentifiers`: A map of objects containing a mapping of Name -> UUID for all the services inside the enclave
 
-<<<<<<< HEAD
-### `uploadFiles(String pathToUpload, String artifactName) -> FileArtifaceUUID, FileArtifactName, Error`
-=======
 ### `uploadFiles(String pathToUpload, String artifactName) -> FileArtifactUUID, FileArtifactName, Error`
->>>>>>> a1b07949
 Takes a filepath or directory path that will be compressed and uploaded to the Kurtosis filestore for use with [ContainerConfig.filesArtifactMountpoints][containerconfig_filesartifactmountpoints].
 
 If a directory is specified, the contents of the directory will be uploaded to the archive without additional nesting. Empty directories cannot be uploaded.
