--- conflicted
+++ resolved
@@ -5,11 +5,7 @@
 
 What is Starlark?
 -----------------
-<<<<<<< HEAD
 Starlark is a minimal programming language, halfway between a configuration language and a general-purpose programming language. It was developed by Google to do configurations for Google's Bazel build tool, and has since been adopted by Meta for their Buck build system as well. Starlark's syntax is a minimal subset of of Python, with a focus on readability. [This page][starlark-differences-with-python] lists the differences between Starlark and Python.
-=======
-[Starlark](https://github.com/bazelbuild/starlark) is a minimal programming language, halfway between a configuration language and a general-purpose programming language. It was developed by Google to do configurations for the [Bazel build tool](https://bazel.build/rules/language), and has since [been adopted by Meta for the Buck build system as well](https://github.com/facebookexperimental/starlark-rust). Starlark's syntax is a minimal subset of of Python, with a focus on readability. [This page][starlark-differences-with-python] lists the differences between Starlark and Python.
->>>>>>> 67bb5285
 
 How is Starlark used with Kurtosis?
 -----------------------------------
