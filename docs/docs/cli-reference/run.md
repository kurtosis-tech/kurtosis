---
title: run
sidebar_label: run
slug: /run
---

Kurtosis can be used to run a Starlark script or a [runnable package](../concepts-reference/packages.md) in an enclave.

A single Starlark script can be ran with:

```bash
kurtosis run script.star
```

Adding the `--dry-run` flag will print the changes without executing them.

A [Kurtosis package](../concepts-reference/packages.md) on your local machine can be run with:

```bash
kurtosis run /path/to/package/on/your/machine
```

A [Kurtosis package](../concepts-reference/packages.md) published to GitHub can be run like so:

```bash
kurtosis run github.com/package-author/package-repo
```

:::tip
If you want to run a non-main branch, tag or commit use the following syntax
`kurtosis run github.com/package-author/package-repo@tag-branch-commit`
:::

### Arguments

Package behaviour can be customized by passing in JSON/YAML-serialized arguments when calling `kurtosis run`.

For example, if your package's `run` function looks like this...

```python
def run(plan, some_parameter, some_other_parameter="Default value"):
```

...then you can pass in values for `some_parameter` and `some_other_parameter` like so:

```bash
kurtosis run github.com/USERNAME/REPO '{"some_parameter": 5, "some_other_parameter": "New value"}'
```

Kurtosis deserializes the JSON, with each key treated as a separate parameter passed to the `run` function in Starlark.

This is the equivalent to the following Starlark:

```python
run(plan, some_parameter = 5, some_other_parameter = "New value")
```

:::info
By default, Kurtosis deserializes JSON objects (anything in `{}`) as dictionaries in Starlark. However, sometimes you need to pass a `struct` as a parameter instead.

To have Kurtosis deserialize a JSON object as a `struct` instead of a dictionary, simply add `"_kurtosis_parser": "struct"` to the object.

For example, this command...

```bash
kurtosis run github.com/USERNAME/REPO '{"some_parameter": {"_kurtosis_parser": "struct", "some_property": "Property value"}}'
```

...is equivalent to this Starlark:

```python
run(plan, some_parameter = struct(some_property = "Property value"))
```
:::

### Extra Configuration

`kurtosis run` has additional flags that can further modify its behaviour:

<<<<<<< HEAD
1. The `--args-file` flag can be used to send in a YAML/JSON file as an argument to the Kurtosis Package. Note that if you pass in package arguments as CLI arguments and via the flag, the CLI arguments will be the one used.
=======
1. The `--args-file` flag can be used to send in a JSON/YAML file, from a local file through the filepath or from remote using the URL, as an argument to the Kurtosis Package. Note that if you pass in package arguments as CLI arguments and via the flag, the CLI arguments will be the one used.
>>>>>>> f210a760
   For example:
   ```bash
   kurtosis run github.com/kurtosis-tech/ethereum-package --args-file "devnet-5.yaml"
   ```
   or
   ```bash
   kurtosis run github.com/kurtosis-tech/ethereum-package --args-file "https://www.myhost.com/devnet-5.json"
   ```

1. The `--dry-run` flag can be used to print the changes proposed by the script without executing them
1. The `--parallelism` flag can be used to specify to what degree of parallelism certain commands can be run. For example: if the script contains an [`add_services`][add-services-reference] instruction and is run with `--parallelism 100`, up to 100 services will be run at one time.
1. The `--enclave` flag can be used to instruct Kurtosis to run the script inside the specified enclave or create a new enclave (with the given enclave [identifier](../concepts-reference/resource-identifier.md)) if one does not exist. If this flag is not used, Kurtosis will create a new enclave with an auto-generated name, and run the script or package inside it.
1. The `--verbosity` flag can be used to set the verbosity of the command output. The options include `BRIEF`, `DETAILED`, or `EXECUTABLE`. If unset, this flag defaults to `BRIEF` for a concise and explicit output. Use `DETAILED` to display the exhaustive list of arguments for each command. Meanwhile, `EXECUTABLE` will generate executable Starlark instructions.
1. The `--main-function-name` flag can be used to set the name of Starlark function inside the package that `kurtosis run` will call. The default value is `run`, meaning Starlark will look for a function called `run` in the file defined by the `--main-file` flag (which defaults to `main.star`). Regardless of the function, Kurtosis expects the main function to have a parameter called `plan` into which Kurtosis will inject [the Kurtosis plan](../concepts-reference/plan.md).

   For example:

   To run the `start_node` function in a `main.star` file, simple use:
   ```bash
   kurtosis run main.star --main-function-name start_node
   ```

   Where `start_node` is a function defined in `main.star` like so:
   ```python
   # --------------- main.star --------------------
   def start_node(plan, args):
       # your code
   ```
1. The `--main-file` flag sets the main file in which Kurtosis looks for the main function defined via the `--main-function-name` flag. This can be thought of as the entrypoint file. This flag takes a filepath **relative to the package's root**, and defaults to `main.star`. For example, if your package is `github.com/my-org/my-package` but your main file is located in subdirectories like `github.com/my-org/my-package/src/internal/my-file.star`, you should set this flag like `--main-file src/internal/my-file.star`.

   Example of using the `--main-function-name` flag

   For example, to run the `start_node` function in a `main.star` file, simple use:
   ```bash
   kurtosis run main.star --main-function-name start_node
   ```

   Where `start_node` is a function defined in `main.star` like so:

   ```python
   # main.star code
   def start_node(plan,args):
       # your code
   ```
1. The `--production` flag can be used to make sure services restart in case of failure (default behavior is not restart)

1. The `--no-connect` flag can be used to disable user services port forwarding (default behavior is to forward the ports)

1. The `--image-download` flag can be used to determine what is the behavior to fetch images tagged as latest during the package deployment. Use `missing` to fetch the latest image only if not available in local cache and use `always` to always fetch the latest image from remote repository (default behavior is `missing`).

1. The `--experimental` flag can be used to enable experimental or incubating features. Please reach out to Kurtosis team if you wish to try any of those.


<!--------------------------------------- ONLY LINKS BELOW HERE -------------------------------->
[add-services-reference]: ../starlark-reference/plan.md#add_services<|MERGE_RESOLUTION|>--- conflicted
+++ resolved
@@ -77,11 +77,7 @@
 
 `kurtosis run` has additional flags that can further modify its behaviour:
 
-<<<<<<< HEAD
-1. The `--args-file` flag can be used to send in a YAML/JSON file as an argument to the Kurtosis Package. Note that if you pass in package arguments as CLI arguments and via the flag, the CLI arguments will be the one used.
-=======
-1. The `--args-file` flag can be used to send in a JSON/YAML file, from a local file through the filepath or from remote using the URL, as an argument to the Kurtosis Package. Note that if you pass in package arguments as CLI arguments and via the flag, the CLI arguments will be the one used.
->>>>>>> f210a760
+1. The `--args-file` flag can be used to send in a YAML/JSON file, from a local file through the filepath or from remote using the URL, as an argument to the Kurtosis Package. Note that if you pass in package arguments as CLI arguments and via the flag, the CLI arguments will be the one used.
    For example:
    ```bash
    kurtosis run github.com/kurtosis-tech/ethereum-package --args-file "devnet-5.yaml"
