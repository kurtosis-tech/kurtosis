---
title: run
sidebar_label: run
slug: /run
---

<<<<<<< HEAD
Kurtosis can be used to run a Starlark script or a [runnable package](../concepts-reference/packages.md) inside an enclave. 
=======
Kurtosis can be used to run a Starlark script or a [runnable package](../advanced-concepts/packages.md) in an enclave.
>>>>>>> 7dfcceaa

A single Starlark script can be ran with:

```bash
kurtosis run script.star
```

<<<<<<< HEAD
A [Kurtosis package](../concepts-reference/packages.md) on your local machine can be run with:
=======
Adding the `--dry-run` flag will print the changes without executing them.

A [Kurtosis package](../advanced-concepts/packages.md) on your local machine can be run with:
>>>>>>> 7dfcceaa

```bash
kurtosis run /path/to/package/on/your/machine
```

A [Kurtosis package](../advanced-concepts/packages.md) published to GitHub can be run like so:

```bash
kurtosis run github.com/package-author/package-repo
```

:::tip
If you want to run a non-main branch, tag or commit use the following syntax
`kurtosis run github.com/package-author/package-repo@tag-branch-commit`
:::

### Arguments

Package behaviour can be customized by passing in JSON/YAML-serialized arguments when calling `kurtosis run`.

For example, if your package's `run` function looks like this...

```python
def run(plan, 
        some_parameter, 
        some_other_parameter="Default value"
        ):
```

...then you can pass in values for `some_parameter` and `some_other_parameter` like so:

```bash
kurtosis run github.com/USERNAME/REPO '{"some_parameter": 5, "some_other_parameter": "New value"}'
```

Kurtosis deserializes the JSON, with each key treated as a separate parameter passed to the `run` function in Starlark.

This is the equivalent to the following Starlark:

```python
run(plan, some_parameter = 5, some_other_parameter = "New value")
```

:::info
By default, Kurtosis deserializes JSON objects (anything in `{}`) as dictionaries in Starlark. However, sometimes you need to pass a `struct` as a parameter instead.

To have Kurtosis deserialize a JSON object as a `struct` instead of a dictionary, simply add `"_kurtosis_parser": "struct"` to the object.

For example, this command...

```bash
kurtosis run github.com/USERNAME/REPO '{"some_parameter": {"_kurtosis_parser": "struct", "some_property": "Property value"}}'
```

...is equivalent to this Starlark:

```python
run(plan, some_parameter = struct(some_property = "Property value"))
```

### Using Idempotent Runs
Kurtosis supports idempotent runs by default. This means that Kurtosis will optimize each run of a Starlark script or package based on what has already been run in a given enclave, reducing execution time and resources. In other words, if you run the same Starlark script or package twice, Kurtosis will only apply the differences on the 2nd run. 

To use idempotent runs, you must run your Starlark script or package on the *same* enclave for Kurtosis to apply the differences using the [`--enclave` flag to specify the enclave to use on that particular run](#extra-configuration-and-flags) (i.e. `kurtosis run script.star --enclave $THE_ENCLAVE_IDENTIFIER`). If you run your Starlark script or package without this `--enclave` flag, Kurtosis will spin up a brand new enclave for you instead.

To learn more about what idempotent runs are, go [here](../concepts-reference/idempotent-runs.md) and for more details on how Kurtosis handles idempotent runs under the hood, go [here](../explanations/how-do-idempotent-runs-work.md).

### Extra Configuration and Flags

`kurtosis run` has additional flags that can further modify its behaviour:

1. The `--args-file` flag can be used to send in a YAML/JSON file, from a local file through the filepath or from remote using the URL, as an argument to the Kurtosis Package. Note that if you pass in package arguments as CLI arguments and via the flag, the CLI arguments will be the one used.
   For example:
   ```bash
   kurtosis run github.com/kurtosis-tech/ethereum-package --args-file "devnet-5.yaml"
   ```
   or
   ```bash
   kurtosis run github.com/kurtosis-tech/ethereum-package --args-file "https://www.myhost.com/devnet-5.json"
   ```

1. The `--dry-run` flag can be used to print the changes proposed by the script without executing them
1. The `--parallelism` flag can be used to specify to what degree of parallelism certain commands can be run. For example: if the script contains an [`add_services`][add-services-reference] instruction and is run with `--parallelism 100`, up to 100 services will be run at one time.
1. The `--enclave` flag can be used to instruct Kurtosis to run the script inside the specified enclave or create a new enclave (with the given enclave [identifier](../advanced-concepts/resource-identifier.md)) if one does not exist. If this flag is not used, Kurtosis will create a new enclave with an auto-generated name, and run the script or package inside it.
1. The `--verbosity` flag can be used to set the verbosity of the command output. The options include `BRIEF`, `DETAILED`, or `EXECUTABLE`. If unset, this flag defaults to `BRIEF` for a concise and explicit output. Use `DETAILED` to display the exhaustive list of arguments for each command. Meanwhile, `EXECUTABLE` will generate executable Starlark instructions.
1. The `--main-function-name` flag can be used to set the name of Starlark function inside the package that `kurtosis run` will call. The default value is `run`, meaning Starlark will look for a function called `run` in the file defined by the `--main-file` flag (which defaults to `main.star`). Regardless of the function, Kurtosis expects the main function to have a parameter called `plan` into which Kurtosis will inject [the Kurtosis plan](../advanced-concepts/plan.md).

   For example:

   To run the `start_node` function in a `main.star` file, simple use:
   ```bash
   kurtosis run main.star --main-function-name start_node
   ```
   
   Where `start_node` is a function defined in `main.star` like so:
   ```python
   # --------------- main.star --------------------
   def start_node(plan, args):
       # your code
   ```
1. The `--main-file` flag sets the main file in which Kurtosis looks for the main function defined via the `--main-function-name` flag. This can be thought of as the entrypoint file. This flag takes a filepath **relative to the package's root**, and defaults to `main.star`. For example, if your package is `github.com/my-org/my-package` but your main file is located in subdirectories like `github.com/my-org/my-package/src/internal/my-file.star`, you should set this flag like `--main-file src/internal/my-file.star`.

   Example of using the `--main-function-name` flag
   
   For example, to run the `start_node` function in a `main.star` file, simple use:
   ```bash
   kurtosis run main.star --main-function-name start_node
   ```
   
   Where `start_node` is a function defined in `main.star` like so:
   
   ```python
   # main.star code
   def start_node(plan,args):
       # your code
   ```
1. The `--production` flag can be used to make sure services restart in case of failure (default behavior is not restart)

1. The `--no-connect` flag can be used to disable user services port forwarding (default behavior is to forward the ports)

1. The `--image-download` flag can be used to configure the download behavior for a given run. When set to `missing`, Kurtosis will only download the latest image tag if the image does not already exist locally (irrespective of the tag of the locally cached image). When set to `always`, Kurtosis will always check and download the latest image tag, even if the image exists locally.

1. The `--experimental` flag can be used to enable experimental or incubating features. Please reach out to Kurtosis team if you wish to try any of those.


<!--------------------------------------- ONLY LINKS BELOW HERE -------------------------------->
[add-services-reference]: ../api-reference/starlark-reference/plan.md#add_services<|MERGE_RESOLUTION|>--- conflicted
+++ resolved
@@ -4,11 +4,7 @@
 slug: /run
 ---
 
-<<<<<<< HEAD
-Kurtosis can be used to run a Starlark script or a [runnable package](../concepts-reference/packages.md) inside an enclave. 
-=======
 Kurtosis can be used to run a Starlark script or a [runnable package](../advanced-concepts/packages.md) in an enclave.
->>>>>>> 7dfcceaa
 
 A single Starlark script can be ran with:
 
@@ -16,13 +12,9 @@
 kurtosis run script.star
 ```
 
-<<<<<<< HEAD
-A [Kurtosis package](../concepts-reference/packages.md) on your local machine can be run with:
-=======
 Adding the `--dry-run` flag will print the changes without executing them.
 
 A [Kurtosis package](../advanced-concepts/packages.md) on your local machine can be run with:
->>>>>>> 7dfcceaa
 
 ```bash
 kurtosis run /path/to/package/on/your/machine
