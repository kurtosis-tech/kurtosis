--- conflicted
+++ resolved
@@ -15,10 +15,6 @@
 * `--version`: The version (Docker tag) of the Kurtosis engine that should be started. If not set, the engine will start up with the default version.
 * `--enclave-pool-size`: The size of the Kurtosis engine enclave pool. The enclave pool is a component of the Kurtosis engine that allows us to create and maintain 'n' number of idle enclaves for future use. This functionality allows to improve the performance for each new creation enclave request.
 * `--github-auth-token`: The auth token to use for authorizing GitHub operations. If set, this will override the currently logged in GitHub user from `kurtosis github login`, if one exists. Note, this token does not persist when restarting the engine.
-<<<<<<< HEAD
-* `--log-retention-period`: The duration in which Kurtosis engine will keep logs for. The engine will remove any logs beyond this period. Valid time units are "ns", "us" (or "µs"), "ms", "s", "m", "h". (eg. "300ms", "-1.5h" or "2h45m", "168h") The default is set to 1 week (168h). NOTE: Currently, Kurtosis only supports setting retention on weekly intervals. Ongoing work is occurring to make this interval more granular - see https://github.com/kurtosis-tech/kurtosis/pull/2534
-=======
 * `--log-retention-period`: The duration in which Kurtosis engine will keep logs for. The engine will remove any logs beyond this period. You can specify hours using `h`. The default is set to 1 week (168h). NOTE: Currently, Kurtosis only supports setting retention on weekly intervals. Ongoing work is occurring to make this interval more granular - see https://github.com/kurtosis-tech/kurtosis/pull/2534
->>>>>>> 32a72d59
 
 CAUTION: The `--enclave-pool-size` flag is only available for Kubernetes.