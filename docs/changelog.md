--- conflicted
+++ resolved
@@ -1,9 +1,8 @@
 # TBD
 
-<<<<<<< HEAD
-### Fixes
-- Added one-off HTTP request and asserts
-=======
+### Fixes
+- Added one-off HTTP requests, `extract` and `assert`
+
 # 0.54.0
 
 ### Breaking Changes
@@ -26,7 +25,6 @@
 ### Changes
 - Published the log-database HTTP port to the host machine
 
->>>>>>> 7be35831
 # 0.53.10
 
 ### Changes
