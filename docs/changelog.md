# TBD

<<<<<<< HEAD
### Changes
- Updated Starlark section of core-lib-documentation.md to match the new streaming endpoints
=======
### Features
- Log file name and function like [filename.go:FunctionName()] while logging in `core` & `engine`

# 0.57.1

### Changes
- Added tab-completion (suggestions) to commands that require Service GUIDs, i.e.  `service shell` and `service logs` paths
>>>>>>> 2c8632da

# 0.57.0
### Breaking Changes
- Renamed `src_path` parameter in `read_file` to `src`
  - Users will have to upgrade their `read_file` calls to reflect this change

### Features
- Progress information (spinner, progress bar and quick progress message) is now printed by the CLI
- Instruction are now printed before the execution, and the associated result is printed once the execution is finished. This allows failed instruction to be printed before the error message is returned.

### Breaking changes
- Endpoints `ExecuteStartosisScript` and `ExecuteStartosisModule` were removed
- Endpoints `ExecuteKurtosisScript` was renamed `RunStarlarkScript` and `ExecuteKurtosisModule` was renamed `RunStarlarkPackage`

### Changes
- Starlark execution progress is now returned to the CLI via the KurtosisExecutionResponseLine stream
- Renamed `module` to `package` in the context of the Startosis engine

### Fixes
- Fixed the error message when the relative filename was incorrect in a Starlark import
- Fixed the error message when package name was incorrect
- Don't proceed with execution if there are validation errors in Starlark
- Made missing `run` method interpretation error more user friendly

# 0.56.0
### Breaking Changes
- Removed `module` key in the `kurtosis.yml` (formerly called `kurtosis.mod`) file to don't have nested keys
  - Users will have to update their `kurtosis.yml` to remove the key and move the `name` key in the root

# 0.55.1

### Changes
- Re-activate tests that had to be skipped because of the "Remove support for protobuf in Startosis" breaking change
- Renamed `input_args` to `args`. All Starlark packages should update `run(input_args)` to `run(args)`

# 0.55.0
### Fixes
- Fix failing documentation tests by linking to new domain in `cli`
- Fix failing `docs-checker` checks by pointing to `https://kurtosis-tech.github.io/kurtosis/` instead of `docs.kurtosistech.com`

### Breaking Changes
- Renamed `kurtosis.mod` file to `kurtosis.yml` this file extension enable syntax highlighting
  - Users will have to rename all theirs `kurtosis.mod` files

### Changes
- Made `run` an EngineConsumingKurtosisCommand, i.e. it automatically creates an engine if it doesn't exist
- Added serialized arguments to KurtosisInstruction API type such that the CLI can display executed instructions in a nicer way.

### Features
- Added one-off HTTP requests, `extract` and `assert`

# 0.54.1
### Fixes
- Fixes a bug where the CLI was returning 0 even when an error happened running a Kurtosis script

### Changes
- Small cleanup in `grpc_web_api_container_client` and `grpc_node_api_container_client`. They were implementing executeRemoteKurtosisModule unnecessarily

# 0.54.0
### Breaking Changes
- Renamed `kurtosis exec` to `kurtosis run` and `main in main.star` to `run in main.star`
  - Upgrade to the latest CLI, and use the `run` function instead
  - Upgrade existing modules to have `run` and not `main` in `main.star`

### Features
- Updated the CLI to consume the streaming endpoints to execute Startosis. Kurtosis Instructions are now returned live, but the script output is still printed at the end (until we have better formatting).
- Update integration tests to consume Startosis streaming endpoints

# 0.53.12
### Changes
- Changed occurrences of `[sS]tartosis` to `Starlark` in errors sent by the CLI and its long and short description
- Changed some logs and error messages inside core that which had references to Startosis to Starlark
- Allow `dicts` & `structs` to be passed to `render_templates.config.data`

# 0.53.11
### Changes
- Published the log-database HTTP port to the host machine

# 0.53.10
### Changes
- Add 2 endpoints to the APIC that streams the output of a Startosis script execution
- Changed the syntax of render_templates in Starlark

### Fixes
- Fixed the error that would happen if there was a missing `kurtosis.mod` file at the root of the module

# 0.53.9
### Fixes
- Renamed `artifact_uuid` to `artifact_id` and `src` to `src_path` in `upload_files` in Starlark

# 0.53.8

# 0.53.7
### Changes
- Modified the `EnclaveIdGenerator` now is a user defined type and can be initialized once because it contains a time-seed inside
- Simplify how the kurtosis instruction canonicalizer works. It now generates a single line canonicalized instruction, and indentation is performed at the CLI level using Bazel buildtools library.

### Fixes
- Fixed the `isEnclaveIdInUse` for the enclave validator, now uses on runtime for `is-key-in-map`

### Features
- Add the ability to execute remote modules using `EnclaveContext.ExecuteStartoisRemoteModule`
- Add the ability to execute remote module using cli `kurtosis exec github.com/author/module`

# 0.53.6

# 0.53.5
### Changes
- Error types in ExecuteStartosisResponse type is now a union type, to better represent they are exclusive and prepare for transition to streaming
- Update the KurtosisInstruction API type returned to the CLI. It now contains a combination of instruction position, the canonicalized instruction, and an optional instruction result 
- Renamed `store_files_from_service` to `store_service_files`
- Slightly update the way script output information are passed from the Startosis engine back the API container main class. This is a step to prepare for streaming this output all the way back the CLI.
- Removed `load` statement in favour of `import_module`. Calling load will now throw an InterpretationError
- Refactored startosis tests to enable parallel execution of tests

# 0.53.4

# 0.53.3
### Fixes
- Fixed a bug with dumping enclave logs during the CI run

### Features
- Log that the module is being compressed & uploaded during `kurtosis exec`
- Added `file_system_path_arg` in the CLI which provides validation and tab auto-completion for filepath, dirpath, or both kind of arguments
- Added tab-auto-complete for the `script-or-module-path` argument in `kurtosis exec` CLI command

### Changes
- `print()` is now a regular instructions like others, and it takes effect at execution time (used to be during interpretation)
- Added `import_module` startosis builtin to replace `load`. Load is now deprecated. It can still be used but it will log a warning. It will be entirely removed in a future PR
- Added exhaustive struct linting and brought code base into exhaustive struct compliance
- Temporarily disable enclave dump for k8s in CircleCI until we fix issue #407
- Small cleanup to kurtosis instruction classes. It now uses a pointer to the position object.

### Fixes
- Renamed `cmd_args` and `entrypoint_args` inside `config` inside `add_service` to `cmd` and `entrypoint`

### Breaking Changes
- Renamed `cmd_args` and `entrypoint_args` inside `config` inside `add_service` to `cmd` and `entrypoint`
  - Users will have to replace their use of `cmd_args` and `entry_point_args` to the above inside their Starlark modules 

# 0.53.2
### Features
- Make facts referencable on `add_service`
- Added a new log line for printing the `created enclave ID` just when this is created in `kurtosis exec` and `kurtosis module exec` commands

# 0.53.1
### Features
- Added random enclave ID generation in `EnclaveManager.CreateEnclave()` when an empty enclave ID is provided
- Added the `created enclave` spotlight message when a new enclave is created from the CLI (currently with the `enclave add`, `module exec` and `exec` commands)

### Changes
- Moved the enclave ID auto generation and validation from the CLI to the engine's server which will catch all the presents and future use cases

### Fixes
- Fixed a bug where we had renamed `container_image_name` inside the proto definition to `image`
- Fix a test that dependent on an old on existent Starlark module

# 0.53.0
### Features
- Made `render_templates`, `upload_files`, `store_Files_from_service` accept `artifact_uuid` and
return `artifact_uuid` during interpretation time
- Moved `kurtosis startosis exec` to `kurtosis exec`

### Breaking Features
- Moved `kurtosis startosis exec` to `kurtosis exec`
  - Users now need to use the new command to launch Starlark programs

### Fixes
- Fixed building kurtosis by adding a conditional to build.sh to ignore startosis folder under internal_testsuites

# 0.52.5
### Fixes
- Renamed `files_artifact_mount_dirpaths` to just `files`

# 0.52.4
### Features
- Added the enclave's creation time info which can be obtained through the `enclave ls` and the `enclave inspect` commands

### Fixes
- Smoothened the experience `used_ports` -> `ports`, `container_image_name` -> `name`, `service_config` -> `config`

# 0.52.3
### Changes
- Cleanup Startosis interpreter predeclared

# 0.52.2

# 0.52.1
### Features
- Add `wait` and `define` command in Startosis
- Added `not found service GUIDs information` in `KurtosisContext.GetServiceLogs` method
- Added a warning message in `service logs` CLI command when the request service GUID is not found in the logs database
- Added ip address replacement in the JSON for `render_template` instruction

### Changes
- `kurtosis_instruction.String()` now returns a single line version of the instruction for more concise logging

### Fixes
- Fixes a bug where we'd propagate a nil error
- Adds validation for `service_id` in `store_files_from_service`
- Fixes a bug where typescript (jest) unit tests do not correctly wait for grpc services to become available
- Fixed a panic that would happen cause of a `nil` error being returned
- Fixed TestValidUrls so that it checks for the correct http return code

# 0.52.0
### Breaking Changes
- Unified `GetUserServiceLogs` and `StreamUserServiceLogs` engine's endpoints, now `GetUserServiceLogs` will handle both use cases
  - Users will have to re-adapt `GetUserServiceLogs` calls and replace the `StreamUserServiceLogs` call with this
- Added the `follow_logs` parameter in `GetUserServiceLogsArgs` engine's proto file
  - Users should have to add this param in all the `GetUserServiceLogs` calls
- Unified `GetUserServiceLogs` and `StreamUserServiceLogs` methods in `KurtosisContext`, now `GetUserServiceLogs` will handle both use cases
  - Users will have to re-adapt `GetUserServiceLogs` calls and replace the `StreamUserServiceLogs` call with this
- Added the `follow_logs` parameter in `KurtosisContext.GetUserServiceLogs`
  - Users will have to addition this new parameter on every call

### Changes
- InterpretationError is now able to store a `cause`. It simplifies being more explicit on want the root issue was
- Added `upload_service` to Startosis
- Add `--args` to `kurtosis startosis exec` CLI command to pass in a serialized JSON
- Moved `read_file` to be a simple Startosis builtin in place of a Kurtosis instruction

# 0.51.13
### Fixes
- Set `entrypoint` and `cmd_args` to `nil` if not specified instead of empty array 

# 0.51.12
### Features
- Added an optional `--dry-run` flag to the `startosis exec` (defaulting to false) command which prints the list of Kurtosis instruction without executing any. When `--dry-run` is set to false, the list of Kurtosis instructions is printed to the output of CLI after being executed.

# 0.51.11
### Features
- Improve how kurtosis instructions are canonicalized with a universal canonicalizer. Each instruction is now printed on multiple lines with a comment pointing the to position in the source code.
- Support `private_ip_address_placeholder` to be passed in `config` for `add_service` in Starlark

### Changes
- Updated how we generate the canonical string for Kurtosis `upload_files` instruction

# 0.51.10
### Changes
- Added Starlark `proto` module, such that you can now do `proto.has(msg, "field_name")` in Startosis to differentiate between when a field is set to its default value and when it is unset (the field has to be marked as optional) in the proto file though.

# 0.51.9
### Features
- Implemented the new `StreamUserServiceLogs` endpoint in the Kurtosis engine server
- Added the new `StreamUserServiceLogs` in the Kurtosis engine Golang library
- Added the new `StreamUserServiceLogs` in the Kurtosis engine Typescript library
- Added the `StreamUserServiceLogs` method in Loki logs database client
- Added `stream-logs` test in Golang and Typescript `internal-testsuites`
- Added `service.GUID` field in `Service.Ctx` in the Kurtosis SDK

### Changes
- Updated the CLI `service logs` command in order to use the new `KurtosisContext.StreamUserServiceLogs` when user requested to follow logs
- InterpretationError is now able to store a `cause`. It simplifies being more explicit on want the root issue was
- Added `upload_service` to Startosis
- Add `--args` to `kurtosis startosis exec` CLI command to pass in a serialized JSON

# 0.51.8
### Features
- Added exec and HTTP request facts
- Prints out the instruction line, col & filename in the execution error
- Prints out the instruction line, col & filename in the validation error
- Added `remove_service` to Startosis

### Fixes
- Fixed nil accesses on Fact Engine

### Changes
- Add more integration tests for Kurtosis modules with input and output types

# 0.51.7
### Fixes
- Fixed instruction position to work with nested functions

### Features
- Instruction position now contains the filename too

# 0.51.6
### Features
- Added an `import_types` Starlark instruction to read types from a .proto file inside a module
- Added the `time` module for Starlark to the interpreter
- Added the ability for a Starlark module to take input args when a `ModuleInput` in the module `types.proto` file

# 0.51.5
### Fixes
- Testsuite CircleCI jobs also short-circuit if the only changes are to docs, to prevent them failing due to no CLI artifact

# 0.51.4
### Fixes
- Fixed a bug in `GetLogsCollector` that was failing when there is an old logs collector container running that doesn't publish the TCP port
- Add missing bindings to Kubernetes gateway

### Changes
- Adding/removing methods from `.proto` files will now be compile errors in Go code, rather than failing at runtime
- Consolidated the core & engine Protobuf regeneration scripts into a single one

### Features
- Validate service IDs on Startosis commands

# 0.51.3
### Fixes
- Added `protoc` install step to the `publish_api_container_server_image` CircleCI task

# 0.51.2
### Features
- Added a `render_templates` command to Startosis
- Implemented backend for facts engine
- Added a `proto_file_store` in charge of compiling Startosis module's .proto file on the fly and storing their FileDescriptorSet in memory

### Changes
- Simplified own-version constant generation by checking in `kurtosis_version` directory

# 0.51.1
- Added an `exec` command to Startosis
- Added a `store_files_from_service` command to Startosis
- Added the ability to pass `files` to the service config
- Added a `read_file` command to Startosis
- Added the ability to execute local modules in Startosis

### Changes
- Fixed a typo in a filename

### Fixes
- Fixed a bug in exec where we'd propagate a `nil` error
- Made the `startosis_module_test` in js & golang deterministic and avoid race conditions during parallel runs

### Removals
- Removed  stale `scripts/run-pre-release-scripts` which isn't used anywhere and is invalid.

# 0.51.0
### Breaking Changes
- Updated `kurtosisBackend.CreateLogsCollector` method in `container-engine-lib`, added the `logsCollectorTcpPortNumber` parameter
  - Users will need to update all the `kurtosisBackend.CreateLogsCollector` setting the logs collector `TCP` port number 

### Features
- Added `KurtosisContext.GetUserServiceLogs` method in `golang` and `typescript` api libraries
- Added the public documentation for the new `KurtosisContext.GetUserServiceLogs` method
- Added `GetUserServiceLogs` in Kurtosis engine gateway
- Implemented IP address references for services
- Added the `defaultTcpLogsCollectorPortNum` with `9713` value in `EngineManager`
- Added the `LogsCollectorAvailabilityChecker` interface

### Changes
- Add back old enclave continuity test
- Updated the `FluentbitAvailabilityChecker` constructor now it also receives the IP address as a parameter instead of using `localhost`
- Published the `FluentbitAvailabilityChecker` constructor for using it during starting modules and user services
- Refactored `service logs` Kurtosis CLI command in order to get the user service logs from the `logs database` (implemented in Docker cluster so far)

# 0.50.2
### Fixes
- Fixes how the push cli artifacts & publish engine runs by generating kurtosis_version before hand

# 0.50.1
### Fixes
- Fix generate scripts to take passed version on release

# 0.50.0
### Features
- Created new engine's endpoint `GetUserServiceLogs` for consuming user service container logs from the logs database server
- Added `LogsDatabaseClient` interface for defining the behaviour for consuming logs from the centralized logs database
- Added `LokiLogsDatabaseClient` which implements `LogsDatabaseClient` for consuming logs from a Loki's server
- Added `KurtosisBackendLogsClient` which implements `LogsDatabaseClient` for consuming user service container logs using `KurtosisBackend`
- Created the `LogsDatabase` object in `container-engine-lib`
- Created the `LogsCollector` object in `container-engine-lib`
- Added `LogsDatabase` CRUD methods in `Docker` Kurtosis backend
- Added `LogsCollector` CRUD methods in `Docker` Kurtosis backend
- Added `ServiceNetwork` (interface), `DefaultServiceNetwork` and `MockServiceNetwork`

### Breaking Changes
- Updated `CreateEngine` method in `container-engine-lib`, removed the `logsCollectorHttpPortNumber` parameter
    - Users will need to update all the `CreateEngine` calls removing this parameter
- Updated `NewEngineServerArgs`,  `LaunchWithDefaultVersion` and `LaunchWithCustomVersion` methods in `engine_server_launcher` removed the `logsCollectorHttpPortNumber` parameter
    - Users will need to update these method calls removing this parameter
  
### Changes
- Untied the logs components containers and volumes creation and removal from the engine's crud in `container-engine-lib`
- Made some changes to the implementation of the module manager based on some PR comments by Kevin

### Features
- Implement Startosis add_service image pull validation
- Startosis scripts can now be run from the CLI: `kurtosis startosis exec path/to/script/file --enclave-id <ENCLAVE_ID>`
- Implemented Startosis load method to load from Github repositories

### Fixes
- Fix IP address placeholder injected by default in Startosis instructions. It used to be empty, which is invalid now
it is set to `KURTOSIS_IP_ADDR_PLACEHOLDER`
- Fix enclave inspect CLI command error when there are additional port bindings
- Fix a stale message the run-all-test-against-latest-code script
- Fix bug that creates database while running local unit tests
- Manually truncate string instead of using `k8s.io/utils/strings`

### Removals
- Removes version constants within launchers and cli in favor of centralized generated version constant
- Removes remote-docker-setup from the `build_cli` job in Circle

# 0.49.9
### Features
- Implement Startosis add_service method
- Enable linter on Startosis codebase

# 0.49.8
### Changes
- Added a linter
- Made changes based on the linters output
- Made the `discord` command a LowLevelKurtosisCommand instead of an EngineConsumingKurtosisCommand

### Features
- API container now saves free IPs on a local database

### Fixes
- Fix go.mod for commons & cli to reflect monorepo and replaced imports with write package name
- Move linter core/server linter config to within core/server

# 0.49.7
### Features
- Implement skeleton for the Startosis engine

### Fixes
- Fixed a message that referred to an old repo.

### Changes
- Added `cli` to the monorepo

# 0.49.6
### Fixes
- Fixed a bug where engine launcher would try to launch older docker image `kurtosistech/kurtosis-engine-server`.

# 0.49.5
### Changes
- Added `kurtosis-engine-server` to the monorepo
- Merged the `kurtosis-engine-sdk` & `kurtosis-core-sdk`

### Removals
- Remove unused variables from Docker Kurtosis backend

# 0.49.4
### Fixes
- Fix historical changelog for `kurtosis-core`
- Don't check for grpc proxy to be available

# 0.49.3
### Fixes
- Fix typescript package releases

# 0.49.2
### Removals
- Remove envoy proxy from docker image. No envoy proxy is being run anymore, effectively removing HTTP1.

### Changes
- Added `kurtosis-core` to the monorepo

### Fixes
- Fixed circle to not docs check on merge

# 0.49.1
### Fixes
- Attempting to fix the release version
### Changes
- Added container-engine-lib

# 0.49.0
### Changes
- This version is a dummy version to set the minimum. We pick a version greater than the current version of the CLI (0.29.1). <|MERGE_RESOLUTION|>--- conflicted
+++ resolved
@@ -1,9 +1,8 @@
 # TBD
 
-<<<<<<< HEAD
 ### Changes
 - Updated Starlark section of core-lib-documentation.md to match the new streaming endpoints
-=======
+
 ### Features
 - Log file name and function like [filename.go:FunctionName()] while logging in `core` & `engine`
 
@@ -11,7 +10,6 @@
 
 ### Changes
 - Added tab-completion (suggestions) to commands that require Service GUIDs, i.e.  `service shell` and `service logs` paths
->>>>>>> 2c8632da
 
 # 0.57.0
 ### Breaking Changes
