--- conflicted
+++ resolved
@@ -1,12 +1,9 @@
 # TBD
 
 ### Changes
-<<<<<<< HEAD
-- Allow `dicts` & `structs` to be passed to `render_templates.config.data`
-=======
 - Changed occurrences of `[sS]tartosis` to `Starlark` in errors sent by the CLI and its long and short description
 - Changed some logs and error messages inside core that which had references to Startosis to Starlark
->>>>>>> acb46ee1
+- Allow `dicts` & `structs` to be passed to `render_templates.config.data`
 
 # 0.53.11
 ### Changes
