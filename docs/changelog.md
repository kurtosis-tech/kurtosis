--- conflicted
+++ resolved
@@ -1,13 +1,8 @@
 # TBD
 
 ### Features
-<<<<<<< HEAD
+- Improve how kurtosis instructions are canonicalized with a universal canonicalizer. Each instruction is now printed on multiple lines with a comment pointing the to position in the source code.
 - Support `private_ip_address_placeholder` to be passed in `service_config` for `add_service` in Starlark
-
-# 0.51.10
-=======
-- Improve how kurtosis instructions are canonicalized with a universal canonicalizer. Each instruction is now printed on multiple lines with a comment pointing the to position in the source code.
->>>>>>> ca88e45d
 
 # 0.51.10
 ### Changes
