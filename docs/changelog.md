--- conflicted
+++ resolved
@@ -4,13 +4,10 @@
 - Rename command from `get_value` to `request` command
 - Change function signature of `wait` to take in a recipe, assertion and request interval/timeout
 - Remove `extract` command
-<<<<<<< HEAD
 - Changed how `args` to `kurtosis run` are passed, they are passed as  second positional argument, instead of the `--args` flag
   - Users will have to start using `kurtosis run <script> <args>` without the `--arg` flag
   - If there are any scripts that depend on the `--args` flag, users should use the `args` arg instead
-=======
 - Remove `define_fact` command
->>>>>>> 2da99ae9
 
 ### Changes
 - Add `extract` option to HTTP requests
@@ -20,9 +17,9 @@
 - Changed how `args` to `kurtosis run` are passed, they are passed as  second positional argument, instead of the `--args` flag
 - Made `CLI` error if more arguments than expected are passed
 - Added an advanced test for default_service_network.StartServices in preparation of changing a bit the logic
+- Remove completion files
 - CLI now prints to StdOut. It used to be printing most of its output to StdErr
-- Remove completion files
-- Remove build binary and completions directory from git 
+- Remove build binary and completions directory from git
 
 ### Fixes
 - Check an unchecked error in `CreateValue` in the `RunTimeValueStore`
@@ -34,16 +31,9 @@
 - Added capability for container-engine to store optional application protocol for Kubernetes.
 - Allow paths to `kurtosis.yml` to be run as Kurtosis packages
 
-<<<<<<< HEAD
-=======
 ### Removals
 - Remove facts engine and endpoints
 
-### Changes
-- Remove completion files 
-- CLI now prints to StdOut. It used to be printing most of its output to StdErr
-
->>>>>>> 2da99ae9
 # 0.57.8
 
 ### Features
