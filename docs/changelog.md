--- conflicted
+++ resolved
@@ -1,11 +1,8 @@
 # TBD
 
-<<<<<<< HEAD
 ### Features
 - Log file name and function while logging in `core`
 
-# 0.52.5
-=======
 # 0.54.1
 
 ### Fixes
@@ -46,7 +43,6 @@
 - Fixed the error that would happen if there was a missing `kurtosis.mod` file at the root of the module
 
 # 0.53.9
->>>>>>> 5975a125
 
 ### Fixes
 - Renamed `artifact_uuid` to `artifact_id` and `src` to `src_path` in `upload_files` in Starlark
@@ -148,11 +144,6 @@
 
 # 0.52.2
 
-- Fixes a bug where typescript (jest) unit tests do not correctly wait for grpc services to become available
-- Fixed a panic that would happen cause of a `nil` error being returned
-- Fixed TestValidUrls so that it checks for the correct http return code
-
-
 # 0.52.1
 ### Features
 - Add `wait` and `define` command in Startosis
@@ -166,6 +157,10 @@
 ### Fixes
 - Fixes a bug where we'd propagate a nil error
 - Adds validation for `service_id` in `store_files_from_service`
+- Fixes a bug where typescript (jest) unit tests do not correctly wait for grpc services to become available
+- Fixed a panic that would happen cause of a `nil` error being returned
+- Fixed TestValidUrls so that it checks for the correct http return code
+
 # 0.52.0
 ### Breaking Changes
 - Unified `GetUserServiceLogs` and `StreamUserServiceLogs` engine's endpoints, now `GetUserServiceLogs` will handle both use cases
