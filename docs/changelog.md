# TBD
### Features
<<<<<<< HEAD
* Created new engine's endpoint `GetUserServiceLogs` for consuming user service container logs from the logs database server
* Added `LogsDatabaseClient` interface for defining the behaviour for consuming logs from the centralized logs database
* Added `LokiLogsDatabaseClient` which implements `LogsDatabaseClient` for consuming logs from a Loki's server
* Added `KurtosisBackendLogsClient` which implements `LogsDatabaseClient` for consuming user service container logs using `KurtosisBackend
=======
* Created the `LogsDatabase` object in `container-engine-lib`
* Created the `LogsCollector` object in `container-engine-lib`
* Added `LogsDatabase` CRUD methods in `Docker` Kurtosis backend
* Added `LogsCollector` CRUD methods in `Docker` Kurtosis backend
>>>>>>> e9967073

### Breaking Changes
* Updated `CreateEngine` method in `container-engine-lib`, removed the `logsCollectorHttpPortNumber` parameter
    * Users will need to update all the `CreateEngine` calls removing this parameter
* Updated `NewEngineServerArgs`,  `LaunchWithDefaultVersion` and `LaunchWithCustomVersion` methods in `engine_server_launcher` removed the `logsCollectorHttpPortNumber` parameter
  * Users will need to update these method calls removing this parameter
  
### Changes
* Untied the logs components containers and volumes creation and removal from the engine's crud in `container-engine-lib`

# 0.49.8
### Changes
* Added a linter
* Made changes based on the linters output
* Made the `discord` command a LowLevelKurtosisCommand instead of an EngineConsumingKurtosisCommand

### Features
* API container now saves free IPs on a local database

### Fixes
* Fix go.mod for commons & cli to reflect monorepo and replaced imports with write package name
* Move linter core/server linter config to within core/server

# 0.49.7
### Features
* Implement skeleton for the Startosis engine

### Fixes
* Fixed a message that referred to an old repo.

### Changes
* Added `cli` to the monorepo

# 0.49.6
### Fixes
* Fixed a bug where engine launcher would try to launch older docker image `kurtosistech/kurtosis-engine-server`.

# 0.49.5
### Changes
* Added `kurtosis-engine-server` to the monorepo
* Merged the `kurtosis-engine-sdk` & `kurtosis-core-sdk`

### Removals
* Remove unused variables from Docker Kurtosis backend

# 0.49.4
### Fixes
* Fix historical changelog for `kurtosis-core`
* Don't check for grpc proxy to be available

# 0.49.3
### Fixes
* Fix typescript package releases

# 0.49.2
### Removals
* Remove envoy proxy from docker image. No envoy proxy is being run anymore, effectively removing HTTP1.

### Changes
* Added `kurtosis-core` to the monorepo

### Fixes
* Fixed circle to not docs check on merge

# 0.49.1
### Fixes
* Attempting to fix the release version
### Changes
* Added container-engine-lib

# 0.49.0
### Changes
* This version is a dummy version to set the minimum. We pick a version greater than the current version of the CLI (0.29.1). <|MERGE_RESOLUTION|>--- conflicted
+++ resolved
@@ -1,16 +1,13 @@
 # TBD
 ### Features
-<<<<<<< HEAD
 * Created new engine's endpoint `GetUserServiceLogs` for consuming user service container logs from the logs database server
 * Added `LogsDatabaseClient` interface for defining the behaviour for consuming logs from the centralized logs database
 * Added `LokiLogsDatabaseClient` which implements `LogsDatabaseClient` for consuming logs from a Loki's server
 * Added `KurtosisBackendLogsClient` which implements `LogsDatabaseClient` for consuming user service container logs using `KurtosisBackend
-=======
 * Created the `LogsDatabase` object in `container-engine-lib`
 * Created the `LogsCollector` object in `container-engine-lib`
 * Added `LogsDatabase` CRUD methods in `Docker` Kurtosis backend
 * Added `LogsCollector` CRUD methods in `Docker` Kurtosis backend
->>>>>>> e9967073
 
 ### Breaking Changes
 * Updated `CreateEngine` method in `container-engine-lib`, removed the `logsCollectorHttpPortNumber` parameter
