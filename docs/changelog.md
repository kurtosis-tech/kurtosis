# TBD

<<<<<<< HEAD
### Features
* Implemented Startosis load method to load from Github repositories
=======
### Fixes
* Fix IP address placeholder injected by default in Startosis instructions. It used to be empty, which is invalid now
it is set to `KURTOSIS_IP_ADDR_PLACEHOLDER`
>>>>>>> 280b8181

### Removals
* Removes version constants within launchers and cli in favor of centralized generated version constant
* Removes remote-docker-setup from the `build_cli` job in Circle

# 0.49.9

### Features
* Implement Startosis add_service method
* Enable linter on Startosis codebase

# 0.49.8

### Changes
* Added a linter
* Made changes based on the linters output
* Made the `discord` command a LowLevelKurtosisCommand instead of an EngineConsumingKurtosisCommand

### Features
* API container now saves free IPs on a local database

### Fixes
* Fix go.mod for commons & cli to reflect monorepo and replaced imports with write package name
* Move linter core/server linter config to within core/server

# 0.49.7

### Features
* Implement skeleton for the Startosis engine

### Fixes
* Fixed a message that referred to an old repo.

### Changes
* Added `cli` to the monorepo

# 0.49.6

### Fixes
* Fixed a bug where engine launcher would try to launch older docker image `kurtosistech/kurtosis-engine-server`.

# 0.49.5

### Changes
* Added `kurtosis-engine-server` to the monorepo
* Merged the `kurtosis-engine-sdk` & `kurtosis-core-sdk`

### Removals
* Remove unused variables from Docker Kurtosis backend


# 0.49.4

### Fixes
* Fix historical changelog for `kurtosis-core`
* Don't check for grpc proxy to be available

# 0.49.3

### Fixes
* Fix typescript package releases

# 0.49.2

### Removals
* Remove envoy proxy from docker image. No envoy proxy is being run anymore, effectively removing HTTP1.

### Changes
* Added `kurtosis-core` to the monorepo

### Fixes
* Fixed circle to not docs check on merge

# 0.49.1

### Fixes
* Attempting to fix the release version
### Changes
* Added container-engine-lib

# 0.49.0

### Changes
* This version is a dummy version to set the minimum. We pick a version greater than the current version of the CLI (0.29.1). <|MERGE_RESOLUTION|>--- conflicted
+++ resolved
@@ -1,13 +1,11 @@
 # TBD
 
-<<<<<<< HEAD
 ### Features
 * Implemented Startosis load method to load from Github repositories
-=======
+
 ### Fixes
 * Fix IP address placeholder injected by default in Startosis instructions. It used to be empty, which is invalid now
 it is set to `KURTOSIS_IP_ADDR_PLACEHOLDER`
->>>>>>> 280b8181
 
 ### Removals
 * Removes version constants within launchers and cli in favor of centralized generated version constant
