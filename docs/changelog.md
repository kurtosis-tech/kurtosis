# TBD

# 0.51.7

### Fixes
- Fixed instruction position to work with nested functions

### Features
- Instruction position now contains the filename too

# 0.51.6

### Features
- Added an `import_types` Starlark instruction to read types from a .proto file inside a module
<<<<<<< HEAD
- Added exec and HTTP request facts
=======
- Added the `time` module for Starlark to the interpreter
>>>>>>> 2c186527

# 0.51.5
### Fixes
- Testsuite CircleCI jobs also short-circuit if the only changes are to docs, to prevent them failing due to no CLI artifact

# 0.51.4
### Fixes
- Fixed a bug in `GetLogsCollector` that was failing when there is an old logs collector container running that doesn't publish the TCP port
- Add missing bindings to Kubernetes gateway

### Changes
- Adding/removing methods from `.proto` files will now be compile errors in Go code, rather than failing at runtime
- Consolidated the core & engine Protobuf regeneration scripts into a single one

### Features
- Validate service IDs on Startosis commands

# 0.51.3
### Fixes
- Added `protoc` install step to the `publish_api_container_server_image` CircleCI task

# 0.51.2
### Features
- Added a `render_templates` command to Startosis
- Implemented backend for facts engine
- Added a `proto_file_store` in charge of compiling Startosis module's .proto file on the fly and storing their FileDescriptorSet in memory

### Changes
- Simplified own-version constant generation by checking in `kurtosis_version` directory

# 0.51.1
- Added an `exec` command to Startosis
- Added a `store_files_from_service` command to Startosis
- Added the ability to pass `files_artifact_mount_dirpaths` to the service config
- Added a `read_file` command to Startosis
- Added the ability to execute local modules in Startosis

### Changes
- Fixed a typo in a filename

### Fixes
- Fixed a bug in exec where we'd propagate a `nil` error
- Made the `startosis_module_test` in js & golang deterministic and avoid race conditions during parallel runs

### Removals
- Removed  stale `scripts/run-pre-release-scripts` which isn't used anywhere and is invalid.

# 0.51.0
### Breaking Changes
- Updated `kurtosisBackend.CreateLogsCollector` method in `container-engine-lib`, added the `logsCollectorTcpPortNumber` parameter
  - Users will need to update all the `kurtosisBackend.CreateLogsCollector` setting the logs collector `TCP` port number 

### Features
- Added `KurtosisContext.GetUserServiceLogs` method in `golang` and `typescript` api libraries
- Added the public documentation for the new `KurtosisContext.GetUserServiceLogs` method
- Added `GetUserServiceLogs` in Kurtosis engine gateway
- Implemented IP address references for services
- Added the `defaultTcpLogsCollectorPortNum` with `9713` value in `EngineManager`
- Added the `LogsCollectorAvailabilityChecker` interface

### Changes
- Add back old enclave continuity test
- Updated the `FluentbitAvailabilityChecker` constructor now it also receives the IP address as a parameter instead of using `localhost`
- Published the `FluentbitAvailabilityChecker` constructor for using it during starting modules and user services
- Refactored `service logs` Kurtosis CLI command in order to get the user service logs from the `logs database` (implemented in Docker cluster so far)

# 0.50.2
### Fixes
- Fixes how the push cli artifacts & publish engine runs by generating kurtosis_version before hand

# 0.50.1

### Fixes
- Fix generate scripts to take passed version on release

# 0.50.0
### Features
- Created new engine's endpoint `GetUserServiceLogs` for consuming user service container logs from the logs database server
- Added `LogsDatabaseClient` interface for defining the behaviour for consuming logs from the centralized logs database
- Added `LokiLogsDatabaseClient` which implements `LogsDatabaseClient` for consuming logs from a Loki's server
- Added `KurtosisBackendLogsClient` which implements `LogsDatabaseClient` for consuming user service container logs using `KurtosisBackend`
- Created the `LogsDatabase` object in `container-engine-lib`
- Created the `LogsCollector` object in `container-engine-lib`
- Added `LogsDatabase` CRUD methods in `Docker` Kurtosis backend
- Added `LogsCollector` CRUD methods in `Docker` Kurtosis backend
- Added `ServiceNetwork` (interface), `DefaultServiceNetwork` and `MockServiceNetwork`

### Breaking Changes
- Updated `CreateEngine` method in `container-engine-lib`, removed the `logsCollectorHttpPortNumber` parameter
    - Users will need to update all the `CreateEngine` calls removing this parameter
- Updated `NewEngineServerArgs`,  `LaunchWithDefaultVersion` and `LaunchWithCustomVersion` methods in `engine_server_launcher` removed the `logsCollectorHttpPortNumber` parameter
    - Users will need to update these method calls removing this parameter
  
### Changes
- Untied the logs components containers and volumes creation and removal from the engine's crud in `container-engine-lib`
- Made some changes to the implementation of the module manager based on some PR comments by Kevin

### Features
- Implement Startosis add_service image pull validation
- Startosis scripts can now be run from the CLI: `kurtosis startosis exec path/to/script/file --enclave-id <ENCLAVE_ID>`
- Implemented Startosis load method to load from Github repositories

### Fixes
- Fix IP address placeholder injected by default in Startosis instructions. It used to be empty, which is invalid now
it is set to `KURTOSIS_IP_ADDR_PLACEHOLDER`
- Fix enclave inspect CLI command error when there are additional port bindings
- Fix a stale message the run-all-test-against-latest-code script
- Fix bug that creates database while running local unit tests
- Manually truncate string instead of using `k8s.io/utils/strings`

### Removals
- Removes version constants within launchers and cli in favor of centralized generated version constant
- Removes remote-docker-setup from the `build_cli` job in Circle

# 0.49.9

### Features
- Implement Startosis add_service method
- Enable linter on Startosis codebase

# 0.49.8
### Changes
- Added a linter
- Made changes based on the linters output
- Made the `discord` command a LowLevelKurtosisCommand instead of an EngineConsumingKurtosisCommand

### Features
- API container now saves free IPs on a local database

### Fixes
- Fix go.mod for commons & cli to reflect monorepo and replaced imports with write package name
- Move linter core/server linter config to within core/server

# 0.49.7
### Features
- Implement skeleton for the Startosis engine

### Fixes
- Fixed a message that referred to an old repo.

### Changes
- Added `cli` to the monorepo

# 0.49.6
### Fixes
- Fixed a bug where engine launcher would try to launch older docker image `kurtosistech/kurtosis-engine-server`.

# 0.49.5
### Changes
- Added `kurtosis-engine-server` to the monorepo
- Merged the `kurtosis-engine-sdk` & `kurtosis-core-sdk`

### Removals
- Remove unused variables from Docker Kurtosis backend

# 0.49.4
### Fixes
- Fix historical changelog for `kurtosis-core`
- Don't check for grpc proxy to be available

# 0.49.3
### Fixes
- Fix typescript package releases

# 0.49.2
### Removals
- Remove envoy proxy from docker image. No envoy proxy is being run anymore, effectively removing HTTP1.

### Changes
- Added `kurtosis-core` to the monorepo

### Fixes
- Fixed circle to not docs check on merge

# 0.49.1
### Fixes
- Attempting to fix the release version
### Changes
- Added container-engine-lib

# 0.49.0
### Changes
- This version is a dummy version to set the minimum. We pick a version greater than the current version of the CLI (0.29.1). <|MERGE_RESOLUTION|>--- conflicted
+++ resolved
@@ -7,16 +7,13 @@
 
 ### Features
 - Instruction position now contains the filename too
+- Added exec and HTTP request facts
 
 # 0.51.6
 
 ### Features
 - Added an `import_types` Starlark instruction to read types from a .proto file inside a module
-<<<<<<< HEAD
-- Added exec and HTTP request facts
-=======
 - Added the `time` module for Starlark to the interpreter
->>>>>>> 2c186527
 
 # 0.51.5
 ### Fixes
