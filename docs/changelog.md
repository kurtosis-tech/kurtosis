# TBD
### Fixes
- Fixed a bug with dumping enclave logs during the CI run

### Features
- Log that the module is being compressed & uploaded during `kurtosis exec`

### Changes
- `print()` is now a regular instructions like others, and it takes effect at execution time (used to be during interpretation)
<<<<<<< HEAD
- Temporarily disable enclave dump for k8s in CircleCI until we fix https://github.com/kurtosis-tech/kurtosis/issues/407
=======
- Added exhaustive struct linting and brought code base into exhaustive struct compliance
>>>>>>> 705487f4

# 0.53.2
### Features
- Make facts referencable on `add_service`
- Added a new log line for printing the `created enclave ID` just when this is created in `kurtosis exec` and `kurtosis module exec` commands

# 0.53.1
### Features
- Added random enclave ID generation in `EnclaveManager.CreateEnclave()` when an empty enclave ID is provided
- Added the `created enclave` spotlight message when a new enclave is created from the CLI (currently with the `enclave add`, `module exec` and `exec` commands)

### Changes
- Moved the enclave ID auto generation and validation from the CLI to the engine's server which will catch all the presents and future use cases

### Fixes
- Fixed a bug where we had renamed `container_image_name` inside the proto definition to `image`
- Fix a test that dependent on an old on existent Starlark module

# 0.53.0
### Features
- Made `render_templates`, `upload_files`, `store_Files_from_service` accept `artifact_uuid` and
return `artifact_uuid` during interpretation time
- Moved `kurtosis startosis exec` to `kurtosis exec`
- Added `import_module` startosis builtin to replace `load`. Load is now deprecated. It can still be used but it will log a warning. It will be entirely removed in a future PR

### Breaking Features
- Moved `kurtosis startosis exec` to `kurtosis exec`
  - Users now need to use the new command to launch Starlark programs

### Fixes
- Fixed building kurtosis by adding a conditional to build.sh to ignore startosis folder under internal_testsuites

# 0.52.5
### Fixes
- Renamed `files_artifact_mount_dirpaths` to just `files`

# 0.52.4
### Features
- Added the enclave's creation time info which can be obtained through the `enclave ls` and the `enclave inspect` commands

### Fixes
- Smoothened the experience `used_ports` -> `ports`, `container_image_name` -> `name`, `service_config` -> `config`

# 0.52.3
### Changes
- Cleanup Startosis interpreter predeclared

# 0.52.2

# 0.52.1
### Features
- Add `wait` and `define` command in Startosis
- Added `not found service GUIDs information` in `KurtosisContext.GetServiceLogs` method
- Added a warning message in `service logs` CLI command when the request service GUID is not found in the logs database
- Added ip address replacement in the JSON for `render_template` instruction

### Changes
- `kurtosis_instruction.String()` now returns a single line version of the instruction for more concise logging

### Fixes
- Fixes a bug where we'd propagate a nil error
- Adds validation for `service_id` in `store_files_from_service`
- Fixes a bug where typescript (jest) unit tests do not correctly wait for grpc services to become available
- Fixed a panic that would happen cause of a `nil` error being returned
- Fixed TestValidUrls so that it checks for the correct http return code

# 0.52.0
### Breaking Changes
- Unified `GetUserServiceLogs` and `StreamUserServiceLogs` engine's endpoints, now `GetUserServiceLogs` will handle both use cases
  - Users will have to re-adapt `GetUserServiceLogs` calls and replace the `StreamUserServiceLogs` call with this
- Added the `follow_logs` parameter in `GetUserServiceLogsArgs` engine's proto file
  - Users should have to add this param in all the `GetUserServiceLogs` calls
- Unified `GetUserServiceLogs` and `StreamUserServiceLogs` methods in `KurtosisContext`, now `GetUserServiceLogs` will handle both use cases
  - Users will have to re-adapt `GetUserServiceLogs` calls and replace the `StreamUserServiceLogs` call with this
- Added the `follow_logs` parameter in `KurtosisContext.GetUserServiceLogs`
  - Users will have to addition this new parameter on every call

### Changes
- InterpretationError is now able to store a `cause`. It simplifies being more explicit on want the root issue was
- Added `upload_service` to Startosis
- Add `--args` to `kurtosis startosis exec` CLI command to pass in a serialized JSON
- Moved `read_file` to be a simple Startosis builtin in place of a Kurtosis instruction

# 0.51.13
### Fixes
- Set `entry_point_args` and `cmd_args` to `nil` if not specified instead of empty array 

# 0.51.12
### Features
- Added an optional `--dry-run` flag to the `startosis exec` (defaulting to false) command which prints the list of Kurtosis instruction without executing any. When `--dry-run` is set to false, the list of Kurtosis instructions is printed to the output of CLI after being executed.

# 0.51.11
### Features
- Improve how kurtosis instructions are canonicalized with a universal canonicalizer. Each instruction is now printed on multiple lines with a comment pointing the to position in the source code.
- Support `private_ip_address_placeholder` to be passed in `config` for `add_service` in Starlark

### Changes
- Updated how we generate the canonical string for Kurtosis `upload_files` instruction

# 0.51.10
### Changes
- Added Starlark `proto` module, such that you can now do `proto.has(msg, "field_name")` in Startosis to differentiate between when a field is set to its default value and when it is unset (the field has to be marked as optional) in the proto file though.

# 0.51.9
### Features
- Implemented the new `StreamUserServiceLogs` endpoint in the Kurtosis engine server
- Added the new `StreamUserServiceLogs` in the Kurtosis engine Golang library
- Added the new `StreamUserServiceLogs` in the Kurtosis engine Typescript library
- Added the `StreamUserServiceLogs` method in Loki logs database client
- Added `stream-logs` test in Golang and Typescript `internal-testsuites`
- Added `service.GUID` field in `Service.Ctx` in the Kurtosis SDK

### Changes
- Updated the CLI `service logs` command in order to use the new `KurtosisContext.StreamUserServiceLogs` when user requested to follow logs
- InterpretationError is now able to store a `cause`. It simplifies being more explicit on want the root issue was
- Added `upload_service` to Startosis
- Add `--args` to `kurtosis startosis exec` CLI command to pass in a serialized JSON

# 0.51.8
### Features
- Added exec and HTTP request facts
- Prints out the instruction line, col & filename in the execution error
- Prints out the instruction line, col & filename in the validation error
- Added `remove_service` to Startosis

### Fixes
- Fixed nil accesses on Fact Engine

### Changes
- Add more integration tests for Kurtosis modules with input and output types

# 0.51.7
### Fixes
- Fixed instruction position to work with nested functions

### Features
- Instruction position now contains the filename too

# 0.51.6
### Features
- Added an `import_types` Starlark instruction to read types from a .proto file inside a module
- Added the `time` module for Starlark to the interpreter
- Added the ability for a Starlark module to take input args when a `ModuleInput` in the module `types.proto` file

# 0.51.5
### Fixes
- Testsuite CircleCI jobs also short-circuit if the only changes are to docs, to prevent them failing due to no CLI artifact

# 0.51.4
### Fixes
- Fixed a bug in `GetLogsCollector` that was failing when there is an old logs collector container running that doesn't publish the TCP port
- Add missing bindings to Kubernetes gateway

### Changes
- Adding/removing methods from `.proto` files will now be compile errors in Go code, rather than failing at runtime
- Consolidated the core & engine Protobuf regeneration scripts into a single one

### Features
- Validate service IDs on Startosis commands

# 0.51.3
### Fixes
- Added `protoc` install step to the `publish_api_container_server_image` CircleCI task

# 0.51.2
### Features
- Added a `render_templates` command to Startosis
- Implemented backend for facts engine
- Added a `proto_file_store` in charge of compiling Startosis module's .proto file on the fly and storing their FileDescriptorSet in memory

### Changes
- Simplified own-version constant generation by checking in `kurtosis_version` directory

# 0.51.1
- Added an `exec` command to Startosis
- Added a `store_files_from_service` command to Startosis
- Added the ability to pass `files` to the service config
- Added a `read_file` command to Startosis
- Added the ability to execute local modules in Startosis

### Changes
- Fixed a typo in a filename

### Fixes
- Fixed a bug in exec where we'd propagate a `nil` error
- Made the `startosis_module_test` in js & golang deterministic and avoid race conditions during parallel runs

### Removals
- Removed  stale `scripts/run-pre-release-scripts` which isn't used anywhere and is invalid.

# 0.51.0
### Breaking Changes
- Updated `kurtosisBackend.CreateLogsCollector` method in `container-engine-lib`, added the `logsCollectorTcpPortNumber` parameter
  - Users will need to update all the `kurtosisBackend.CreateLogsCollector` setting the logs collector `TCP` port number 

### Features
- Added `KurtosisContext.GetUserServiceLogs` method in `golang` and `typescript` api libraries
- Added the public documentation for the new `KurtosisContext.GetUserServiceLogs` method
- Added `GetUserServiceLogs` in Kurtosis engine gateway
- Implemented IP address references for services
- Added the `defaultTcpLogsCollectorPortNum` with `9713` value in `EngineManager`
- Added the `LogsCollectorAvailabilityChecker` interface

### Changes
- Add back old enclave continuity test
- Updated the `FluentbitAvailabilityChecker` constructor now it also receives the IP address as a parameter instead of using `localhost`
- Published the `FluentbitAvailabilityChecker` constructor for using it during starting modules and user services
- Refactored `service logs` Kurtosis CLI command in order to get the user service logs from the `logs database` (implemented in Docker cluster so far)

# 0.50.2
### Fixes
- Fixes how the push cli artifacts & publish engine runs by generating kurtosis_version before hand

# 0.50.1
### Fixes
- Fix generate scripts to take passed version on release

# 0.50.0
### Features
- Created new engine's endpoint `GetUserServiceLogs` for consuming user service container logs from the logs database server
- Added `LogsDatabaseClient` interface for defining the behaviour for consuming logs from the centralized logs database
- Added `LokiLogsDatabaseClient` which implements `LogsDatabaseClient` for consuming logs from a Loki's server
- Added `KurtosisBackendLogsClient` which implements `LogsDatabaseClient` for consuming user service container logs using `KurtosisBackend`
- Created the `LogsDatabase` object in `container-engine-lib`
- Created the `LogsCollector` object in `container-engine-lib`
- Added `LogsDatabase` CRUD methods in `Docker` Kurtosis backend
- Added `LogsCollector` CRUD methods in `Docker` Kurtosis backend
- Added `ServiceNetwork` (interface), `DefaultServiceNetwork` and `MockServiceNetwork`

### Breaking Changes
- Updated `CreateEngine` method in `container-engine-lib`, removed the `logsCollectorHttpPortNumber` parameter
    - Users will need to update all the `CreateEngine` calls removing this parameter
- Updated `NewEngineServerArgs`,  `LaunchWithDefaultVersion` and `LaunchWithCustomVersion` methods in `engine_server_launcher` removed the `logsCollectorHttpPortNumber` parameter
    - Users will need to update these method calls removing this parameter
  
### Changes
- Untied the logs components containers and volumes creation and removal from the engine's crud in `container-engine-lib`
- Made some changes to the implementation of the module manager based on some PR comments by Kevin

### Features
- Implement Startosis add_service image pull validation
- Startosis scripts can now be run from the CLI: `kurtosis startosis exec path/to/script/file --enclave-id <ENCLAVE_ID>`
- Implemented Startosis load method to load from Github repositories

### Fixes
- Fix IP address placeholder injected by default in Startosis instructions. It used to be empty, which is invalid now
it is set to `KURTOSIS_IP_ADDR_PLACEHOLDER`
- Fix enclave inspect CLI command error when there are additional port bindings
- Fix a stale message the run-all-test-against-latest-code script
- Fix bug that creates database while running local unit tests
- Manually truncate string instead of using `k8s.io/utils/strings`

### Removals
- Removes version constants within launchers and cli in favor of centralized generated version constant
- Removes remote-docker-setup from the `build_cli` job in Circle

# 0.49.9
### Features
- Implement Startosis add_service method
- Enable linter on Startosis codebase

# 0.49.8
### Changes
- Added a linter
- Made changes based on the linters output
- Made the `discord` command a LowLevelKurtosisCommand instead of an EngineConsumingKurtosisCommand

### Features
- API container now saves free IPs on a local database

### Fixes
- Fix go.mod for commons & cli to reflect monorepo and replaced imports with write package name
- Move linter core/server linter config to within core/server

# 0.49.7
### Features
- Implement skeleton for the Startosis engine

### Fixes
- Fixed a message that referred to an old repo.

### Changes
- Added `cli` to the monorepo

# 0.49.6
### Fixes
- Fixed a bug where engine launcher would try to launch older docker image `kurtosistech/kurtosis-engine-server`.

# 0.49.5
### Changes
- Added `kurtosis-engine-server` to the monorepo
- Merged the `kurtosis-engine-sdk` & `kurtosis-core-sdk`

### Removals
- Remove unused variables from Docker Kurtosis backend

# 0.49.4
### Fixes
- Fix historical changelog for `kurtosis-core`
- Don't check for grpc proxy to be available

# 0.49.3
### Fixes
- Fix typescript package releases

# 0.49.2
### Removals
- Remove envoy proxy from docker image. No envoy proxy is being run anymore, effectively removing HTTP1.

### Changes
- Added `kurtosis-core` to the monorepo

### Fixes
- Fixed circle to not docs check on merge

# 0.49.1
### Fixes
- Attempting to fix the release version
### Changes
- Added container-engine-lib

# 0.49.0
### Changes
- This version is a dummy version to set the minimum. We pick a version greater than the current version of the CLI (0.29.1). <|MERGE_RESOLUTION|>--- conflicted
+++ resolved
@@ -7,11 +7,8 @@
 
 ### Changes
 - `print()` is now a regular instructions like others, and it takes effect at execution time (used to be during interpretation)
-<<<<<<< HEAD
 - Temporarily disable enclave dump for k8s in CircleCI until we fix https://github.com/kurtosis-tech/kurtosis/issues/407
-=======
 - Added exhaustive struct linting and brought code base into exhaustive struct compliance
->>>>>>> 705487f4
 
 # 0.53.2
 ### Features
