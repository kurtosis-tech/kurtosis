# TBD

# 0.51.8

### Features
- Added exec and HTTP request facts
- Prints out the instruction line, col & filename in the execution error
- Prints out the instruction line, col & filename in the validation error
- Added `remove_service` to Startosis
<<<<<<< HEAD
- InterpretationError is now able to store a `cause`. It simplifies being more explicit on want the root issue was
=======
- Add `--args` to `kurtosis startosis exec` CLI command to pass in a serialized JSON 

### Fixes
- Fixed nil accesses on Fact Engine

### Changes
- Add more integration tests for Kurtosis modules with input and output types
>>>>>>> 3866415f

# 0.51.7

### Fixes
- Fixed instruction position to work with nested functions

### Features
- Instruction position now contains the filename too

# 0.51.6

### Features
- Added an `import_types` Starlark instruction to read types from a .proto file inside a module
- Added the `time` module for Starlark to the interpreter
- Added the ability for a Starlark module to take input args when a `ModuleInput` in the module `types.proto` file

# 0.51.5
### Fixes
- Testsuite CircleCI jobs also short-circuit if the only changes are to docs, to prevent them failing due to no CLI artifact

# 0.51.4
### Fixes
- Fixed a bug in `GetLogsCollector` that was failing when there is an old logs collector container running that doesn't publish the TCP port
- Add missing bindings to Kubernetes gateway

### Changes
- Adding/removing methods from `.proto` files will now be compile errors in Go code, rather than failing at runtime
- Consolidated the core & engine Protobuf regeneration scripts into a single one

### Features
- Validate service IDs on Startosis commands

# 0.51.3
### Fixes
- Added `protoc` install step to the `publish_api_container_server_image` CircleCI task

# 0.51.2
### Features
- Added a `render_templates` command to Startosis
- Implemented backend for facts engine
- Added a `proto_file_store` in charge of compiling Startosis module's .proto file on the fly and storing their FileDescriptorSet in memory

### Changes
- Simplified own-version constant generation by checking in `kurtosis_version` directory

# 0.51.1
- Added an `exec` command to Startosis
- Added a `store_files_from_service` command to Startosis
- Added the ability to pass `files_artifact_mount_dirpaths` to the service config
- Added a `read_file` command to Startosis
- Added the ability to execute local modules in Startosis

### Changes
- Fixed a typo in a filename

### Fixes
- Fixed a bug in exec where we'd propagate a `nil` error
- Made the `startosis_module_test` in js & golang deterministic and avoid race conditions during parallel runs

### Removals
- Removed  stale `scripts/run-pre-release-scripts` which isn't used anywhere and is invalid.

# 0.51.0
### Breaking Changes
- Updated `kurtosisBackend.CreateLogsCollector` method in `container-engine-lib`, added the `logsCollectorTcpPortNumber` parameter
  - Users will need to update all the `kurtosisBackend.CreateLogsCollector` setting the logs collector `TCP` port number 

### Features
- Added `KurtosisContext.GetUserServiceLogs` method in `golang` and `typescript` api libraries
- Added the public documentation for the new `KurtosisContext.GetUserServiceLogs` method
- Added `GetUserServiceLogs` in Kurtosis engine gateway
- Implemented IP address references for services
- Added the `defaultTcpLogsCollectorPortNum` with `9713` value in `EngineManager`
- Added the `LogsCollectorAvailabilityChecker` interface

### Changes
- Add back old enclave continuity test
- Updated the `FluentbitAvailabilityChecker` constructor now it also receives the IP address as a parameter instead of using `localhost`
- Published the `FluentbitAvailabilityChecker` constructor for using it during starting modules and user services
- Refactored `service logs` Kurtosis CLI command in order to get the user service logs from the `logs database` (implemented in Docker cluster so far)

# 0.50.2
### Fixes
- Fixes how the push cli artifacts & publish engine runs by generating kurtosis_version before hand

# 0.50.1

### Fixes
- Fix generate scripts to take passed version on release

# 0.50.0
### Features
- Created new engine's endpoint `GetUserServiceLogs` for consuming user service container logs from the logs database server
- Added `LogsDatabaseClient` interface for defining the behaviour for consuming logs from the centralized logs database
- Added `LokiLogsDatabaseClient` which implements `LogsDatabaseClient` for consuming logs from a Loki's server
- Added `KurtosisBackendLogsClient` which implements `LogsDatabaseClient` for consuming user service container logs using `KurtosisBackend`
- Created the `LogsDatabase` object in `container-engine-lib`
- Created the `LogsCollector` object in `container-engine-lib`
- Added `LogsDatabase` CRUD methods in `Docker` Kurtosis backend
- Added `LogsCollector` CRUD methods in `Docker` Kurtosis backend
- Added `ServiceNetwork` (interface), `DefaultServiceNetwork` and `MockServiceNetwork`

### Breaking Changes
- Updated `CreateEngine` method in `container-engine-lib`, removed the `logsCollectorHttpPortNumber` parameter
    - Users will need to update all the `CreateEngine` calls removing this parameter
- Updated `NewEngineServerArgs`,  `LaunchWithDefaultVersion` and `LaunchWithCustomVersion` methods in `engine_server_launcher` removed the `logsCollectorHttpPortNumber` parameter
    - Users will need to update these method calls removing this parameter
  
### Changes
- Untied the logs components containers and volumes creation and removal from the engine's crud in `container-engine-lib`
- Made some changes to the implementation of the module manager based on some PR comments by Kevin

### Features
- Implement Startosis add_service image pull validation
- Startosis scripts can now be run from the CLI: `kurtosis startosis exec path/to/script/file --enclave-id <ENCLAVE_ID>`
- Implemented Startosis load method to load from Github repositories

### Fixes
- Fix IP address placeholder injected by default in Startosis instructions. It used to be empty, which is invalid now
it is set to `KURTOSIS_IP_ADDR_PLACEHOLDER`
- Fix enclave inspect CLI command error when there are additional port bindings
- Fix a stale message the run-all-test-against-latest-code script
- Fix bug that creates database while running local unit tests
- Manually truncate string instead of using `k8s.io/utils/strings`

### Removals
- Removes version constants within launchers and cli in favor of centralized generated version constant
- Removes remote-docker-setup from the `build_cli` job in Circle

# 0.49.9

### Features
- Implement Startosis add_service method
- Enable linter on Startosis codebase

# 0.49.8
### Changes
- Added a linter
- Made changes based on the linters output
- Made the `discord` command a LowLevelKurtosisCommand instead of an EngineConsumingKurtosisCommand

### Features
- API container now saves free IPs on a local database

### Fixes
- Fix go.mod for commons & cli to reflect monorepo and replaced imports with write package name
- Move linter core/server linter config to within core/server

# 0.49.7
### Features
- Implement skeleton for the Startosis engine

### Fixes
- Fixed a message that referred to an old repo.

### Changes
- Added `cli` to the monorepo

# 0.49.6
### Fixes
- Fixed a bug where engine launcher would try to launch older docker image `kurtosistech/kurtosis-engine-server`.

# 0.49.5
### Changes
- Added `kurtosis-engine-server` to the monorepo
- Merged the `kurtosis-engine-sdk` & `kurtosis-core-sdk`

### Removals
- Remove unused variables from Docker Kurtosis backend

# 0.49.4
### Fixes
- Fix historical changelog for `kurtosis-core`
- Don't check for grpc proxy to be available

# 0.49.3
### Fixes
- Fix typescript package releases

# 0.49.2
### Removals
- Remove envoy proxy from docker image. No envoy proxy is being run anymore, effectively removing HTTP1.

### Changes
- Added `kurtosis-core` to the monorepo

### Fixes
- Fixed circle to not docs check on merge

# 0.49.1
### Fixes
- Attempting to fix the release version
### Changes
- Added container-engine-lib

# 0.49.0
### Changes
- This version is a dummy version to set the minimum. We pick a version greater than the current version of the CLI (0.29.1). <|MERGE_RESOLUTION|>--- conflicted
+++ resolved
@@ -1,4 +1,7 @@
 # TBD
+
+### Changes
+- InterpretationError is now able to store a `cause`. It simplifies being more explicit on want the root issue was
 
 # 0.51.8
 
@@ -7,9 +10,6 @@
 - Prints out the instruction line, col & filename in the execution error
 - Prints out the instruction line, col & filename in the validation error
 - Added `remove_service` to Startosis
-<<<<<<< HEAD
-- InterpretationError is now able to store a `cause`. It simplifies being more explicit on want the root issue was
-=======
 - Add `--args` to `kurtosis startosis exec` CLI command to pass in a serialized JSON 
 
 ### Fixes
@@ -17,7 +17,6 @@
 
 ### Changes
 - Add more integration tests for Kurtosis modules with input and output types
->>>>>>> 3866415f
 
 # 0.51.7
 
