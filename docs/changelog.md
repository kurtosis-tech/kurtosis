--- conflicted
+++ resolved
@@ -2,6 +2,8 @@
 
 ### Changes
 - InterpretationError is now able to store a `cause`. It simplifies being more explicit on want the root issue was
+- Added `upload_service` to Startosis
+- Add `--args` to `kurtosis startosis exec` CLI command to pass in a serialized JSON
 
 # 0.51.8
 
@@ -10,11 +12,6 @@
 - Prints out the instruction line, col & filename in the execution error
 - Prints out the instruction line, col & filename in the validation error
 - Added `remove_service` to Startosis
-<<<<<<< HEAD
-- Added `upload_service` to Startosis
-=======
-- Add `--args` to `kurtosis startosis exec` CLI command to pass in a serialized JSON 
->>>>>>> ca75d36a
 
 ### Fixes
 - Fixed nil accesses on Fact Engine
