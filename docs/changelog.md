# TBD

### Features
<<<<<<< HEAD
* Implement Startosis add_service image pull validation
=======
* Implemented Startosis load method to load from Github repositories

### Fixes
* Fix IP address placeholder injected by default in Startosis instructions. It used to be empty, which is invalid now
it is set to `KURTOSIS_IP_ADDR_PLACEHOLDER`
>>>>>>> 65c90e7c

### Removals
* Removes version constants within launchers and cli in favor of centralized generated version constant
* Removes remote-docker-setup from the `build_cli` job in Circle

# 0.49.9

### Features
* Implement Startosis add_service method
* Enable linter on Startosis codebase

# 0.49.8

### Changes
* Added a linter
* Made changes based on the linters output
* Made the `discord` command a LowLevelKurtosisCommand instead of an EngineConsumingKurtosisCommand

### Features
* API container now saves free IPs on a local database

### Fixes
* Fix go.mod for commons & cli to reflect monorepo and replaced imports with write package name
* Move linter core/server linter config to within core/server

# 0.49.7

### Features
* Implement skeleton for the Startosis engine

### Fixes
* Fixed a message that referred to an old repo.

### Changes
* Added `cli` to the monorepo

# 0.49.6

### Fixes
* Fixed a bug where engine launcher would try to launch older docker image `kurtosistech/kurtosis-engine-server`.

# 0.49.5

### Changes
* Added `kurtosis-engine-server` to the monorepo
* Merged the `kurtosis-engine-sdk` & `kurtosis-core-sdk`

### Removals
* Remove unused variables from Docker Kurtosis backend


# 0.49.4

### Fixes
* Fix historical changelog for `kurtosis-core`
* Don't check for grpc proxy to be available

# 0.49.3

### Fixes
* Fix typescript package releases

# 0.49.2

### Removals
* Remove envoy proxy from docker image. No envoy proxy is being run anymore, effectively removing HTTP1.

### Changes
* Added `kurtosis-core` to the monorepo

### Fixes
* Fixed circle to not docs check on merge

# 0.49.1

### Fixes
* Attempting to fix the release version
### Changes
* Added container-engine-lib

# 0.49.0

### Changes
* This version is a dummy version to set the minimum. We pick a version greater than the current version of the CLI (0.29.1). <|MERGE_RESOLUTION|>--- conflicted
+++ resolved
@@ -1,15 +1,12 @@
 # TBD
 
 ### Features
-<<<<<<< HEAD
 * Implement Startosis add_service image pull validation
-=======
 * Implemented Startosis load method to load from Github repositories
 
 ### Fixes
 * Fix IP address placeholder injected by default in Startosis instructions. It used to be empty, which is invalid now
 it is set to `KURTOSIS_IP_ADDR_PLACEHOLDER`
->>>>>>> 65c90e7c
 
 ### Removals
 * Removes version constants within launchers and cli in favor of centralized generated version constant
