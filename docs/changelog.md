--- conflicted
+++ resolved
@@ -8,9 +8,6 @@
 - Add `extract` option to HTTP requests
 - Prepared the Kurtosis engine server to do search in logs
 - Adding `log line filters` parameter in the `GetServiceLogs` Kurtosis engine endpoint
-<<<<<<< HEAD
-- removing build binary from git
-=======
 - Changed how `args` to `kurtosis run` are passed, they are passed as  second positional argument, instead of the `--args` flag
 - Made `CLI` error if more arguments than expected are passed
 - Added an advanced test for default_service_network.StartServices in preparation of changing a bit the logic
@@ -19,7 +16,6 @@
 - Changed how `args` to `kurtosis run` are passed, they are passed as  second positional argument, instead of the `--args` flag
   - Users will have to start using `kurtosis run <script> <args>` without the `--arg` flag
   - If there are any scripts that depend on the `--args` flag, users should use the `args` arg instead
->>>>>>> 44207372
 
 ### Features
 - The CLI now displays the list of container images currently being downloaded and validated during the Starlark
