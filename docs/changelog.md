--- conflicted
+++ resolved
@@ -1,21 +1,4 @@
 # TBD
-<<<<<<< HEAD
-=======
-
-### Changes
-- Moved `read_file` to be a simple Startosis builtin in place of a Kurtosis instruction
-
-# 0.51.13
-
-### Fixes
-- Set `entry_point_args` and `cmd_args` to `nil` if not specified instead of empty array 
-
-# 0.51.12
-
->>>>>>> 1b9aa916
-### Features
-- Added an optional `--dry-run` flag to the `startosis exec` (defaulting to false) command which prints the list of Kurtosis instruction without executing any. When `--dry-run` is set to false, the list of Kurtosis instructions is printed to the output of CLI after being executed.
-
 ### Breaking Changes
 - Unified `GetUserServiceLogs` and `StreamUserServiceLogs` engine's endpoints, now `GetUserServiceLogs` will handle both use cases
   - Users will have to re-adapt `GetUserServiceLogs` calls and replace the `StreamUserServiceLogs` call with this
@@ -24,11 +7,21 @@
 - Unified `GetUserServiceLogs` and `StreamUserServiceLogs` methods in `KurtosisContext`, now `GetUserServiceLogs` will handle both use cases
   - Users will have to re-adapt `GetUserServiceLogs` calls and replace the `StreamUserServiceLogs` call with this
 - Added the `follow_logs` parameter in `KurtosisContext.GetUserServiceLogs`
+  - Users will have to addition this new parameter on every call
 
 ### Changes
 - InterpretationError is now able to store a `cause`. It simplifies being more explicit on want the root issue was
 - Added `upload_service` to Startosis
 - Add `--args` to `kurtosis startosis exec` CLI command to pass in a serialized JSON
+- Moved `read_file` to be a simple Startosis builtin in place of a Kurtosis instruction
+
+# 0.51.13
+### Fixes
+- Set `entry_point_args` and `cmd_args` to `nil` if not specified instead of empty array 
+
+# 0.51.12
+### Features
+- Added an optional `--dry-run` flag to the `startosis exec` (defaulting to false) command which prints the list of Kurtosis instruction without executing any. When `--dry-run` is set to false, the list of Kurtosis instructions is printed to the output of CLI after being executed.
 
 # 0.51.11
 ### Features
