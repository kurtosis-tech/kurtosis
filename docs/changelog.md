--- conflicted
+++ resolved
@@ -1,9 +1,8 @@
 # TBD
 
-<<<<<<< HEAD
 ### Features
 - Add `wait` and `define` command in Startosis
-=======
+
 # 0.52.0
 ### Breaking Changes
 - Unified `GetUserServiceLogs` and `StreamUserServiceLogs` engine's endpoints, now `GetUserServiceLogs` will handle both use cases
@@ -20,7 +19,6 @@
 - Added `upload_service` to Startosis
 - Add `--args` to `kurtosis startosis exec` CLI command to pass in a serialized JSON
 - Moved `read_file` to be a simple Startosis builtin in place of a Kurtosis instruction
->>>>>>> 98e840d8
 
 # 0.51.13
 ### Fixes
