# TBD
### Features
- Added random enclave ID generation in `EnclaveManager.CreateEnclave()` when an empty enclave ID is provided
- Added the `created enclave` spotlight message when a new enclave is created from the CLI (currently with the `enclave add`, `module exec` and `exec` commands)

<<<<<<< HEAD
### Fixes
- Fixed a bug where we had renamed `container_image_name` inside the proto definition to `image`

# 0.53.0
=======
### Changes
- Moved the enclave ID auto generation and validation from the CLI to the engine's server which will catch all the presents and future use cases
>>>>>>> ea4d2e63

# 0.53.0
### Features
- Made `render_templates`, `upload_files`, `store_Files_from_service` accept `artifact_uuid` and
return `artifact_uuid` during interpretation time
- Moved `kurtosis startosis exec` to `kurtosis exec`

### Breaking Features
- Moved `kurtosis startosis exec` to `kurtosis exec`
  - Users now need to use the new command to launch Starlark programs

### Fixes
- Fixed building kurtosis by adding a conditional to build.sh to ignore startosis folder under internal_testsuites

# 0.52.5
### Fixes
- Renamed `files_artifact_mount_dirpaths` to just `files`

# 0.52.4
### Features
- Added the enclave's creation time info which can be obtained through the `enclave ls` and the `enclave inspect` commands

### Fixes
- Smoothened the experience `used_ports` -> `ports`, `container_image_name` -> `name`, `service_config` -> `config`

# 0.52.3
### Changes
- Cleanup Startosis interpreter predeclared

# 0.52.2

# 0.52.1
### Features
- Add `wait` and `define` command in Startosis
- Added `not found service GUIDs information` in `KurtosisContext.GetServiceLogs` method
- Added a warning message in `service logs` CLI command when the request service GUID is not found in the logs database
- Added ip address replacement in the JSON for `render_template` instruction

### Changes
- `kurtosis_instruction.String()` now returns a single line version of the instruction for more concise logging

### Fixes
- Fixes a bug where we'd propagate a nil error
- Adds validation for `service_id` in `store_files_from_service`
- Fixes a bug where typescript (jest) unit tests do not correctly wait for grpc services to become available
- Fixed a panic that would happen cause of a `nil` error being returned
- Fixed TestValidUrls so that it checks for the correct http return code

# 0.52.0
### Breaking Changes
- Unified `GetUserServiceLogs` and `StreamUserServiceLogs` engine's endpoints, now `GetUserServiceLogs` will handle both use cases
  - Users will have to re-adapt `GetUserServiceLogs` calls and replace the `StreamUserServiceLogs` call with this
- Added the `follow_logs` parameter in `GetUserServiceLogsArgs` engine's proto file
  - Users should have to add this param in all the `GetUserServiceLogs` calls
- Unified `GetUserServiceLogs` and `StreamUserServiceLogs` methods in `KurtosisContext`, now `GetUserServiceLogs` will handle both use cases
  - Users will have to re-adapt `GetUserServiceLogs` calls and replace the `StreamUserServiceLogs` call with this
- Added the `follow_logs` parameter in `KurtosisContext.GetUserServiceLogs`
  - Users will have to addition this new parameter on every call

### Changes
- InterpretationError is now able to store a `cause`. It simplifies being more explicit on want the root issue was
- Added `upload_service` to Startosis
- Add `--args` to `kurtosis startosis exec` CLI command to pass in a serialized JSON
- Moved `read_file` to be a simple Startosis builtin in place of a Kurtosis instruction

# 0.51.13
### Fixes
- Set `entry_point_args` and `cmd_args` to `nil` if not specified instead of empty array 

# 0.51.12
### Features
- Added an optional `--dry-run` flag to the `startosis exec` (defaulting to false) command which prints the list of Kurtosis instruction without executing any. When `--dry-run` is set to false, the list of Kurtosis instructions is printed to the output of CLI after being executed.

# 0.51.11
### Features
- Improve how kurtosis instructions are canonicalized with a universal canonicalizer. Each instruction is now printed on multiple lines with a comment pointing the to position in the source code.
- Support `private_ip_address_placeholder` to be passed in `config` for `add_service` in Starlark

### Changes
- Updated how we generate the canonical string for Kurtosis `upload_files` instruction

# 0.51.10
### Changes
- Added Starlark `proto` module, such that you can now do `proto.has(msg, "field_name")` in Startosis to differentiate between when a field is set to its default value and when it is unset (the field has to be marked as optional) in the proto file though.

# 0.51.9
### Features
- Implemented the new `StreamUserServiceLogs` endpoint in the Kurtosis engine server
- Added the new `StreamUserServiceLogs` in the Kurtosis engine Golang library
- Added the new `StreamUserServiceLogs` in the Kurtosis engine Typescript library
- Added the `StreamUserServiceLogs` method in Loki logs database client
- Added `stream-logs` test in Golang and Typescript `internal-testsuites`
- Added `service.GUID` field in `Service.Ctx` in the Kurtosis SDK

### Changes
- Updated the CLI `service logs` command in order to use the new `KurtosisContext.StreamUserServiceLogs` when user requested to follow logs
- InterpretationError is now able to store a `cause`. It simplifies being more explicit on want the root issue was
- Added `upload_service` to Startosis
- Add `--args` to `kurtosis startosis exec` CLI command to pass in a serialized JSON

# 0.51.8
### Features
- Added exec and HTTP request facts
- Prints out the instruction line, col & filename in the execution error
- Prints out the instruction line, col & filename in the validation error
- Added `remove_service` to Startosis

### Fixes
- Fixed nil accesses on Fact Engine

### Changes
- Add more integration tests for Kurtosis modules with input and output types

# 0.51.7
### Fixes
- Fixed instruction position to work with nested functions

### Features
- Instruction position now contains the filename too

# 0.51.6
### Features
- Added an `import_types` Starlark instruction to read types from a .proto file inside a module
- Added the `time` module for Starlark to the interpreter
- Added the ability for a Starlark module to take input args when a `ModuleInput` in the module `types.proto` file

# 0.51.5
### Fixes
- Testsuite CircleCI jobs also short-circuit if the only changes are to docs, to prevent them failing due to no CLI artifact

# 0.51.4
### Fixes
- Fixed a bug in `GetLogsCollector` that was failing when there is an old logs collector container running that doesn't publish the TCP port
- Add missing bindings to Kubernetes gateway

### Changes
- Adding/removing methods from `.proto` files will now be compile errors in Go code, rather than failing at runtime
- Consolidated the core & engine Protobuf regeneration scripts into a single one

### Features
- Validate service IDs on Startosis commands

# 0.51.3
### Fixes
- Added `protoc` install step to the `publish_api_container_server_image` CircleCI task

# 0.51.2
### Features
- Added a `render_templates` command to Startosis
- Implemented backend for facts engine
- Added a `proto_file_store` in charge of compiling Startosis module's .proto file on the fly and storing their FileDescriptorSet in memory

### Changes
- Simplified own-version constant generation by checking in `kurtosis_version` directory

# 0.51.1
- Added an `exec` command to Startosis
- Added a `store_files_from_service` command to Startosis
- Added the ability to pass `files` to the service config
- Added a `read_file` command to Startosis
- Added the ability to execute local modules in Startosis

### Changes
- Fixed a typo in a filename

### Fixes
- Fixed a bug in exec where we'd propagate a `nil` error
- Made the `startosis_module_test` in js & golang deterministic and avoid race conditions during parallel runs

### Removals
- Removed  stale `scripts/run-pre-release-scripts` which isn't used anywhere and is invalid.

# 0.51.0
### Breaking Changes
- Updated `kurtosisBackend.CreateLogsCollector` method in `container-engine-lib`, added the `logsCollectorTcpPortNumber` parameter
  - Users will need to update all the `kurtosisBackend.CreateLogsCollector` setting the logs collector `TCP` port number 

### Features
- Added `KurtosisContext.GetUserServiceLogs` method in `golang` and `typescript` api libraries
- Added the public documentation for the new `KurtosisContext.GetUserServiceLogs` method
- Added `GetUserServiceLogs` in Kurtosis engine gateway
- Implemented IP address references for services
- Added the `defaultTcpLogsCollectorPortNum` with `9713` value in `EngineManager`
- Added the `LogsCollectorAvailabilityChecker` interface

### Changes
- Add back old enclave continuity test
- Updated the `FluentbitAvailabilityChecker` constructor now it also receives the IP address as a parameter instead of using `localhost`
- Published the `FluentbitAvailabilityChecker` constructor for using it during starting modules and user services
- Refactored `service logs` Kurtosis CLI command in order to get the user service logs from the `logs database` (implemented in Docker cluster so far)

# 0.50.2
### Fixes
- Fixes how the push cli artifacts & publish engine runs by generating kurtosis_version before hand

# 0.50.1
### Fixes
- Fix generate scripts to take passed version on release

# 0.50.0
### Features
- Created new engine's endpoint `GetUserServiceLogs` for consuming user service container logs from the logs database server
- Added `LogsDatabaseClient` interface for defining the behaviour for consuming logs from the centralized logs database
- Added `LokiLogsDatabaseClient` which implements `LogsDatabaseClient` for consuming logs from a Loki's server
- Added `KurtosisBackendLogsClient` which implements `LogsDatabaseClient` for consuming user service container logs using `KurtosisBackend`
- Created the `LogsDatabase` object in `container-engine-lib`
- Created the `LogsCollector` object in `container-engine-lib`
- Added `LogsDatabase` CRUD methods in `Docker` Kurtosis backend
- Added `LogsCollector` CRUD methods in `Docker` Kurtosis backend
- Added `ServiceNetwork` (interface), `DefaultServiceNetwork` and `MockServiceNetwork`

### Breaking Changes
- Updated `CreateEngine` method in `container-engine-lib`, removed the `logsCollectorHttpPortNumber` parameter
    - Users will need to update all the `CreateEngine` calls removing this parameter
- Updated `NewEngineServerArgs`,  `LaunchWithDefaultVersion` and `LaunchWithCustomVersion` methods in `engine_server_launcher` removed the `logsCollectorHttpPortNumber` parameter
    - Users will need to update these method calls removing this parameter
  
### Changes
- Untied the logs components containers and volumes creation and removal from the engine's crud in `container-engine-lib`
- Made some changes to the implementation of the module manager based on some PR comments by Kevin

### Features
- Implement Startosis add_service image pull validation
- Startosis scripts can now be run from the CLI: `kurtosis startosis exec path/to/script/file --enclave-id <ENCLAVE_ID>`
- Implemented Startosis load method to load from Github repositories

### Fixes
- Fix IP address placeholder injected by default in Startosis instructions. It used to be empty, which is invalid now
it is set to `KURTOSIS_IP_ADDR_PLACEHOLDER`
- Fix enclave inspect CLI command error when there are additional port bindings
- Fix a stale message the run-all-test-against-latest-code script
- Fix bug that creates database while running local unit tests
- Manually truncate string instead of using `k8s.io/utils/strings`

### Removals
- Removes version constants within launchers and cli in favor of centralized generated version constant
- Removes remote-docker-setup from the `build_cli` job in Circle

# 0.49.9
### Features
- Implement Startosis add_service method
- Enable linter on Startosis codebase

# 0.49.8
### Changes
- Added a linter
- Made changes based on the linters output
- Made the `discord` command a LowLevelKurtosisCommand instead of an EngineConsumingKurtosisCommand

### Features
- API container now saves free IPs on a local database

### Fixes
- Fix go.mod for commons & cli to reflect monorepo and replaced imports with write package name
- Move linter core/server linter config to within core/server

# 0.49.7
### Features
- Implement skeleton for the Startosis engine

### Fixes
- Fixed a message that referred to an old repo.

### Changes
- Added `cli` to the monorepo

# 0.49.6
### Fixes
- Fixed a bug where engine launcher would try to launch older docker image `kurtosistech/kurtosis-engine-server`.

# 0.49.5
### Changes
- Added `kurtosis-engine-server` to the monorepo
- Merged the `kurtosis-engine-sdk` & `kurtosis-core-sdk`

### Removals
- Remove unused variables from Docker Kurtosis backend

# 0.49.4
### Fixes
- Fix historical changelog for `kurtosis-core`
- Don't check for grpc proxy to be available

# 0.49.3
### Fixes
- Fix typescript package releases

# 0.49.2
### Removals
- Remove envoy proxy from docker image. No envoy proxy is being run anymore, effectively removing HTTP1.

### Changes
- Added `kurtosis-core` to the monorepo

### Fixes
- Fixed circle to not docs check on merge

# 0.49.1
### Fixes
- Attempting to fix the release version
### Changes
- Added container-engine-lib

# 0.49.0
### Changes
- This version is a dummy version to set the minimum. We pick a version greater than the current version of the CLI (0.29.1). <|MERGE_RESOLUTION|>--- conflicted
+++ resolved
@@ -3,15 +3,11 @@
 - Added random enclave ID generation in `EnclaveManager.CreateEnclave()` when an empty enclave ID is provided
 - Added the `created enclave` spotlight message when a new enclave is created from the CLI (currently with the `enclave add`, `module exec` and `exec` commands)
 
-<<<<<<< HEAD
+### Changes
+- Moved the enclave ID auto generation and validation from the CLI to the engine's server which will catch all the presents and future use cases
+
 ### Fixes
 - Fixed a bug where we had renamed `container_image_name` inside the proto definition to `image`
-
-# 0.53.0
-=======
-### Changes
-- Moved the enclave ID auto generation and validation from the CLI to the engine's server which will catch all the presents and future use cases
->>>>>>> ea4d2e63
 
 # 0.53.0
 ### Features
