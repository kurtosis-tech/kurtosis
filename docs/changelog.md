# TBD

<<<<<<< HEAD
### Features
- Log file name and function while logging in `core`
=======
# 0.52.5

### Fixes
- Renamed `files_artifact_mount_dirpaths` to just `files`

# 0.52.4
### Features
- Added the enclave's creation time info which can be obtained through the `enclave ls` and the `enclave inspect` commands

### Fixes
- Smoothened the experience `used_ports` -> `ports`, `container_image_name` -> `name`, `service_config` -> `config`
>>>>>>> 9036a738

# 0.52.3

### Changes
- Cleanup Startosis interpreter predeclared

# 0.52.2

- Fixes a bug where typescript (jest) unit tests do not correctly wait for grpc services to become available
- Fixed a panic that would happen cause of a `nil` error being returned
- Fixed TestValidUrls so that it checks for the correct http return code


# 0.52.1
### Features
- Add `wait` and `define` command in Startosis
- Added `not found service GUIDs information` in `KurtosisContext.GetServiceLogs` method
- Added a warning message in `service logs` CLI command when the request service GUID is not found in the logs database
- Added ip address replacement in the JSON for `render_template` instruction
- Implemented a `ToTargetArtifactUuid` version of a few service_network functions

### Changes
- `kurtosis_instruction.String()` now returns a single line version of the instruction for more concise logging

### Fixes
- Fixes a bug where we'd propagate a nil error
- Adds validation for `service_id` in `store_files_from_service`
# 0.52.0
### Breaking Changes
- Unified `GetUserServiceLogs` and `StreamUserServiceLogs` engine's endpoints, now `GetUserServiceLogs` will handle both use cases
  - Users will have to re-adapt `GetUserServiceLogs` calls and replace the `StreamUserServiceLogs` call with this
- Added the `follow_logs` parameter in `GetUserServiceLogsArgs` engine's proto file
  - Users should have to add this param in all the `GetUserServiceLogs` calls
- Unified `GetUserServiceLogs` and `StreamUserServiceLogs` methods in `KurtosisContext`, now `GetUserServiceLogs` will handle both use cases
  - Users will have to re-adapt `GetUserServiceLogs` calls and replace the `StreamUserServiceLogs` call with this
- Added the `follow_logs` parameter in `KurtosisContext.GetUserServiceLogs`
  - Users will have to addition this new parameter on every call

### Changes
- InterpretationError is now able to store a `cause`. It simplifies being more explicit on want the root issue was
- Added `upload_service` to Startosis
- Add `--args` to `kurtosis startosis exec` CLI command to pass in a serialized JSON
- Moved `read_file` to be a simple Startosis builtin in place of a Kurtosis instruction

# 0.51.13
### Fixes
- Set `entry_point_args` and `cmd_args` to `nil` if not specified instead of empty array 

# 0.51.12
### Features
- Added an optional `--dry-run` flag to the `startosis exec` (defaulting to false) command which prints the list of Kurtosis instruction without executing any. When `--dry-run` is set to false, the list of Kurtosis instructions is printed to the output of CLI after being executed.

# 0.51.11
### Features
- Improve how kurtosis instructions are canonicalized with a universal canonicalizer. Each instruction is now printed on multiple lines with a comment pointing the to position in the source code.
- Support `private_ip_address_placeholder` to be passed in `config` for `add_service` in Starlark

### Changes
- Updated how we generate the canonical string for Kurtosis `upload_files` instruction

# 0.51.10
### Changes
- Added Starlark `proto` module, such that you can now do `proto.has(msg, "field_name")` in Startosis to differentiate between when a field is set to its default value and when it is unset (the field has to be marked as optional) in the proto file though.

# 0.51.9
### Features
- Implemented the new `StreamUserServiceLogs` endpoint in the Kurtosis engine server
- Added the new `StreamUserServiceLogs` in the Kurtosis engine Golang library
- Added the new `StreamUserServiceLogs` in the Kurtosis engine Typescript library
- Added the `StreamUserServiceLogs` method in Loki logs database client
- Added `stream-logs` test in Golang and Typescript `internal-testsuites`
- Added `service.GUID` field in `Service.Ctx` in the Kurtosis SDK

### Changes
- Updated the CLI `service logs` command in order to use the new `KurtosisContext.StreamUserServiceLogs` when user requested to follow logs
- InterpretationError is now able to store a `cause`. It simplifies being more explicit on want the root issue was
- Added `upload_service` to Startosis
- Add `--args` to `kurtosis startosis exec` CLI command to pass in a serialized JSON

# 0.51.8
### Features
- Added exec and HTTP request facts
- Prints out the instruction line, col & filename in the execution error
- Prints out the instruction line, col & filename in the validation error
- Added `remove_service` to Startosis

### Fixes
- Fixed nil accesses on Fact Engine

### Changes
- Add more integration tests for Kurtosis modules with input and output types

# 0.51.7
### Fixes
- Fixed instruction position to work with nested functions

### Features
- Instruction position now contains the filename too

# 0.51.6
### Features
- Added an `import_types` Starlark instruction to read types from a .proto file inside a module
- Added the `time` module for Starlark to the interpreter
- Added the ability for a Starlark module to take input args when a `ModuleInput` in the module `types.proto` file

# 0.51.5
### Fixes
- Testsuite CircleCI jobs also short-circuit if the only changes are to docs, to prevent them failing due to no CLI artifact

# 0.51.4
### Fixes
- Fixed a bug in `GetLogsCollector` that was failing when there is an old logs collector container running that doesn't publish the TCP port
- Add missing bindings to Kubernetes gateway

### Changes
- Adding/removing methods from `.proto` files will now be compile errors in Go code, rather than failing at runtime
- Consolidated the core & engine Protobuf regeneration scripts into a single one

### Features
- Validate service IDs on Startosis commands

# 0.51.3
### Fixes
- Added `protoc` install step to the `publish_api_container_server_image` CircleCI task

# 0.51.2
### Features
- Added a `render_templates` command to Startosis
- Implemented backend for facts engine
- Added a `proto_file_store` in charge of compiling Startosis module's .proto file on the fly and storing their FileDescriptorSet in memory

### Changes
- Simplified own-version constant generation by checking in `kurtosis_version` directory

# 0.51.1
- Added an `exec` command to Startosis
- Added a `store_files_from_service` command to Startosis
- Added the ability to pass `files` to the service config
- Added a `read_file` command to Startosis
- Added the ability to execute local modules in Startosis

### Changes
- Fixed a typo in a filename

### Fixes
- Fixed a bug in exec where we'd propagate a `nil` error
- Made the `startosis_module_test` in js & golang deterministic and avoid race conditions during parallel runs

### Removals
- Removed  stale `scripts/run-pre-release-scripts` which isn't used anywhere and is invalid.

# 0.51.0
### Breaking Changes
- Updated `kurtosisBackend.CreateLogsCollector` method in `container-engine-lib`, added the `logsCollectorTcpPortNumber` parameter
  - Users will need to update all the `kurtosisBackend.CreateLogsCollector` setting the logs collector `TCP` port number 

### Features
- Added `KurtosisContext.GetUserServiceLogs` method in `golang` and `typescript` api libraries
- Added the public documentation for the new `KurtosisContext.GetUserServiceLogs` method
- Added `GetUserServiceLogs` in Kurtosis engine gateway
- Implemented IP address references for services
- Added the `defaultTcpLogsCollectorPortNum` with `9713` value in `EngineManager`
- Added the `LogsCollectorAvailabilityChecker` interface

### Changes
- Add back old enclave continuity test
- Updated the `FluentbitAvailabilityChecker` constructor now it also receives the IP address as a parameter instead of using `localhost`
- Published the `FluentbitAvailabilityChecker` constructor for using it during starting modules and user services
- Refactored `service logs` Kurtosis CLI command in order to get the user service logs from the `logs database` (implemented in Docker cluster so far)

# 0.50.2
### Fixes
- Fixes how the push cli artifacts & publish engine runs by generating kurtosis_version before hand

# 0.50.1
### Fixes
- Fix generate scripts to take passed version on release

# 0.50.0
### Features
- Created new engine's endpoint `GetUserServiceLogs` for consuming user service container logs from the logs database server
- Added `LogsDatabaseClient` interface for defining the behaviour for consuming logs from the centralized logs database
- Added `LokiLogsDatabaseClient` which implements `LogsDatabaseClient` for consuming logs from a Loki's server
- Added `KurtosisBackendLogsClient` which implements `LogsDatabaseClient` for consuming user service container logs using `KurtosisBackend`
- Created the `LogsDatabase` object in `container-engine-lib`
- Created the `LogsCollector` object in `container-engine-lib`
- Added `LogsDatabase` CRUD methods in `Docker` Kurtosis backend
- Added `LogsCollector` CRUD methods in `Docker` Kurtosis backend
- Added `ServiceNetwork` (interface), `DefaultServiceNetwork` and `MockServiceNetwork`

### Breaking Changes
- Updated `CreateEngine` method in `container-engine-lib`, removed the `logsCollectorHttpPortNumber` parameter
    - Users will need to update all the `CreateEngine` calls removing this parameter
- Updated `NewEngineServerArgs`,  `LaunchWithDefaultVersion` and `LaunchWithCustomVersion` methods in `engine_server_launcher` removed the `logsCollectorHttpPortNumber` parameter
    - Users will need to update these method calls removing this parameter
  
### Changes
- Untied the logs components containers and volumes creation and removal from the engine's crud in `container-engine-lib`
- Made some changes to the implementation of the module manager based on some PR comments by Kevin

### Features
- Implement Startosis add_service image pull validation
- Startosis scripts can now be run from the CLI: `kurtosis startosis exec path/to/script/file --enclave-id <ENCLAVE_ID>`
- Implemented Startosis load method to load from Github repositories

### Fixes
- Fix IP address placeholder injected by default in Startosis instructions. It used to be empty, which is invalid now
it is set to `KURTOSIS_IP_ADDR_PLACEHOLDER`
- Fix enclave inspect CLI command error when there are additional port bindings
- Fix a stale message the run-all-test-against-latest-code script
- Fix bug that creates database while running local unit tests
- Manually truncate string instead of using `k8s.io/utils/strings`

### Removals
- Removes version constants within launchers and cli in favor of centralized generated version constant
- Removes remote-docker-setup from the `build_cli` job in Circle

# 0.49.9
### Features
- Implement Startosis add_service method
- Enable linter on Startosis codebase

# 0.49.8
### Changes
- Added a linter
- Made changes based on the linters output
- Made the `discord` command a LowLevelKurtosisCommand instead of an EngineConsumingKurtosisCommand

### Features
- API container now saves free IPs on a local database

### Fixes
- Fix go.mod for commons & cli to reflect monorepo and replaced imports with write package name
- Move linter core/server linter config to within core/server

# 0.49.7
### Features
- Implement skeleton for the Startosis engine

### Fixes
- Fixed a message that referred to an old repo.

### Changes
- Added `cli` to the monorepo

# 0.49.6
### Fixes
- Fixed a bug where engine launcher would try to launch older docker image `kurtosistech/kurtosis-engine-server`.

# 0.49.5
### Changes
- Added `kurtosis-engine-server` to the monorepo
- Merged the `kurtosis-engine-sdk` & `kurtosis-core-sdk`

### Removals
- Remove unused variables from Docker Kurtosis backend

# 0.49.4
### Fixes
- Fix historical changelog for `kurtosis-core`
- Don't check for grpc proxy to be available

# 0.49.3
### Fixes
- Fix typescript package releases

# 0.49.2
### Removals
- Remove envoy proxy from docker image. No envoy proxy is being run anymore, effectively removing HTTP1.

### Changes
- Added `kurtosis-core` to the monorepo

### Fixes
- Fixed circle to not docs check on merge

# 0.49.1
### Fixes
- Attempting to fix the release version
### Changes
- Added container-engine-lib

# 0.49.0
### Changes
- This version is a dummy version to set the minimum. We pick a version greater than the current version of the CLI (0.29.1). <|MERGE_RESOLUTION|>--- conflicted
+++ resolved
@@ -1,9 +1,8 @@
 # TBD
 
-<<<<<<< HEAD
 ### Features
 - Log file name and function while logging in `core`
-=======
+
 # 0.52.5
 
 ### Fixes
@@ -15,7 +14,6 @@
 
 ### Fixes
 - Smoothened the experience `used_ports` -> `ports`, `container_image_name` -> `name`, `service_config` -> `config`
->>>>>>> 9036a738
 
 # 0.52.3
 
