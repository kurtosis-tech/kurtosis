# TBD

### Features
- The "Starlark code successfully executed" or "Error encountered running Starlark code" messages are now "Starlark 
code successfully run in dry-run mode" and "Error encountered running Starlark code in dry-run mode" when Starlark is 
run in dry-run mode (and without the "in dry-run mode" when the script is executed for real)

# 0.57.5
### Changes
- Replaced stack name with the stack file name in custom evaluation errors
- Replaced "internal ID" in the output message of `add_service` and `remove_service` instructions with "service GUID"
<<<<<<< HEAD
- Disabled progress info in non-interactive terminals when running a Starlark Package
=======

### Features
- Support public ports in Starlark to cover the NEAR usecase
>>>>>>> 538e7b0a

### Fixes
- Corrected some old references to Starlark "modules"
- Fixed a typo where the CLI setup URL was redirecting to the CI setup
- Corrected almost all old references to `docs.kurtosistech.com`
- Changed the name from startosis to starlark in the `internal_testsuite` build script
- Fixed `internal-testsuites` omission during build time
- Fixed a bug related to omitting the `enclave ID` value when a function which filters modules is called

# 0.57.4
### Changes
- Simplified the API by removing the ServiceInfo struct that was adding unnecessary complexity.

# 0.57.3

### Changes
- Added exponential back-off and retries to `get_value`
- Removed `core-lib-documentation.md` and `engine-lib-documentation.md` in favour of the ones in the public docs repo

# 0.57.2

### Changes
- Added `startosis_add_service_with_empty_ports` Golang and Typescript internal tests

### Fixes
- Make validation more human-readable for missing docker images and instructions that depend on invalid service ids
- Fixed mismatch between `kurtosis enclave inspect` and `kurtosis enclave ls` displaying enclave creation time in different timezones

### Changes
- Make arg parsing errors more explicit on structs
- Updated Starlark section of core-lib-documentation.md to match the new streaming endpoints
- Updated `datastore-army-module` -> `datastore-army-package`
- Added `startosis_add_service_with_empty_ports` Golang and Typescript internal tests
- Removed `core-lib-documentation.md` and `engine-lib-documentation.md` in favour of the ones in the public docs repo

### Features
- Log file name and function like [filename.go:FunctionName()] while logging in `core` & `engine`
- Add IP address string replacement in `print` command
- All Kurtosis instructions now returns a simple but explicit output
- The object returned by Starlark's `run()` function is serialized as JSON and returned to the CLI output.
- Enforce `run(args)` for individual scripts 

# 0.57.1

### Changes
- Added tab-completion (suggestions) to commands that require Service GUIDs, i.e.  `service shell` and `service logs` paths

# 0.57.0
### Breaking Changes
- Renamed `src_path` parameter in `read_file` to `src`
  - Users will have to upgrade their `read_file` calls to reflect this change

### Features
- Progress information (spinner, progress bar and quick progress message) is now printed by the CLI
- Instruction are now printed before the execution, and the associated result is printed once the execution is finished. This allows failed instruction to be printed before the error message is returned.

### Breaking changes
- Endpoints `ExecuteStartosisScript` and `ExecuteStartosisModule` were removed
- Endpoints `ExecuteKurtosisScript` was renamed `RunStarlarkScript` and `ExecuteKurtosisModule` was renamed `RunStarlarkPackage`

### Changes
- Starlark execution progress is now returned to the CLI via the KurtosisExecutionResponseLine stream
- Renamed `module` to `package` in the context of the Startosis engine

### Fixes
- Fixed the error message when the relative filename was incorrect in a Starlark import
- Fixed the error message when package name was incorrect
- Don't proceed with execution if there are validation errors in Starlark
- Made missing `run` method interpretation error more user friendly

# 0.56.0
### Breaking Changes
- Removed `module` key in the `kurtosis.yml` (formerly called `kurtosis.mod`) file to don't have nested keys
  - Users will have to update their `kurtosis.yml` to remove the key and move the `name` key in the root

# 0.55.1

### Changes
- Re-activate tests that had to be skipped because of the "Remove support for protobuf in Startosis" breaking change
- Renamed `input_args` to `args`. All Starlark packages should update `run(input_args)` to `run(args)`

# 0.55.0
### Fixes
- Fix failing documentation tests by linking to new domain in `cli`
- Fix failing `docs-checker` checks by pointing to `https://kurtosis-tech.github.io/kurtosis/` instead of `docs.kurtosistech.com`

### Breaking Changes
- Renamed `kurtosis.mod` file to `kurtosis.yml` this file extension enable syntax highlighting
  - Users will have to rename all theirs `kurtosis.mod` files

### Changes
- Made `run` an EngineConsumingKurtosisCommand, i.e. it automatically creates an engine if it doesn't exist
- Added serialized arguments to KurtosisInstruction API type such that the CLI can display executed instructions in a nicer way.

### Features
- Added one-off HTTP requests, `extract` and `assert`

# 0.54.1
### Fixes
- Fixes a bug where the CLI was returning 0 even when an error happened running a Kurtosis script

### Changes
- Small cleanup in `grpc_web_api_container_client` and `grpc_node_api_container_client`. They were implementing executeRemoteKurtosisModule unnecessarily

# 0.54.0
### Breaking Changes
- Renamed `kurtosis exec` to `kurtosis run` and `main in main.star` to `run in main.star`
  - Upgrade to the latest CLI, and use the `run` function instead
  - Upgrade existing modules to have `run` and not `main` in `main.star`

### Features
- Updated the CLI to consume the streaming endpoints to execute Startosis. Kurtosis Instructions are now returned live, but the script output is still printed at the end (until we have better formatting).
- Update integration tests to consume Startosis streaming endpoints

# 0.53.12
### Changes
- Changed occurrences of `[sS]tartosis` to `Starlark` in errors sent by the CLI and its long and short description
- Changed some logs and error messages inside core that which had references to Startosis to Starlark
- Allow `dicts` & `structs` to be passed to `render_templates.config.data`

# 0.53.11
### Changes
- Published the log-database HTTP port to the host machine

# 0.53.10
### Changes
- Add 2 endpoints to the APIC that streams the output of a Startosis script execution
- Changed the syntax of render_templates in Starlark

### Fixes
- Fixed the error that would happen if there was a missing `kurtosis.mod` file at the root of the module

# 0.53.9
### Fixes
- Renamed `artifact_uuid` to `artifact_id` and `src` to `src_path` in `upload_files` in Starlark

# 0.53.8

# 0.53.7
### Changes
- Modified the `EnclaveIdGenerator` now is a user defined type and can be initialized once because it contains a time-seed inside
- Simplify how the kurtosis instruction canonicalizer works. It now generates a single line canonicalized instruction, and indentation is performed at the CLI level using Bazel buildtools library.

### Fixes
- Fixed the `isEnclaveIdInUse` for the enclave validator, now uses on runtime for `is-key-in-map`

### Features
- Add the ability to execute remote modules using `EnclaveContext.ExecuteStartoisRemoteModule`
- Add the ability to execute remote module using cli `kurtosis exec github.com/author/module`

# 0.53.6

# 0.53.5
### Changes
- Error types in ExecuteStartosisResponse type is now a union type, to better represent they are exclusive and prepare for transition to streaming
- Update the KurtosisInstruction API type returned to the CLI. It now contains a combination of instruction position, the canonicalized instruction, and an optional instruction result 
- Renamed `store_files_from_service` to `store_service_files`
- Slightly update the way script output information are passed from the Startosis engine back the API container main class. This is a step to prepare for streaming this output all the way back the CLI.
- Removed `load` statement in favour of `import_module`. Calling load will now throw an InterpretationError
- Refactored startosis tests to enable parallel execution of tests

# 0.53.4

# 0.53.3
### Fixes
- Fixed a bug with dumping enclave logs during the CI run

### Features
- Log that the module is being compressed & uploaded during `kurtosis exec`
- Added `file_system_path_arg` in the CLI which provides validation and tab auto-completion for filepath, dirpath, or both kind of arguments
- Added tab-auto-complete for the `script-or-module-path` argument in `kurtosis exec` CLI command

### Changes
- `print()` is now a regular instructions like others, and it takes effect at execution time (used to be during interpretation)
- Added `import_module` startosis builtin to replace `load`. Load is now deprecated. It can still be used but it will log a warning. It will be entirely removed in a future PR
- Added exhaustive struct linting and brought code base into exhaustive struct compliance
- Temporarily disable enclave dump for k8s in CircleCI until we fix issue #407
- Small cleanup to kurtosis instruction classes. It now uses a pointer to the position object.

### Fixes
- Renamed `cmd_args` and `entrypoint_args` inside `config` inside `add_service` to `cmd` and `entrypoint`

### Breaking Changes
- Renamed `cmd_args` and `entrypoint_args` inside `config` inside `add_service` to `cmd` and `entrypoint`
  - Users will have to replace their use of `cmd_args` and `entry_point_args` to the above inside their Starlark modules 

# 0.53.2
### Features
- Make facts referencable on `add_service`
- Added a new log line for printing the `created enclave ID` just when this is created in `kurtosis exec` and `kurtosis module exec` commands

# 0.53.1
### Features
- Added random enclave ID generation in `EnclaveManager.CreateEnclave()` when an empty enclave ID is provided
- Added the `created enclave` spotlight message when a new enclave is created from the CLI (currently with the `enclave add`, `module exec` and `exec` commands)

### Changes
- Moved the enclave ID auto generation and validation from the CLI to the engine's server which will catch all the presents and future use cases

### Fixes
- Fixed a bug where we had renamed `container_image_name` inside the proto definition to `image`
- Fix a test that dependent on an old on existent Starlark module

# 0.53.0
### Features
- Made `render_templates`, `upload_files`, `store_Files_from_service` accept `artifact_uuid` and
return `artifact_uuid` during interpretation time
- Moved `kurtosis startosis exec` to `kurtosis exec`

### Breaking Features
- Moved `kurtosis startosis exec` to `kurtosis exec`
  - Users now need to use the new command to launch Starlark programs

### Fixes
- Fixed building kurtosis by adding a conditional to build.sh to ignore startosis folder under internal_testsuites

# 0.52.5
### Fixes
- Renamed `files_artifact_mount_dirpaths` to just `files`

# 0.52.4
### Features
- Added the enclave's creation time info which can be obtained through the `enclave ls` and the `enclave inspect` commands

### Fixes
- Smoothened the experience `used_ports` -> `ports`, `container_image_name` -> `name`, `service_config` -> `config`

# 0.52.3
### Changes
- Cleanup Startosis interpreter predeclared

# 0.52.2

# 0.52.1
### Features
- Add `wait` and `define` command in Startosis
- Added `not found service GUIDs information` in `KurtosisContext.GetServiceLogs` method
- Added a warning message in `service logs` CLI command when the request service GUID is not found in the logs database
- Added ip address replacement in the JSON for `render_template` instruction

### Changes
- `kurtosis_instruction.String()` now returns a single line version of the instruction for more concise logging

### Fixes
- Fixes a bug where we'd propagate a nil error
- Adds validation for `service_id` in `store_files_from_service`
- Fixes a bug where typescript (jest) unit tests do not correctly wait for grpc services to become available
- Fixed a panic that would happen cause of a `nil` error being returned
- Fixed TestValidUrls so that it checks for the correct http return code

# 0.52.0
### Breaking Changes
- Unified `GetUserServiceLogs` and `StreamUserServiceLogs` engine's endpoints, now `GetUserServiceLogs` will handle both use cases
  - Users will have to re-adapt `GetUserServiceLogs` calls and replace the `StreamUserServiceLogs` call with this
- Added the `follow_logs` parameter in `GetUserServiceLogsArgs` engine's proto file
  - Users should have to add this param in all the `GetUserServiceLogs` calls
- Unified `GetUserServiceLogs` and `StreamUserServiceLogs` methods in `KurtosisContext`, now `GetUserServiceLogs` will handle both use cases
  - Users will have to re-adapt `GetUserServiceLogs` calls and replace the `StreamUserServiceLogs` call with this
- Added the `follow_logs` parameter in `KurtosisContext.GetUserServiceLogs`
  - Users will have to addition this new parameter on every call

### Changes
- InterpretationError is now able to store a `cause`. It simplifies being more explicit on want the root issue was
- Added `upload_service` to Startosis
- Add `--args` to `kurtosis startosis exec` CLI command to pass in a serialized JSON
- Moved `read_file` to be a simple Startosis builtin in place of a Kurtosis instruction

# 0.51.13
### Fixes
- Set `entrypoint` and `cmd_args` to `nil` if not specified instead of empty array 

# 0.51.12
### Features
- Added an optional `--dry-run` flag to the `startosis exec` (defaulting to false) command which prints the list of Kurtosis instruction without executing any. When `--dry-run` is set to false, the list of Kurtosis instructions is printed to the output of CLI after being executed.

# 0.51.11
### Features
- Improve how kurtosis instructions are canonicalized with a universal canonicalizer. Each instruction is now printed on multiple lines with a comment pointing the to position in the source code.
- Support `private_ip_address_placeholder` to be passed in `config` for `add_service` in Starlark

### Changes
- Updated how we generate the canonical string for Kurtosis `upload_files` instruction

# 0.51.10
### Changes
- Added Starlark `proto` module, such that you can now do `proto.has(msg, "field_name")` in Startosis to differentiate between when a field is set to its default value and when it is unset (the field has to be marked as optional) in the proto file though.

# 0.51.9
### Features
- Implemented the new `StreamUserServiceLogs` endpoint in the Kurtosis engine server
- Added the new `StreamUserServiceLogs` in the Kurtosis engine Golang library
- Added the new `StreamUserServiceLogs` in the Kurtosis engine Typescript library
- Added the `StreamUserServiceLogs` method in Loki logs database client
- Added `stream-logs` test in Golang and Typescript `internal-testsuites`
- Added `service.GUID` field in `Service.Ctx` in the Kurtosis SDK

### Changes
- Updated the CLI `service logs` command in order to use the new `KurtosisContext.StreamUserServiceLogs` when user requested to follow logs
- InterpretationError is now able to store a `cause`. It simplifies being more explicit on want the root issue was
- Added `upload_service` to Startosis
- Add `--args` to `kurtosis startosis exec` CLI command to pass in a serialized JSON

# 0.51.8
### Features
- Added exec and HTTP request facts
- Prints out the instruction line, col & filename in the execution error
- Prints out the instruction line, col & filename in the validation error
- Added `remove_service` to Startosis

### Fixes
- Fixed nil accesses on Fact Engine

### Changes
- Add more integration tests for Kurtosis modules with input and output types

# 0.51.7
### Fixes
- Fixed instruction position to work with nested functions

### Features
- Instruction position now contains the filename too

# 0.51.6
### Features
- Added an `import_types` Starlark instruction to read types from a .proto file inside a module
- Added the `time` module for Starlark to the interpreter
- Added the ability for a Starlark module to take input args when a `ModuleInput` in the module `types.proto` file

# 0.51.5
### Fixes
- Testsuite CircleCI jobs also short-circuit if the only changes are to docs, to prevent them failing due to no CLI artifact

# 0.51.4
### Fixes
- Fixed a bug in `GetLogsCollector` that was failing when there is an old logs collector container running that doesn't publish the TCP port
- Add missing bindings to Kubernetes gateway

### Changes
- Adding/removing methods from `.proto` files will now be compile errors in Go code, rather than failing at runtime
- Consolidated the core & engine Protobuf regeneration scripts into a single one

### Features
- Validate service IDs on Startosis commands

# 0.51.3
### Fixes
- Added `protoc` install step to the `publish_api_container_server_image` CircleCI task

# 0.51.2
### Features
- Added a `render_templates` command to Startosis
- Implemented backend for facts engine
- Added a `proto_file_store` in charge of compiling Startosis module's .proto file on the fly and storing their FileDescriptorSet in memory

### Changes
- Simplified own-version constant generation by checking in `kurtosis_version` directory

# 0.51.1
- Added an `exec` command to Startosis
- Added a `store_files_from_service` command to Startosis
- Added the ability to pass `files` to the service config
- Added a `read_file` command to Startosis
- Added the ability to execute local modules in Startosis

### Changes
- Fixed a typo in a filename

### Fixes
- Fixed a bug in exec where we'd propagate a `nil` error
- Made the `startosis_module_test` in js & golang deterministic and avoid race conditions during parallel runs

### Removals
- Removed  stale `scripts/run-pre-release-scripts` which isn't used anywhere and is invalid.

# 0.51.0
### Breaking Changes
- Updated `kurtosisBackend.CreateLogsCollector` method in `container-engine-lib`, added the `logsCollectorTcpPortNumber` parameter
  - Users will need to update all the `kurtosisBackend.CreateLogsCollector` setting the logs collector `TCP` port number 

### Features
- Added `KurtosisContext.GetUserServiceLogs` method in `golang` and `typescript` api libraries
- Added the public documentation for the new `KurtosisContext.GetUserServiceLogs` method
- Added `GetUserServiceLogs` in Kurtosis engine gateway
- Implemented IP address references for services
- Added the `defaultTcpLogsCollectorPortNum` with `9713` value in `EngineManager`
- Added the `LogsCollectorAvailabilityChecker` interface

### Changes
- Add back old enclave continuity test
- Updated the `FluentbitAvailabilityChecker` constructor now it also receives the IP address as a parameter instead of using `localhost`
- Published the `FluentbitAvailabilityChecker` constructor for using it during starting modules and user services
- Refactored `service logs` Kurtosis CLI command in order to get the user service logs from the `logs database` (implemented in Docker cluster so far)

# 0.50.2
### Fixes
- Fixes how the push cli artifacts & publish engine runs by generating kurtosis_version before hand

# 0.50.1
### Fixes
- Fix generate scripts to take passed version on release

# 0.50.0
### Features
- Created new engine's endpoint `GetUserServiceLogs` for consuming user service container logs from the logs database server
- Added `LogsDatabaseClient` interface for defining the behaviour for consuming logs from the centralized logs database
- Added `LokiLogsDatabaseClient` which implements `LogsDatabaseClient` for consuming logs from a Loki's server
- Added `KurtosisBackendLogsClient` which implements `LogsDatabaseClient` for consuming user service container logs using `KurtosisBackend`
- Created the `LogsDatabase` object in `container-engine-lib`
- Created the `LogsCollector` object in `container-engine-lib`
- Added `LogsDatabase` CRUD methods in `Docker` Kurtosis backend
- Added `LogsCollector` CRUD methods in `Docker` Kurtosis backend
- Added `ServiceNetwork` (interface), `DefaultServiceNetwork` and `MockServiceNetwork`

### Breaking Changes
- Updated `CreateEngine` method in `container-engine-lib`, removed the `logsCollectorHttpPortNumber` parameter
    - Users will need to update all the `CreateEngine` calls removing this parameter
- Updated `NewEngineServerArgs`,  `LaunchWithDefaultVersion` and `LaunchWithCustomVersion` methods in `engine_server_launcher` removed the `logsCollectorHttpPortNumber` parameter
    - Users will need to update these method calls removing this parameter
  
### Changes
- Untied the logs components containers and volumes creation and removal from the engine's crud in `container-engine-lib`
- Made some changes to the implementation of the module manager based on some PR comments by Kevin

### Features
- Implement Startosis add_service image pull validation
- Startosis scripts can now be run from the CLI: `kurtosis startosis exec path/to/script/file --enclave-id <ENCLAVE_ID>`
- Implemented Startosis load method to load from Github repositories

### Fixes
- Fix IP address placeholder injected by default in Startosis instructions. It used to be empty, which is invalid now
it is set to `KURTOSIS_IP_ADDR_PLACEHOLDER`
- Fix enclave inspect CLI command error when there are additional port bindings
- Fix a stale message the run-all-test-against-latest-code script
- Fix bug that creates database while running local unit tests
- Manually truncate string instead of using `k8s.io/utils/strings`

### Removals
- Removes version constants within launchers and cli in favor of centralized generated version constant
- Removes remote-docker-setup from the `build_cli` job in Circle

# 0.49.9
### Features
- Implement Startosis add_service method
- Enable linter on Startosis codebase

# 0.49.8
### Changes
- Added a linter
- Made changes based on the linters output
- Made the `discord` command a LowLevelKurtosisCommand instead of an EngineConsumingKurtosisCommand

### Features
- API container now saves free IPs on a local database

### Fixes
- Fix go.mod for commons & cli to reflect monorepo and replaced imports with write package name
- Move linter core/server linter config to within core/server

# 0.49.7
### Features
- Implement skeleton for the Startosis engine

### Fixes
- Fixed a message that referred to an old repo.

### Changes
- Added `cli` to the monorepo

# 0.49.6
### Fixes
- Fixed a bug where engine launcher would try to launch older docker image `kurtosistech/kurtosis-engine-server`.

# 0.49.5
### Changes
- Added `kurtosis-engine-server` to the monorepo
- Merged the `kurtosis-engine-sdk` & `kurtosis-core-sdk`

### Removals
- Remove unused variables from Docker Kurtosis backend

# 0.49.4
### Fixes
- Fix historical changelog for `kurtosis-core`
- Don't check for grpc proxy to be available

# 0.49.3
### Fixes
- Fix typescript package releases

# 0.49.2
### Removals
- Remove envoy proxy from docker image. No envoy proxy is being run anymore, effectively removing HTTP1.

### Changes
- Added `kurtosis-core` to the monorepo

### Fixes
- Fixed circle to not docs check on merge

# 0.49.1
### Fixes
- Attempting to fix the release version
### Changes
- Added container-engine-lib

# 0.49.0
### Changes
- This version is a dummy version to set the minimum. We pick a version greater than the current version of the CLI (0.29.1). <|MERGE_RESOLUTION|>--- conflicted
+++ resolved
@@ -5,17 +5,16 @@
 code successfully run in dry-run mode" and "Error encountered running Starlark code in dry-run mode" when Starlark is 
 run in dry-run mode (and without the "in dry-run mode" when the script is executed for real)
 
+### Changes
+- Disabled progress info in non-interactive terminals when running a Starlark Package
+
 # 0.57.5
 ### Changes
 - Replaced stack name with the stack file name in custom evaluation errors
 - Replaced "internal ID" in the output message of `add_service` and `remove_service` instructions with "service GUID"
-<<<<<<< HEAD
-- Disabled progress info in non-interactive terminals when running a Starlark Package
-=======
 
 ### Features
 - Support public ports in Starlark to cover the NEAR usecase
->>>>>>> 538e7b0a
 
 ### Fixes
 - Corrected some old references to Starlark "modules"
