# TBD
### Changes
- Error types in ExecuteStartosisResponse type is now a union type, to better represent they are exclusive and prepare for transition to streaming
- Update the KurtosisInstruction API type returned to the CLI. It now contains a combination of instruction position, the canonicalized instruction, and an optional instruction result 
<<<<<<< HEAD
- Modified the `EnclaveIdGenerator` now is a user defined type and can be initialized once because it contains a time-seed inside

### Fixes
- Fixed the `isEnclaveIdInUse` for the enclave validator, now uses on runtime for `is-key-in-map`
=======
- Slightly update the way script output information are passed from the Startosis engine back the API container main class. This is a step to prepare for streaming this output all the way back the CLI.
- Removed `load` statement in favour of `import_module`. Calling load will now throw an InterpretationError
>>>>>>> 4b71c8db

# 0.53.4

# 0.53.3
### Fixes
- Fixed a bug with dumping enclave logs during the CI run

### Features
- Log that the module is being compressed & uploaded during `kurtosis exec`

### Changes
- `print()` is now a regular instructions like others, and it takes effect at execution time (used to be during interpretation)
- Added `import_module` startosis builtin to replace `load`. Load is now deprecated. It can still be used but it will log a warning. It will be entirely removed in a future PR
- Added exhaustive struct linting and brought code base into exhaustive struct compliance
- Temporarily disable enclave dump for k8s in CircleCI until we fix issue #407
- Small cleanup to kurtosis instruction classes. It now uses a pointer to the position object.

### Fixes
- Renamed `cmd_args` and `entrypoint_args` inside `config` inside `add_service` to `cmd` and `entrypoint`

### Breaking Changes
- Renamed `cmd_args` and `entrypoint_args` inside `config` inside `add_service` to `cmd` and `entrypoint`
  - Users will have to replace their use of `cmd_args` and `entry_point_args` to the above inside their Starlark modules 

# 0.53.2
### Features
- Make facts referencable on `add_service`
- Added a new log line for printing the `created enclave ID` just when this is created in `kurtosis exec` and `kurtosis module exec` commands

# 0.53.1
### Features
- Added random enclave ID generation in `EnclaveManager.CreateEnclave()` when an empty enclave ID is provided
- Added the `created enclave` spotlight message when a new enclave is created from the CLI (currently with the `enclave add`, `module exec` and `exec` commands)

### Changes
- Moved the enclave ID auto generation and validation from the CLI to the engine's server which will catch all the presents and future use cases

### Fixes
- Fixed a bug where we had renamed `container_image_name` inside the proto definition to `image`
- Fix a test that dependent on an old on existent Starlark module

# 0.53.0
### Features
- Made `render_templates`, `upload_files`, `store_Files_from_service` accept `artifact_uuid` and
return `artifact_uuid` during interpretation time
- Moved `kurtosis startosis exec` to `kurtosis exec`

### Breaking Features
- Moved `kurtosis startosis exec` to `kurtosis exec`
  - Users now need to use the new command to launch Starlark programs

### Fixes
- Fixed building kurtosis by adding a conditional to build.sh to ignore startosis folder under internal_testsuites

# 0.52.5
### Fixes
- Renamed `files_artifact_mount_dirpaths` to just `files`

# 0.52.4
### Features
- Added the enclave's creation time info which can be obtained through the `enclave ls` and the `enclave inspect` commands

### Fixes
- Smoothened the experience `used_ports` -> `ports`, `container_image_name` -> `name`, `service_config` -> `config`

# 0.52.3
### Changes
- Cleanup Startosis interpreter predeclared

# 0.52.2

# 0.52.1
### Features
- Add `wait` and `define` command in Startosis
- Added `not found service GUIDs information` in `KurtosisContext.GetServiceLogs` method
- Added a warning message in `service logs` CLI command when the request service GUID is not found in the logs database
- Added ip address replacement in the JSON for `render_template` instruction

### Changes
- `kurtosis_instruction.String()` now returns a single line version of the instruction for more concise logging

### Fixes
- Fixes a bug where we'd propagate a nil error
- Adds validation for `service_id` in `store_files_from_service`
- Fixes a bug where typescript (jest) unit tests do not correctly wait for grpc services to become available
- Fixed a panic that would happen cause of a `nil` error being returned
- Fixed TestValidUrls so that it checks for the correct http return code

# 0.52.0
### Breaking Changes
- Unified `GetUserServiceLogs` and `StreamUserServiceLogs` engine's endpoints, now `GetUserServiceLogs` will handle both use cases
  - Users will have to re-adapt `GetUserServiceLogs` calls and replace the `StreamUserServiceLogs` call with this
- Added the `follow_logs` parameter in `GetUserServiceLogsArgs` engine's proto file
  - Users should have to add this param in all the `GetUserServiceLogs` calls
- Unified `GetUserServiceLogs` and `StreamUserServiceLogs` methods in `KurtosisContext`, now `GetUserServiceLogs` will handle both use cases
  - Users will have to re-adapt `GetUserServiceLogs` calls and replace the `StreamUserServiceLogs` call with this
- Added the `follow_logs` parameter in `KurtosisContext.GetUserServiceLogs`
  - Users will have to addition this new parameter on every call

### Changes
- InterpretationError is now able to store a `cause`. It simplifies being more explicit on want the root issue was
- Added `upload_service` to Startosis
- Add `--args` to `kurtosis startosis exec` CLI command to pass in a serialized JSON
- Moved `read_file` to be a simple Startosis builtin in place of a Kurtosis instruction

# 0.51.13
### Fixes
- Set `entrypoint` and `cmd_args` to `nil` if not specified instead of empty array 

# 0.51.12
### Features
- Added an optional `--dry-run` flag to the `startosis exec` (defaulting to false) command which prints the list of Kurtosis instruction without executing any. When `--dry-run` is set to false, the list of Kurtosis instructions is printed to the output of CLI after being executed.

# 0.51.11
### Features
- Improve how kurtosis instructions are canonicalized with a universal canonicalizer. Each instruction is now printed on multiple lines with a comment pointing the to position in the source code.
- Support `private_ip_address_placeholder` to be passed in `config` for `add_service` in Starlark

### Changes
- Updated how we generate the canonical string for Kurtosis `upload_files` instruction

# 0.51.10
### Changes
- Added Starlark `proto` module, such that you can now do `proto.has(msg, "field_name")` in Startosis to differentiate between when a field is set to its default value and when it is unset (the field has to be marked as optional) in the proto file though.

# 0.51.9
### Features
- Implemented the new `StreamUserServiceLogs` endpoint in the Kurtosis engine server
- Added the new `StreamUserServiceLogs` in the Kurtosis engine Golang library
- Added the new `StreamUserServiceLogs` in the Kurtosis engine Typescript library
- Added the `StreamUserServiceLogs` method in Loki logs database client
- Added `stream-logs` test in Golang and Typescript `internal-testsuites`
- Added `service.GUID` field in `Service.Ctx` in the Kurtosis SDK

### Changes
- Updated the CLI `service logs` command in order to use the new `KurtosisContext.StreamUserServiceLogs` when user requested to follow logs
- InterpretationError is now able to store a `cause`. It simplifies being more explicit on want the root issue was
- Added `upload_service` to Startosis
- Add `--args` to `kurtosis startosis exec` CLI command to pass in a serialized JSON

# 0.51.8
### Features
- Added exec and HTTP request facts
- Prints out the instruction line, col & filename in the execution error
- Prints out the instruction line, col & filename in the validation error
- Added `remove_service` to Startosis

### Fixes
- Fixed nil accesses on Fact Engine

### Changes
- Add more integration tests for Kurtosis modules with input and output types

# 0.51.7
### Fixes
- Fixed instruction position to work with nested functions

### Features
- Instruction position now contains the filename too

# 0.51.6
### Features
- Added an `import_types` Starlark instruction to read types from a .proto file inside a module
- Added the `time` module for Starlark to the interpreter
- Added the ability for a Starlark module to take input args when a `ModuleInput` in the module `types.proto` file

# 0.51.5
### Fixes
- Testsuite CircleCI jobs also short-circuit if the only changes are to docs, to prevent them failing due to no CLI artifact

# 0.51.4
### Fixes
- Fixed a bug in `GetLogsCollector` that was failing when there is an old logs collector container running that doesn't publish the TCP port
- Add missing bindings to Kubernetes gateway

### Changes
- Adding/removing methods from `.proto` files will now be compile errors in Go code, rather than failing at runtime
- Consolidated the core & engine Protobuf regeneration scripts into a single one

### Features
- Validate service IDs on Startosis commands

# 0.51.3
### Fixes
- Added `protoc` install step to the `publish_api_container_server_image` CircleCI task

# 0.51.2
### Features
- Added a `render_templates` command to Startosis
- Implemented backend for facts engine
- Added a `proto_file_store` in charge of compiling Startosis module's .proto file on the fly and storing their FileDescriptorSet in memory

### Changes
- Simplified own-version constant generation by checking in `kurtosis_version` directory

# 0.51.1
- Added an `exec` command to Startosis
- Added a `store_files_from_service` command to Startosis
- Added the ability to pass `files` to the service config
- Added a `read_file` command to Startosis
- Added the ability to execute local modules in Startosis

### Changes
- Fixed a typo in a filename

### Fixes
- Fixed a bug in exec where we'd propagate a `nil` error
- Made the `startosis_module_test` in js & golang deterministic and avoid race conditions during parallel runs

### Removals
- Removed  stale `scripts/run-pre-release-scripts` which isn't used anywhere and is invalid.

# 0.51.0
### Breaking Changes
- Updated `kurtosisBackend.CreateLogsCollector` method in `container-engine-lib`, added the `logsCollectorTcpPortNumber` parameter
  - Users will need to update all the `kurtosisBackend.CreateLogsCollector` setting the logs collector `TCP` port number 

### Features
- Added `KurtosisContext.GetUserServiceLogs` method in `golang` and `typescript` api libraries
- Added the public documentation for the new `KurtosisContext.GetUserServiceLogs` method
- Added `GetUserServiceLogs` in Kurtosis engine gateway
- Implemented IP address references for services
- Added the `defaultTcpLogsCollectorPortNum` with `9713` value in `EngineManager`
- Added the `LogsCollectorAvailabilityChecker` interface

### Changes
- Add back old enclave continuity test
- Updated the `FluentbitAvailabilityChecker` constructor now it also receives the IP address as a parameter instead of using `localhost`
- Published the `FluentbitAvailabilityChecker` constructor for using it during starting modules and user services
- Refactored `service logs` Kurtosis CLI command in order to get the user service logs from the `logs database` (implemented in Docker cluster so far)

# 0.50.2
### Fixes
- Fixes how the push cli artifacts & publish engine runs by generating kurtosis_version before hand

# 0.50.1
### Fixes
- Fix generate scripts to take passed version on release

# 0.50.0
### Features
- Created new engine's endpoint `GetUserServiceLogs` for consuming user service container logs from the logs database server
- Added `LogsDatabaseClient` interface for defining the behaviour for consuming logs from the centralized logs database
- Added `LokiLogsDatabaseClient` which implements `LogsDatabaseClient` for consuming logs from a Loki's server
- Added `KurtosisBackendLogsClient` which implements `LogsDatabaseClient` for consuming user service container logs using `KurtosisBackend`
- Created the `LogsDatabase` object in `container-engine-lib`
- Created the `LogsCollector` object in `container-engine-lib`
- Added `LogsDatabase` CRUD methods in `Docker` Kurtosis backend
- Added `LogsCollector` CRUD methods in `Docker` Kurtosis backend
- Added `ServiceNetwork` (interface), `DefaultServiceNetwork` and `MockServiceNetwork`

### Breaking Changes
- Updated `CreateEngine` method in `container-engine-lib`, removed the `logsCollectorHttpPortNumber` parameter
    - Users will need to update all the `CreateEngine` calls removing this parameter
- Updated `NewEngineServerArgs`,  `LaunchWithDefaultVersion` and `LaunchWithCustomVersion` methods in `engine_server_launcher` removed the `logsCollectorHttpPortNumber` parameter
    - Users will need to update these method calls removing this parameter
  
### Changes
- Untied the logs components containers and volumes creation and removal from the engine's crud in `container-engine-lib`
- Made some changes to the implementation of the module manager based on some PR comments by Kevin

### Features
- Implement Startosis add_service image pull validation
- Startosis scripts can now be run from the CLI: `kurtosis startosis exec path/to/script/file --enclave-id <ENCLAVE_ID>`
- Implemented Startosis load method to load from Github repositories

### Fixes
- Fix IP address placeholder injected by default in Startosis instructions. It used to be empty, which is invalid now
it is set to `KURTOSIS_IP_ADDR_PLACEHOLDER`
- Fix enclave inspect CLI command error when there are additional port bindings
- Fix a stale message the run-all-test-against-latest-code script
- Fix bug that creates database while running local unit tests
- Manually truncate string instead of using `k8s.io/utils/strings`

### Removals
- Removes version constants within launchers and cli in favor of centralized generated version constant
- Removes remote-docker-setup from the `build_cli` job in Circle

# 0.49.9
### Features
- Implement Startosis add_service method
- Enable linter on Startosis codebase

# 0.49.8
### Changes
- Added a linter
- Made changes based on the linters output
- Made the `discord` command a LowLevelKurtosisCommand instead of an EngineConsumingKurtosisCommand

### Features
- API container now saves free IPs on a local database

### Fixes
- Fix go.mod for commons & cli to reflect monorepo and replaced imports with write package name
- Move linter core/server linter config to within core/server

# 0.49.7
### Features
- Implement skeleton for the Startosis engine

### Fixes
- Fixed a message that referred to an old repo.

### Changes
- Added `cli` to the monorepo

# 0.49.6
### Fixes
- Fixed a bug where engine launcher would try to launch older docker image `kurtosistech/kurtosis-engine-server`.

# 0.49.5
### Changes
- Added `kurtosis-engine-server` to the monorepo
- Merged the `kurtosis-engine-sdk` & `kurtosis-core-sdk`

### Removals
- Remove unused variables from Docker Kurtosis backend

# 0.49.4
### Fixes
- Fix historical changelog for `kurtosis-core`
- Don't check for grpc proxy to be available

# 0.49.3
### Fixes
- Fix typescript package releases

# 0.49.2
### Removals
- Remove envoy proxy from docker image. No envoy proxy is being run anymore, effectively removing HTTP1.

### Changes
- Added `kurtosis-core` to the monorepo

### Fixes
- Fixed circle to not docs check on merge

# 0.49.1
### Fixes
- Attempting to fix the release version
### Changes
- Added container-engine-lib

# 0.49.0
### Changes
- This version is a dummy version to set the minimum. We pick a version greater than the current version of the CLI (0.29.1). <|MERGE_RESOLUTION|>--- conflicted
+++ resolved
@@ -1,16 +1,13 @@
 # TBD
 ### Changes
 - Error types in ExecuteStartosisResponse type is now a union type, to better represent they are exclusive and prepare for transition to streaming
-- Update the KurtosisInstruction API type returned to the CLI. It now contains a combination of instruction position, the canonicalized instruction, and an optional instruction result 
-<<<<<<< HEAD
-- Modified the `EnclaveIdGenerator` now is a user defined type and can be initialized once because it contains a time-seed inside
-
-### Fixes
-- Fixed the `isEnclaveIdInUse` for the enclave validator, now uses on runtime for `is-key-in-map`
-=======
+- Update the KurtosisInstruction API type returned to the CLI. It now contains a combination of instruction position, the canonicalized instruction, and an optional instruction result
 - Slightly update the way script output information are passed from the Startosis engine back the API container main class. This is a step to prepare for streaming this output all the way back the CLI.
 - Removed `load` statement in favour of `import_module`. Calling load will now throw an InterpretationError
->>>>>>> 4b71c8db
+- Modified the `EnclaveIdGenerator` now is a user defined type and can be initialized once because it contains a time-seed inside
+
+### Fixes
+- Fixed the `isEnclaveIdInUse` for the enclave validator, now uses on runtime for `is-key-in-map`
 
 # 0.53.4
 
