--- conflicted
+++ resolved
@@ -1,14 +1,9 @@
 # TBD
-<<<<<<< HEAD
 ### Features
 - Implemented the new `StreamUserServiceLogs` endpoint in the Kurtosis engine server
 - Added the new `StreamUserServiceLogs` in the Kurtosis engine golang library
 - Added the `StreamUserServiceLogs` method in Loki logs database client
 - Added the `StreamUserServiceLogs` method in Kurtosis backend logs client
-
-=======
-
-### Features
 - Added an `import_types` Starlark instruction to read types from a .proto file inside a module
 
 # 0.51.5
@@ -16,7 +11,6 @@
 - Testsuite CircleCI jobs also short-circuit if the only changes are to docs, to prevent them failing due to no CLI artifact
 
 # 0.51.4
->>>>>>> 8e37c391
 ### Fixes
 - Fixed a bug in `GetLogsCollector` that was failing when there is an old logs collector container running that doesn't publish the TCP port
 
