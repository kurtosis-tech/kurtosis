# TBD
### Features
- Implemented the new `StreamUserServiceLogs` endpoint in the Kurtosis engine server
- Added the new `StreamUserServiceLogs` in the Kurtosis engine Golang library
- Added the new `StreamUserServiceLogs` in the Kurtosis engine Typescript library
- Added the `StreamUserServiceLogs` method in Loki logs database client
- Added the `StreamUserServiceLogs` method in Kurtosis backend logs client
<<<<<<< HEAD
- Added `strem-logs` test in Golang and Typescript `internal-testsuites`
- Added `service.GUID` field in `Service.Ctx` in the Kurtosis SDK
=======

### Changes
- Updated the CLI `service logs` command in order to use the new `KurtosisContext.StreamUserServiceLogs` when user requested to follow logs

# 0.51.7
### Fixes
- Fixed instruction position to work with nested functions

### Features
- Instruction position now contains the filename too

# 0.51.6
### Features
>>>>>>> 96e5d05b
- Added an `import_types` Starlark instruction to read types from a .proto file inside a module
- Added the `time` module for Starlark to the interpreter

# 0.51.5
### Fixes
- Testsuite CircleCI jobs also short-circuit if the only changes are to docs, to prevent them failing due to no CLI artifact

# 0.51.4
### Fixes
- Fixed a bug in `GetLogsCollector` that was failing when there is an old logs collector container running that doesn't publish the TCP port
- Add missing bindings to Kubernetes gateway

### Changes
- Adding/removing methods from `.proto` files will now be compile errors in Go code, rather than failing at runtime
- Consolidated the core & engine Protobuf regeneration scripts into a single one

<<<<<<< HEAD
### Fixes
- Fixed a bug in `GetLogsCollector` that was failing when there is an old logs collector container running that doesn't publish the TCP port
- Add missing bindings to Kubernetes gateway
=======
### Features
- Validate service IDs on Startosis commands
>>>>>>> 96e5d05b

# 0.51.3
### Fixes
- Added `protoc` install step to the `publish_api_container_server_image` CircleCI task

# 0.51.2
### Features
- Added a `render_templates` command to Startosis
- Implemented backend for facts engine
- Added a `proto_file_store` in charge of compiling Startosis module's .proto file on the fly and storing their FileDescriptorSet in memory

### Changes
- Simplified own-version constant generation by checking in `kurtosis_version` directory

# 0.51.1
- Added an `exec` command to Startosis
- Added a `store_files_from_service` command to Startosis
- Added the ability to pass `files_artifact_mount_dirpaths` to the service config
- Added a `read_file` command to Startosis
- Added the ability to execute local modules in Startosis

### Changes
- Fixed a typo in a filename

### Fixes
- Fixed a bug in exec where we'd propagate a `nil` error
- Made the `startosis_module_test` in js & golang deterministic and avoid race conditions during parallel runs

### Removals
- Removed  stale `scripts/run-pre-release-scripts` which isn't used anywhere and is invalid.

# 0.51.0
### Breaking Changes
- Updated `kurtosisBackend.CreateLogsCollector` method in `container-engine-lib`, added the `logsCollectorTcpPortNumber` parameter
  - Users will need to update all the `kurtosisBackend.CreateLogsCollector` setting the logs collector `TCP` port number 

### Features
- Added `KurtosisContext.GetUserServiceLogs` method in `golang` and `typescript` api libraries
- Added the public documentation for the new `KurtosisContext.GetUserServiceLogs` method
- Added `GetUserServiceLogs` in Kurtosis engine gateway
- Implemented IP address references for services
- Added the `defaultTcpLogsCollectorPortNum` with `9713` value in `EngineManager`
- Added the `LogsCollectorAvailabilityChecker` interface

### Changes
- Add back old enclave continuity test
- Updated the `FluentbitAvailabilityChecker` constructor now it also receives the IP address as a parameter instead of using `localhost`
- Published the `FluentbitAvailabilityChecker` constructor for using it during starting modules and user services
- Refactored `service logs` Kurtosis CLI command in order to get the user service logs from the `logs database` (implemented in Docker cluster so far)

# 0.50.2
### Fixes
- Fixes how the push cli artifacts & publish engine runs by generating kurtosis_version before hand

# 0.50.1

### Fixes
- Fix generate scripts to take passed version on release

# 0.50.0
### Features
- Created new engine's endpoint `GetUserServiceLogs` for consuming user service container logs from the logs database server
- Added `LogsDatabaseClient` interface for defining the behaviour for consuming logs from the centralized logs database
- Added `LokiLogsDatabaseClient` which implements `LogsDatabaseClient` for consuming logs from a Loki's server
- Added `KurtosisBackendLogsClient` which implements `LogsDatabaseClient` for consuming user service container logs using `KurtosisBackend`
- Created the `LogsDatabase` object in `container-engine-lib`
- Created the `LogsCollector` object in `container-engine-lib`
- Added `LogsDatabase` CRUD methods in `Docker` Kurtosis backend
- Added `LogsCollector` CRUD methods in `Docker` Kurtosis backend
- Added `ServiceNetwork` (interface), `DefaultServiceNetwork` and `MockServiceNetwork`

### Breaking Changes
- Updated `CreateEngine` method in `container-engine-lib`, removed the `logsCollectorHttpPortNumber` parameter
    - Users will need to update all the `CreateEngine` calls removing this parameter
- Updated `NewEngineServerArgs`,  `LaunchWithDefaultVersion` and `LaunchWithCustomVersion` methods in `engine_server_launcher` removed the `logsCollectorHttpPortNumber` parameter
    - Users will need to update these method calls removing this parameter
  
### Changes
- Untied the logs components containers and volumes creation and removal from the engine's crud in `container-engine-lib`
- Made some changes to the implementation of the module manager based on some PR comments by Kevin

### Features
- Implement Startosis add_service image pull validation
- Startosis scripts can now be run from the CLI: `kurtosis startosis exec path/to/script/file --enclave-id <ENCLAVE_ID>`
- Implemented Startosis load method to load from Github repositories

### Fixes
- Fix IP address placeholder injected by default in Startosis instructions. It used to be empty, which is invalid now
it is set to `KURTOSIS_IP_ADDR_PLACEHOLDER`
- Fix enclave inspect CLI command error when there are additional port bindings
- Fix a stale message the run-all-test-against-latest-code script
- Fix bug that creates database while running local unit tests
- Manually truncate string instead of using `k8s.io/utils/strings`

### Removals
- Removes version constants within launchers and cli in favor of centralized generated version constant
- Removes remote-docker-setup from the `build_cli` job in Circle

# 0.49.9

### Features
- Implement Startosis add_service method
- Enable linter on Startosis codebase

# 0.49.8
### Changes
- Added a linter
- Made changes based on the linters output
- Made the `discord` command a LowLevelKurtosisCommand instead of an EngineConsumingKurtosisCommand

### Features
- API container now saves free IPs on a local database

### Fixes
- Fix go.mod for commons & cli to reflect monorepo and replaced imports with write package name
- Move linter core/server linter config to within core/server

# 0.49.7
### Features
- Implement skeleton for the Startosis engine

### Fixes
- Fixed a message that referred to an old repo.

### Changes
- Added `cli` to the monorepo

# 0.49.6
### Fixes
- Fixed a bug where engine launcher would try to launch older docker image `kurtosistech/kurtosis-engine-server`.

# 0.49.5
### Changes
- Added `kurtosis-engine-server` to the monorepo
- Merged the `kurtosis-engine-sdk` & `kurtosis-core-sdk`

### Removals
- Remove unused variables from Docker Kurtosis backend

# 0.49.4
### Fixes
- Fix historical changelog for `kurtosis-core`
- Don't check for grpc proxy to be available

# 0.49.3
### Fixes
- Fix typescript package releases

# 0.49.2
### Removals
- Remove envoy proxy from docker image. No envoy proxy is being run anymore, effectively removing HTTP1.

### Changes
- Added `kurtosis-core` to the monorepo

### Fixes
- Fixed circle to not docs check on merge

# 0.49.1
### Fixes
- Attempting to fix the release version
### Changes
- Added container-engine-lib

# 0.49.0
### Changes
- This version is a dummy version to set the minimum. We pick a version greater than the current version of the CLI (0.29.1). <|MERGE_RESOLUTION|>--- conflicted
+++ resolved
@@ -4,11 +4,8 @@
 - Added the new `StreamUserServiceLogs` in the Kurtosis engine Golang library
 - Added the new `StreamUserServiceLogs` in the Kurtosis engine Typescript library
 - Added the `StreamUserServiceLogs` method in Loki logs database client
-- Added the `StreamUserServiceLogs` method in Kurtosis backend logs client
-<<<<<<< HEAD
-- Added `strem-logs` test in Golang and Typescript `internal-testsuites`
+- Added `stream-logs` test in Golang and Typescript `internal-testsuites`
 - Added `service.GUID` field in `Service.Ctx` in the Kurtosis SDK
-=======
 
 ### Changes
 - Updated the CLI `service logs` command in order to use the new `KurtosisContext.StreamUserServiceLogs` when user requested to follow logs
@@ -22,7 +19,6 @@
 
 # 0.51.6
 ### Features
->>>>>>> 96e5d05b
 - Added an `import_types` Starlark instruction to read types from a .proto file inside a module
 - Added the `time` module for Starlark to the interpreter
 
@@ -39,14 +35,8 @@
 - Adding/removing methods from `.proto` files will now be compile errors in Go code, rather than failing at runtime
 - Consolidated the core & engine Protobuf regeneration scripts into a single one
 
-<<<<<<< HEAD
-### Fixes
-- Fixed a bug in `GetLogsCollector` that was failing when there is an old logs collector container running that doesn't publish the TCP port
-- Add missing bindings to Kubernetes gateway
-=======
 ### Features
 - Validate service IDs on Startosis commands
->>>>>>> 96e5d05b
 
 # 0.51.3
 ### Fixes
