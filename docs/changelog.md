--- conflicted
+++ resolved
@@ -9,11 +9,8 @@
 - Corrected some old references to Starlark "modules"
 - Fixed a typo where the CLI setup URL was redirecting to the CI setup
 - Corrected almost all old references to `docs.kurtosistech.com`
-<<<<<<< HEAD
-- Changed the name from startosis to starlark in the internal_testsuite build script
-=======
+- Changed the name from startosis to starlark in the `internal_testsuite` build script
 - Fixed `internal-testsuites` omission during build time
->>>>>>> cdd82642
 
 ### Features
 - Support public ports in Starlark to cover the NEAR usecase
