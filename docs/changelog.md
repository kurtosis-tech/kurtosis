# TBD

<<<<<<< HEAD
### Fixes
- Added one-off HTTP request and asserts

# 0.53.8
=======
# 0.53.10

### Changes
- Add 2 endpoints to the APIC that streams the output of a Startosis script execution

### Fixes
- Fixed the error that would happen if there was a missing `kurtosis.mod` file at the root of the module

# 0.53.9
>>>>>>> 0ea1c71e

### Fixes
- Renamed `artifact_uuid` to `artifact_id` and `src` to `src_path` in `upload_files` in Starlark

# 0.53.8

# 0.53.7
### Changes
- Modified the `EnclaveIdGenerator` now is a user defined type and can be initialized once because it contains a time-seed inside
- Simplify how the kurtosis instruction canonicalizer works. It now generates a single line canonicalized instruction, and indentation is performed at the CLI level using Bazel buildtools library.

### Fixes
- Fixed the `isEnclaveIdInUse` for the enclave validator, now uses on runtime for `is-key-in-map`

### Features
- Add the ability to execute remote modules using `EnclaveContext.ExecuteStartoisRemoteModule`
- Add the ability to execute remote module using cli `kurtosis exec github.com/author/module`

# 0.53.6

# 0.53.5
### Changes
- Error types in ExecuteStartosisResponse type is now a union type, to better represent they are exclusive and prepare for transition to streaming
- Update the KurtosisInstruction API type returned to the CLI. It now contains a combination of instruction position, the canonicalized instruction, and an optional instruction result 
- Renamed `store_files_from_service` to `store_service_files`
- Slightly update the way script output information are passed from the Startosis engine back the API container main class. This is a step to prepare for streaming this output all the way back the CLI.
- Removed `load` statement in favour of `import_module`. Calling load will now throw an InterpretationError
- Refactored startosis tests to enable parallel execution of tests

# 0.53.4

# 0.53.3
### Fixes
- Fixed a bug with dumping enclave logs during the CI run

### Features
- Log that the module is being compressed & uploaded during `kurtosis exec`

### Changes
- `print()` is now a regular instructions like others, and it takes effect at execution time (used to be during interpretation)
- Added `import_module` startosis builtin to replace `load`. Load is now deprecated. It can still be used but it will log a warning. It will be entirely removed in a future PR
- Added exhaustive struct linting and brought code base into exhaustive struct compliance
- Temporarily disable enclave dump for k8s in CircleCI until we fix issue #407
- Small cleanup to kurtosis instruction classes. It now uses a pointer to the position object.

### Fixes
- Renamed `cmd_args` and `entrypoint_args` inside `config` inside `add_service` to `cmd` and `entrypoint`

### Breaking Changes
- Renamed `cmd_args` and `entrypoint_args` inside `config` inside `add_service` to `cmd` and `entrypoint`
  - Users will have to replace their use of `cmd_args` and `entry_point_args` to the above inside their Starlark modules 

# 0.53.2
### Features
- Make facts referencable on `add_service`
- Added a new log line for printing the `created enclave ID` just when this is created in `kurtosis exec` and `kurtosis module exec` commands

# 0.53.1
### Features
- Added random enclave ID generation in `EnclaveManager.CreateEnclave()` when an empty enclave ID is provided
- Added the `created enclave` spotlight message when a new enclave is created from the CLI (currently with the `enclave add`, `module exec` and `exec` commands)

### Changes
- Moved the enclave ID auto generation and validation from the CLI to the engine's server which will catch all the presents and future use cases

### Fixes
- Fixed a bug where we had renamed `container_image_name` inside the proto definition to `image`
- Fix a test that dependent on an old on existent Starlark module

# 0.53.0
### Features
- Made `render_templates`, `upload_files`, `store_Files_from_service` accept `artifact_uuid` and
return `artifact_uuid` during interpretation time
- Moved `kurtosis startosis exec` to `kurtosis exec`

### Breaking Features
- Moved `kurtosis startosis exec` to `kurtosis exec`
  - Users now need to use the new command to launch Starlark programs

### Fixes
- Fixed building kurtosis by adding a conditional to build.sh to ignore startosis folder under internal_testsuites

# 0.52.5
### Fixes
- Renamed `files_artifact_mount_dirpaths` to just `files`

# 0.52.4
### Features
- Added the enclave's creation time info which can be obtained through the `enclave ls` and the `enclave inspect` commands

### Fixes
- Smoothened the experience `used_ports` -> `ports`, `container_image_name` -> `name`, `service_config` -> `config`

# 0.52.3
### Changes
- Cleanup Startosis interpreter predeclared

# 0.52.2

# 0.52.1
### Features
- Add `wait` and `define` command in Startosis
- Added `not found service GUIDs information` in `KurtosisContext.GetServiceLogs` method
- Added a warning message in `service logs` CLI command when the request service GUID is not found in the logs database
- Added ip address replacement in the JSON for `render_template` instruction

### Changes
- `kurtosis_instruction.String()` now returns a single line version of the instruction for more concise logging

### Fixes
- Fixes a bug where we'd propagate a nil error
- Adds validation for `service_id` in `store_files_from_service`
- Fixes a bug where typescript (jest) unit tests do not correctly wait for grpc services to become available
- Fixed a panic that would happen cause of a `nil` error being returned
- Fixed TestValidUrls so that it checks for the correct http return code

# 0.52.0
### Breaking Changes
- Unified `GetUserServiceLogs` and `StreamUserServiceLogs` engine's endpoints, now `GetUserServiceLogs` will handle both use cases
  - Users will have to re-adapt `GetUserServiceLogs` calls and replace the `StreamUserServiceLogs` call with this
- Added the `follow_logs` parameter in `GetUserServiceLogsArgs` engine's proto file
  - Users should have to add this param in all the `GetUserServiceLogs` calls
- Unified `GetUserServiceLogs` and `StreamUserServiceLogs` methods in `KurtosisContext`, now `GetUserServiceLogs` will handle both use cases
  - Users will have to re-adapt `GetUserServiceLogs` calls and replace the `StreamUserServiceLogs` call with this
- Added the `follow_logs` parameter in `KurtosisContext.GetUserServiceLogs`
  - Users will have to addition this new parameter on every call

### Changes
- InterpretationError is now able to store a `cause`. It simplifies being more explicit on want the root issue was
- Added `upload_service` to Startosis
- Add `--args` to `kurtosis startosis exec` CLI command to pass in a serialized JSON
- Moved `read_file` to be a simple Startosis builtin in place of a Kurtosis instruction

# 0.51.13
### Fixes
- Set `entrypoint` and `cmd_args` to `nil` if not specified instead of empty array 

# 0.51.12
### Features
- Added an optional `--dry-run` flag to the `startosis exec` (defaulting to false) command which prints the list of Kurtosis instruction without executing any. When `--dry-run` is set to false, the list of Kurtosis instructions is printed to the output of CLI after being executed.

# 0.51.11
### Features
- Improve how kurtosis instructions are canonicalized with a universal canonicalizer. Each instruction is now printed on multiple lines with a comment pointing the to position in the source code.
- Support `private_ip_address_placeholder` to be passed in `config` for `add_service` in Starlark

### Changes
- Updated how we generate the canonical string for Kurtosis `upload_files` instruction

# 0.51.10
### Changes
- Added Starlark `proto` module, such that you can now do `proto.has(msg, "field_name")` in Startosis to differentiate between when a field is set to its default value and when it is unset (the field has to be marked as optional) in the proto file though.

# 0.51.9
### Features
- Implemented the new `StreamUserServiceLogs` endpoint in the Kurtosis engine server
- Added the new `StreamUserServiceLogs` in the Kurtosis engine Golang library
- Added the new `StreamUserServiceLogs` in the Kurtosis engine Typescript library
- Added the `StreamUserServiceLogs` method in Loki logs database client
- Added `stream-logs` test in Golang and Typescript `internal-testsuites`
- Added `service.GUID` field in `Service.Ctx` in the Kurtosis SDK

### Changes
- Updated the CLI `service logs` command in order to use the new `KurtosisContext.StreamUserServiceLogs` when user requested to follow logs
- InterpretationError is now able to store a `cause`. It simplifies being more explicit on want the root issue was
- Added `upload_service` to Startosis
- Add `--args` to `kurtosis startosis exec` CLI command to pass in a serialized JSON

# 0.51.8
### Features
- Added exec and HTTP request facts
- Prints out the instruction line, col & filename in the execution error
- Prints out the instruction line, col & filename in the validation error
- Added `remove_service` to Startosis

### Fixes
- Fixed nil accesses on Fact Engine

### Changes
- Add more integration tests for Kurtosis modules with input and output types

# 0.51.7
### Fixes
- Fixed instruction position to work with nested functions

### Features
- Instruction position now contains the filename too

# 0.51.6
### Features
- Added an `import_types` Starlark instruction to read types from a .proto file inside a module
- Added the `time` module for Starlark to the interpreter
- Added the ability for a Starlark module to take input args when a `ModuleInput` in the module `types.proto` file

# 0.51.5
### Fixes
- Testsuite CircleCI jobs also short-circuit if the only changes are to docs, to prevent them failing due to no CLI artifact

# 0.51.4
### Fixes
- Fixed a bug in `GetLogsCollector` that was failing when there is an old logs collector container running that doesn't publish the TCP port
- Add missing bindings to Kubernetes gateway

### Changes
- Adding/removing methods from `.proto` files will now be compile errors in Go code, rather than failing at runtime
- Consolidated the core & engine Protobuf regeneration scripts into a single one

### Features
- Validate service IDs on Startosis commands

# 0.51.3
### Fixes
- Added `protoc` install step to the `publish_api_container_server_image` CircleCI task

# 0.51.2
### Features
- Added a `render_templates` command to Startosis
- Implemented backend for facts engine
- Added a `proto_file_store` in charge of compiling Startosis module's .proto file on the fly and storing their FileDescriptorSet in memory

### Changes
- Simplified own-version constant generation by checking in `kurtosis_version` directory

# 0.51.1
- Added an `exec` command to Startosis
- Added a `store_files_from_service` command to Startosis
- Added the ability to pass `files` to the service config
- Added a `read_file` command to Startosis
- Added the ability to execute local modules in Startosis

### Changes
- Fixed a typo in a filename

### Fixes
- Fixed a bug in exec where we'd propagate a `nil` error
- Made the `startosis_module_test` in js & golang deterministic and avoid race conditions during parallel runs

### Removals
- Removed  stale `scripts/run-pre-release-scripts` which isn't used anywhere and is invalid.

# 0.51.0
### Breaking Changes
- Updated `kurtosisBackend.CreateLogsCollector` method in `container-engine-lib`, added the `logsCollectorTcpPortNumber` parameter
  - Users will need to update all the `kurtosisBackend.CreateLogsCollector` setting the logs collector `TCP` port number 

### Features
- Added `KurtosisContext.GetUserServiceLogs` method in `golang` and `typescript` api libraries
- Added the public documentation for the new `KurtosisContext.GetUserServiceLogs` method
- Added `GetUserServiceLogs` in Kurtosis engine gateway
- Implemented IP address references for services
- Added the `defaultTcpLogsCollectorPortNum` with `9713` value in `EngineManager`
- Added the `LogsCollectorAvailabilityChecker` interface

### Changes
- Add back old enclave continuity test
- Updated the `FluentbitAvailabilityChecker` constructor now it also receives the IP address as a parameter instead of using `localhost`
- Published the `FluentbitAvailabilityChecker` constructor for using it during starting modules and user services
- Refactored `service logs` Kurtosis CLI command in order to get the user service logs from the `logs database` (implemented in Docker cluster so far)

# 0.50.2
### Fixes
- Fixes how the push cli artifacts & publish engine runs by generating kurtosis_version before hand

# 0.50.1
### Fixes
- Fix generate scripts to take passed version on release

# 0.50.0
### Features
- Created new engine's endpoint `GetUserServiceLogs` for consuming user service container logs from the logs database server
- Added `LogsDatabaseClient` interface for defining the behaviour for consuming logs from the centralized logs database
- Added `LokiLogsDatabaseClient` which implements `LogsDatabaseClient` for consuming logs from a Loki's server
- Added `KurtosisBackendLogsClient` which implements `LogsDatabaseClient` for consuming user service container logs using `KurtosisBackend`
- Created the `LogsDatabase` object in `container-engine-lib`
- Created the `LogsCollector` object in `container-engine-lib`
- Added `LogsDatabase` CRUD methods in `Docker` Kurtosis backend
- Added `LogsCollector` CRUD methods in `Docker` Kurtosis backend
- Added `ServiceNetwork` (interface), `DefaultServiceNetwork` and `MockServiceNetwork`

### Breaking Changes
- Updated `CreateEngine` method in `container-engine-lib`, removed the `logsCollectorHttpPortNumber` parameter
    - Users will need to update all the `CreateEngine` calls removing this parameter
- Updated `NewEngineServerArgs`,  `LaunchWithDefaultVersion` and `LaunchWithCustomVersion` methods in `engine_server_launcher` removed the `logsCollectorHttpPortNumber` parameter
    - Users will need to update these method calls removing this parameter
  
### Changes
- Untied the logs components containers and volumes creation and removal from the engine's crud in `container-engine-lib`
- Made some changes to the implementation of the module manager based on some PR comments by Kevin

### Features
- Implement Startosis add_service image pull validation
- Startosis scripts can now be run from the CLI: `kurtosis startosis exec path/to/script/file --enclave-id <ENCLAVE_ID>`
- Implemented Startosis load method to load from Github repositories

### Fixes
- Fix IP address placeholder injected by default in Startosis instructions. It used to be empty, which is invalid now
it is set to `KURTOSIS_IP_ADDR_PLACEHOLDER`
- Fix enclave inspect CLI command error when there are additional port bindings
- Fix a stale message the run-all-test-against-latest-code script
- Fix bug that creates database while running local unit tests
- Manually truncate string instead of using `k8s.io/utils/strings`

### Removals
- Removes version constants within launchers and cli in favor of centralized generated version constant
- Removes remote-docker-setup from the `build_cli` job in Circle

# 0.49.9
### Features
- Implement Startosis add_service method
- Enable linter on Startosis codebase

# 0.49.8
### Changes
- Added a linter
- Made changes based on the linters output
- Made the `discord` command a LowLevelKurtosisCommand instead of an EngineConsumingKurtosisCommand

### Features
- API container now saves free IPs on a local database

### Fixes
- Fix go.mod for commons & cli to reflect monorepo and replaced imports with write package name
- Move linter core/server linter config to within core/server

# 0.49.7
### Features
- Implement skeleton for the Startosis engine

### Fixes
- Fixed a message that referred to an old repo.

### Changes
- Added `cli` to the monorepo

# 0.49.6
### Fixes
- Fixed a bug where engine launcher would try to launch older docker image `kurtosistech/kurtosis-engine-server`.

# 0.49.5
### Changes
- Added `kurtosis-engine-server` to the monorepo
- Merged the `kurtosis-engine-sdk` & `kurtosis-core-sdk`

### Removals
- Remove unused variables from Docker Kurtosis backend

# 0.49.4
### Fixes
- Fix historical changelog for `kurtosis-core`
- Don't check for grpc proxy to be available

# 0.49.3
### Fixes
- Fix typescript package releases

# 0.49.2
### Removals
- Remove envoy proxy from docker image. No envoy proxy is being run anymore, effectively removing HTTP1.

### Changes
- Added `kurtosis-core` to the monorepo

### Fixes
- Fixed circle to not docs check on merge

# 0.49.1
### Fixes
- Attempting to fix the release version
### Changes
- Added container-engine-lib

# 0.49.0
### Changes
- This version is a dummy version to set the minimum. We pick a version greater than the current version of the CLI (0.29.1). <|MERGE_RESOLUTION|>--- conflicted
+++ resolved
@@ -1,11 +1,7 @@
 # TBD
 
-<<<<<<< HEAD
 ### Fixes
 - Added one-off HTTP request and asserts
-
-# 0.53.8
-=======
 # 0.53.10
 
 ### Changes
@@ -15,7 +11,6 @@
 - Fixed the error that would happen if there was a missing `kurtosis.mod` file at the root of the module
 
 # 0.53.9
->>>>>>> 0ea1c71e
 
 ### Fixes
 - Renamed `artifact_uuid` to `artifact_id` and `src` to `src_path` in `upload_files` in Starlark
