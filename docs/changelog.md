--- conflicted
+++ resolved
@@ -9,12 +9,9 @@
 - Corrected some old references to Starlark "modules"
 - Fixed a typo where the CLI setup URL was redirecting to the CI setup
 - Corrected almost all old references to `docs.kurtosistech.com`
-<<<<<<< HEAD
-- Fixed a bug related to omitting the `enclave ID` value when a function which filters modules is called
-=======
 - Changed the name from startosis to starlark in the `internal_testsuite` build script
 - Fixed `internal-testsuites` omission during build time
->>>>>>> 68b95538
+- Fixed a bug related to omitting the `enclave ID` value when a function which filters modules is called
 
 ### Features
 - Support public ports in Starlark to cover the NEAR usecase
