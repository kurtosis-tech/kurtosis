# TBD

# 0.51.6

### Features
- Added an `import_types` Starlark instruction to read types from a .proto file inside a module
<<<<<<< HEAD
- Added the ability for a Starlark module to take input args when a `ModuleInput` in the module `types.proto` file
=======
- Added the `time` module for Starlark to the interpreter
>>>>>>> dc7781e3

# 0.51.5
### Fixes
- Testsuite CircleCI jobs also short-circuit if the only changes are to docs, to prevent them failing due to no CLI artifact

# 0.51.4
### Fixes
- Fixed a bug in `GetLogsCollector` that was failing when there is an old logs collector container running that doesn't publish the TCP port
- Add missing bindings to Kubernetes gateway

### Changes
- Adding/removing methods from `.proto` files will now be compile errors in Go code, rather than failing at runtime
- Consolidated the core & engine Protobuf regeneration scripts into a single one

### Features
- Validate service IDs on Startosis commands

# 0.51.3
### Fixes
- Added `protoc` install step to the `publish_api_container_server_image` CircleCI task

# 0.51.2
### Features
- Added a `render_templates` command to Startosis
- Implemented backend for facts engine
- Added a `proto_file_store` in charge of compiling Startosis module's .proto file on the fly and storing their FileDescriptorSet in memory

### Changes
- Simplified own-version constant generation by checking in `kurtosis_version` directory

# 0.51.1
- Added an `exec` command to Startosis
- Added a `store_files_from_service` command to Startosis
- Added the ability to pass `files_artifact_mount_dirpaths` to the service config
- Added a `read_file` command to Startosis
- Added the ability to execute local modules in Startosis

### Changes
- Fixed a typo in a filename

### Fixes
- Fixed a bug in exec where we'd propagate a `nil` error
- Made the `startosis_module_test` in js & golang deterministic and avoid race conditions during parallel runs

### Removals
- Removed  stale `scripts/run-pre-release-scripts` which isn't used anywhere and is invalid.

# 0.51.0
### Breaking Changes
- Updated `kurtosisBackend.CreateLogsCollector` method in `container-engine-lib`, added the `logsCollectorTcpPortNumber` parameter
  - Users will need to update all the `kurtosisBackend.CreateLogsCollector` setting the logs collector `TCP` port number 

### Features
- Added `KurtosisContext.GetUserServiceLogs` method in `golang` and `typescript` api libraries
- Added the public documentation for the new `KurtosisContext.GetUserServiceLogs` method
- Added `GetUserServiceLogs` in Kurtosis engine gateway
- Implemented IP address references for services
- Added the `defaultTcpLogsCollectorPortNum` with `9713` value in `EngineManager`
- Added the `LogsCollectorAvailabilityChecker` interface

### Changes
- Add back old enclave continuity test
- Updated the `FluentbitAvailabilityChecker` constructor now it also receives the IP address as a parameter instead of using `localhost`
- Published the `FluentbitAvailabilityChecker` constructor for using it during starting modules and user services
- Refactored `service logs` Kurtosis CLI command in order to get the user service logs from the `logs database` (implemented in Docker cluster so far)

# 0.50.2
### Fixes
- Fixes how the push cli artifacts & publish engine runs by generating kurtosis_version before hand

# 0.50.1

### Fixes
- Fix generate scripts to take passed version on release

# 0.50.0
### Features
- Created new engine's endpoint `GetUserServiceLogs` for consuming user service container logs from the logs database server
- Added `LogsDatabaseClient` interface for defining the behaviour for consuming logs from the centralized logs database
- Added `LokiLogsDatabaseClient` which implements `LogsDatabaseClient` for consuming logs from a Loki's server
- Added `KurtosisBackendLogsClient` which implements `LogsDatabaseClient` for consuming user service container logs using `KurtosisBackend`
- Created the `LogsDatabase` object in `container-engine-lib`
- Created the `LogsCollector` object in `container-engine-lib`
- Added `LogsDatabase` CRUD methods in `Docker` Kurtosis backend
- Added `LogsCollector` CRUD methods in `Docker` Kurtosis backend
- Added `ServiceNetwork` (interface), `DefaultServiceNetwork` and `MockServiceNetwork`

### Breaking Changes
- Updated `CreateEngine` method in `container-engine-lib`, removed the `logsCollectorHttpPortNumber` parameter
    - Users will need to update all the `CreateEngine` calls removing this parameter
- Updated `NewEngineServerArgs`,  `LaunchWithDefaultVersion` and `LaunchWithCustomVersion` methods in `engine_server_launcher` removed the `logsCollectorHttpPortNumber` parameter
    - Users will need to update these method calls removing this parameter
  
### Changes
- Untied the logs components containers and volumes creation and removal from the engine's crud in `container-engine-lib`
- Made some changes to the implementation of the module manager based on some PR comments by Kevin

### Features
- Implement Startosis add_service image pull validation
- Startosis scripts can now be run from the CLI: `kurtosis startosis exec path/to/script/file --enclave-id <ENCLAVE_ID>`
- Implemented Startosis load method to load from Github repositories

### Fixes
- Fix IP address placeholder injected by default in Startosis instructions. It used to be empty, which is invalid now
it is set to `KURTOSIS_IP_ADDR_PLACEHOLDER`
- Fix enclave inspect CLI command error when there are additional port bindings
- Fix a stale message the run-all-test-against-latest-code script
- Fix bug that creates database while running local unit tests
- Manually truncate string instead of using `k8s.io/utils/strings`

### Removals
- Removes version constants within launchers and cli in favor of centralized generated version constant
- Removes remote-docker-setup from the `build_cli` job in Circle

# 0.49.9

### Features
- Implement Startosis add_service method
- Enable linter on Startosis codebase

# 0.49.8
### Changes
- Added a linter
- Made changes based on the linters output
- Made the `discord` command a LowLevelKurtosisCommand instead of an EngineConsumingKurtosisCommand

### Features
- API container now saves free IPs on a local database

### Fixes
- Fix go.mod for commons & cli to reflect monorepo and replaced imports with write package name
- Move linter core/server linter config to within core/server

# 0.49.7
### Features
- Implement skeleton for the Startosis engine

### Fixes
- Fixed a message that referred to an old repo.

### Changes
- Added `cli` to the monorepo

# 0.49.6
### Fixes
- Fixed a bug where engine launcher would try to launch older docker image `kurtosistech/kurtosis-engine-server`.

# 0.49.5
### Changes
- Added `kurtosis-engine-server` to the monorepo
- Merged the `kurtosis-engine-sdk` & `kurtosis-core-sdk`

### Removals
- Remove unused variables from Docker Kurtosis backend

# 0.49.4
### Fixes
- Fix historical changelog for `kurtosis-core`
- Don't check for grpc proxy to be available

# 0.49.3
### Fixes
- Fix typescript package releases

# 0.49.2
### Removals
- Remove envoy proxy from docker image. No envoy proxy is being run anymore, effectively removing HTTP1.

### Changes
- Added `kurtosis-core` to the monorepo

### Fixes
- Fixed circle to not docs check on merge

# 0.49.1
### Fixes
- Attempting to fix the release version
### Changes
- Added container-engine-lib

# 0.49.0
### Changes
- This version is a dummy version to set the minimum. We pick a version greater than the current version of the CLI (0.29.1). <|MERGE_RESOLUTION|>--- conflicted
+++ resolved
@@ -4,11 +4,8 @@
 
 ### Features
 - Added an `import_types` Starlark instruction to read types from a .proto file inside a module
-<<<<<<< HEAD
+- Added the `time` module for Starlark to the interpreter
 - Added the ability for a Starlark module to take input args when a `ModuleInput` in the module `types.proto` file
-=======
-- Added the `time` module for Starlark to the interpreter
->>>>>>> dc7781e3
 
 # 0.51.5
 ### Fixes
