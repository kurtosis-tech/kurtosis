--- conflicted
+++ resolved
@@ -1,14 +1,8 @@
 # TBD
 
-<<<<<<< HEAD
 ### Features
 - Add `wait` and `define` command in Startosis
 
-# 0.51.10
-=======
-### Changes
-- Moved `read_file` to be a simple Startosis builtin in place of a Kurtosis instruction
-
 # 0.51.13
 
 ### Fixes
@@ -20,7 +14,6 @@
 - Added an optionl `--dry-run` flag to the `startosis exec` (defaulting to false) command which prints the list of Kurtosis instruction without executing any. When `--dry-run` is set to false, the list of Kurtosis instructions is printed to the output of CLI after being executed.
 
 # 0.51.11
->>>>>>> 1b9aa916
 
 ### Features
 - Improve how kurtosis instructions are canonicalized with a universal canonicalizer. Each instruction is now printed on multiple lines with a comment pointing the to position in the source code.
