--- conflicted
+++ resolved
@@ -23,12 +23,9 @@
 * Created the `LogsCollector` object in `container-engine-lib`
 * Added `LogsDatabase` CRUD methods in `Docker` Kurtosis backend
 * Added `LogsCollector` CRUD methods in `Docker` Kurtosis backend
-<<<<<<< HEAD
+* Added `ServiceNetwork` (interface), `DefaultServiceNetwork` and `MockServiceNetwork` 
 * Added `KurtosisContext.GetUserServiceLogs` method in `golang` and `typescript` api libraries
 * Added the public documentation for the new `KurtosisContext.GetUserServiceLogs` method
-=======
-* Added `ServiceNetwork` (interface), `DefaultServiceNetwork` and `MockServiceNetwork` 
->>>>>>> 1588c406
 
 ### Breaking Changes
 * Updated `CreateEngine` method in `container-engine-lib`, removed the `logsCollectorHttpPortNumber` parameter
