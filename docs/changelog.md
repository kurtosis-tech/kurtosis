--- conflicted
+++ resolved
@@ -1,23 +1,22 @@
 # TBD
-<<<<<<< HEAD
-=======
-
-# 0.51.7
-
-### Fixes
-- Fixed instruction position to work with nested functions
-
-### Features
-- Instruction position now contains the filename too
-
-# 0.51.6
-
->>>>>>> 2c186527
 ### Features
 - Implemented the new `StreamUserServiceLogs` endpoint in the Kurtosis engine server
 - Added the new `StreamUserServiceLogs` in the Kurtosis engine golang library
 - Added the `StreamUserServiceLogs` method in Loki logs database client
 - Added the `StreamUserServiceLogs` method in Kurtosis backend logs client
+
+### Changes
+- Updated the CLI `service logs` command in order to use the new `KurtosisContext.StreamUserServiceLogs` when user requested to follow logs
+
+# 0.51.7
+### Fixes
+- Fixed instruction position to work with nested functions
+
+### Features
+- Instruction position now contains the filename too
+
+# 0.51.6
+### Features
 - Added an `import_types` Starlark instruction to read types from a .proto file inside a module
 - Added the `time` module for Starlark to the interpreter
 
@@ -31,7 +30,6 @@
 - Add missing bindings to Kubernetes gateway
 
 ### Changes
-- Updated the CLI `service logs` command in order to use the new `KurtosisContext.StreamUserServiceLogs` when user requested to follow logs
 - Adding/removing methods from `.proto` files will now be compile errors in Go code, rather than failing at runtime
 - Consolidated the core & engine Protobuf regeneration scripts into a single one
 
