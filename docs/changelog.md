# TBD

### Features
<<<<<<< HEAD
* Added an `exec` command to Startosis
* Implemented backend for facts engine
* Added a `store_files_from_service` command to Startosis
* Added the ability to pass `files_artifact_mount_dirpaths` to the service config
* Added a `read_file` command to Startosis
* Added the ability to execute local modules in Startosis
=======
- Added a `render_templates` command to Startosis

### Changes
- Simplified own-version constant generation by checking in `kurtosis_version` directory

# 0.51.1
- Added an `exec` command to Startosis
- Added a `store_files_from_service` command to Startosis
- Added the ability to pass `files_artifact_mount_dirpaths` to the service config
- Added a `read_file` command to Startosis
- Added the ability to execute local modules in Startosis
>>>>>>> 118d0a0b

### Changes
- Fixed a typo in a filename

### Fixes
- Fixed a bug in exec where we'd propagate a `nil` error
- Made the `startosis_module_test` in js & golang deterministic and avoid race conditions during parallel runs

### Removals
- Removed  stale `scripts/run-pre-release-scripts` which isn't used anywhere and is invalid.

# 0.51.0
### Breaking Changes
- Updated `kurtosisBackend.CreateLogsCollector` method in `container-engine-lib`, added the `logsCollectorTcpPortNumber` parameter
  - Users will need to update all the `kurtosisBackend.CreateLogsCollector` setting the logs collector `TCP` port number 

### Features
- Added `KurtosisContext.GetUserServiceLogs` method in `golang` and `typescript` api libraries
- Added the public documentation for the new `KurtosisContext.GetUserServiceLogs` method
- Added `GetUserServiceLogs` in Kurtosis engine gateway
- Implemented IP address references for services
- Added the `defaultTcpLogsCollectorPortNum` with `9713` value in `EngineManager`
- Added the `LogsCollectorAvailabilityChecker` interface

### Changes
- Add back old enclave continuity test
- Updated the `FluentbitAvailabilityChecker` constructor now it also receives the IP address as a parameter instead of using `localhost`
- Published the `FluentbitAvailabilityChecker` constructor for using it during starting modules and user services
- Refactored `service logs` Kurtosis CLI command in order to get the user service logs from the `logs database` (implemented in Docker cluster so far)

# 0.50.2
### Fixes
- Fixes how the push cli artifacts & publish engine runs by generating kurtosis_version before hand

# 0.50.1

### Fixes
- Fix generate scripts to take passed version on release

# 0.50.0
### Features
- Created new engine's endpoint `GetUserServiceLogs` for consuming user service container logs from the logs database server
- Added `LogsDatabaseClient` interface for defining the behaviour for consuming logs from the centralized logs database
- Added `LokiLogsDatabaseClient` which implements `LogsDatabaseClient` for consuming logs from a Loki's server
- Added `KurtosisBackendLogsClient` which implements `LogsDatabaseClient` for consuming user service container logs using `KurtosisBackend`
- Created the `LogsDatabase` object in `container-engine-lib`
- Created the `LogsCollector` object in `container-engine-lib`
- Added `LogsDatabase` CRUD methods in `Docker` Kurtosis backend
- Added `LogsCollector` CRUD methods in `Docker` Kurtosis backend
- Added `ServiceNetwork` (interface), `DefaultServiceNetwork` and `MockServiceNetwork`

### Breaking Changes
- Updated `CreateEngine` method in `container-engine-lib`, removed the `logsCollectorHttpPortNumber` parameter
    - Users will need to update all the `CreateEngine` calls removing this parameter
- Updated `NewEngineServerArgs`,  `LaunchWithDefaultVersion` and `LaunchWithCustomVersion` methods in `engine_server_launcher` removed the `logsCollectorHttpPortNumber` parameter
    - Users will need to update these method calls removing this parameter
  
### Changes
- Untied the logs components containers and volumes creation and removal from the engine's crud in `container-engine-lib`
- Made some changes to the implementation of the module manager based on some PR comments by Kevin

### Features
- Implement Startosis add_service image pull validation
- Startosis scripts can now be run from the CLI: `kurtosis startosis exec path/to/script/file --enclave-id <ENCLAVE_ID>`
- Implemented Startosis load method to load from Github repositories

### Fixes
- Fix IP address placeholder injected by default in Startosis instructions. It used to be empty, which is invalid now
it is set to `KURTOSIS_IP_ADDR_PLACEHOLDER`
- Fix enclave inspect CLI command error when there are additional port bindings
- Fix a stale message the run-all-test-against-latest-code script
- Fix bug that creates database while running local unit tests
- Manually truncate string instead of using `k8s.io/utils/strings`

### Removals
- Removes version constants within launchers and cli in favor of centralized generated version constant
- Removes remote-docker-setup from the `build_cli` job in Circle

# 0.49.9

### Features
- Implement Startosis add_service method
- Enable linter on Startosis codebase

# 0.49.8
### Changes
- Added a linter
- Made changes based on the linters output
- Made the `discord` command a LowLevelKurtosisCommand instead of an EngineConsumingKurtosisCommand

### Features
- API container now saves free IPs on a local database

### Fixes
- Fix go.mod for commons & cli to reflect monorepo and replaced imports with write package name
- Move linter core/server linter config to within core/server

# 0.49.7
### Features
- Implement skeleton for the Startosis engine

### Fixes
- Fixed a message that referred to an old repo.

### Changes
- Added `cli` to the monorepo

# 0.49.6
### Fixes
- Fixed a bug where engine launcher would try to launch older docker image `kurtosistech/kurtosis-engine-server`.

# 0.49.5
### Changes
- Added `kurtosis-engine-server` to the monorepo
- Merged the `kurtosis-engine-sdk` & `kurtosis-core-sdk`

### Removals
- Remove unused variables from Docker Kurtosis backend

# 0.49.4
### Fixes
- Fix historical changelog for `kurtosis-core`
- Don't check for grpc proxy to be available

# 0.49.3
### Fixes
- Fix typescript package releases

# 0.49.2
### Removals
- Remove envoy proxy from docker image. No envoy proxy is being run anymore, effectively removing HTTP1.

### Changes
- Added `kurtosis-core` to the monorepo

### Fixes
- Fixed circle to not docs check on merge

# 0.49.1
### Fixes
- Attempting to fix the release version
### Changes
- Added container-engine-lib

# 0.49.0
### Changes
- This version is a dummy version to set the minimum. We pick a version greater than the current version of the CLI (0.29.1). <|MERGE_RESOLUTION|>--- conflicted
+++ resolved
@@ -1,14 +1,6 @@
 # TBD
 
 ### Features
-<<<<<<< HEAD
-* Added an `exec` command to Startosis
-* Implemented backend for facts engine
-* Added a `store_files_from_service` command to Startosis
-* Added the ability to pass `files_artifact_mount_dirpaths` to the service config
-* Added a `read_file` command to Startosis
-* Added the ability to execute local modules in Startosis
-=======
 - Added a `render_templates` command to Startosis
 
 ### Changes
@@ -20,7 +12,6 @@
 - Added the ability to pass `files_artifact_mount_dirpaths` to the service config
 - Added a `read_file` command to Startosis
 - Added the ability to execute local modules in Startosis
->>>>>>> 118d0a0b
 
 ### Changes
 - Fixed a typo in a filename
