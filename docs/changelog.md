--- conflicted
+++ resolved
@@ -1,10 +1,12 @@
 # TBD
+### Breaking Changes
+- Removed `module` key in the `kurtosis.yml` (formerly called `kurtosis.mod`) file to don't have nested keys
+  - Users will have to update their `kurtosis.yml` to remove the key and move the `name` key in the root
 
 ### Changes
 - Re-activate tests that had to be skipped because of the "Remove support for protobuf in Startosis" breaking change
 
 # 0.55.0
-
 ### Fixes
 - Fix failing documentation tests by linking to new domain in `cli`
 - Fix failing `docs-checker` checks by pointing to `https://kurtosis-tech.github.io/kurtosis/` instead of `docs.kurtosistech.com`
@@ -12,31 +14,12 @@
 ### Breaking Changes
 - Renamed `kurtosis.mod` file to `kurtosis.yml` this file extension enable syntax highlighting
   - Users will have to rename all theirs `kurtosis.mod` files
-<<<<<<< HEAD
-- Removed `module` key in the `kurtosis.yml` (formerly called `kurtosis.mod`) file to don't have nested keys
-  - Users will have to update their `kurtosis.yml` to remove the key and move the `name` key in the root
-=======
-- Removed support for protobuf in Starlark package:
-  - `ModuleInput` and `ModuleOuput` don't have schema anymore. No more proto file inside a package.
-  - `input_args` passed to the run method is deserialized as `struct` (if complex JSON) or basic Starlark types (`int`, `string`, etc) directly from the CLI input
-  - `import_types()` Starlark instruction has been removed
-  - `proto` module is not available anymore in Starlark code
-  - A package can return any kind of object
-
-### Features
-- Added a `--verbosity` flag to the `run` CLI command which can take the following values (default is `brief`):
-  - `brief` which outputs the Kurtosis command printing only a subset of representative arguments, for better readability
-  - `detailed` which outputs each instruction with its exhaustive set of arguments
-  - `executable` which outputs valid Starlark instructions with their initial position in the source scripts
-- The output of each instruction is now printed _after each_ instruction, not at the end of the execution
->>>>>>> 606ca1e3
 
 ### Changes
 - Made `run` an EngineCosumingKurtosisCommand, i.e it automatically creates an engine if it doesn't exist
 - Added serialized arguments to KurtosisInstruction API type such that the CLI can display executed instructions in a nicer way.
 
 # 0.54.1
-
 ### Fixes
 - Fixes a bug where the CLI was returning 0 even when an error happened running a Kurtosis script
 
@@ -44,7 +27,6 @@
 - Small cleanup in `grpc_web_api_container_client` and `grpc_node_api_container_client`. They were implementing executeRemoteKurtosisModule unnecessarily
 
 # 0.54.0
-
 ### Breaking Changes
 - Renamed `kurtosis exec` to `kurtosis run` and `main in main.star` to `run in main.star`
   - Upgrade to the latest CLI, and use the `run` function instead
@@ -55,7 +37,6 @@
 - Update integration tests to consume Startosis streaming endpoints
 
 # 0.53.12
-
 ### Changes
 - Changed occurrences of `[sS]tartosis` to `Starlark` in errors sent by the CLI and its long and short description
 - Changed some logs and error messages inside core that which had references to Startosis to Starlark
@@ -66,7 +47,6 @@
 - Published the log-database HTTP port to the host machine
 
 # 0.53.10
-
 ### Changes
 - Add 2 endpoints to the APIC that streams the output of a Startosis script execution
 - Changed the syntax of render_templates in Starlark
@@ -75,7 +55,6 @@
 - Fixed the error that would happen if there was a missing `kurtosis.mod` file at the root of the module
 
 # 0.53.9
-
 ### Fixes
 - Renamed `artifact_uuid` to `artifact_id` and `src` to `src_path` in `upload_files` in Starlark
 
