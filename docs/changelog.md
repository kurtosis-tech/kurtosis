# TBD

# 0.53.8

### Fixes
- Better at handling errors when trying to format Kurtosis instructions at the CLI level

# 0.53.7
### Changes
- Modified the `EnclaveIdGenerator` now is a user defined type and can be initialized once because it contains a time-seed inside
<<<<<<< HEAD
- Renamed `artifact_uuid` to `artifact_id` and `src` to `src_path` in `upload_files` in Starlark
=======
- Simplify how the kurtosis instruction canonicalizer works. It now generates a single line canonicalized instruction, and indentation is performed at the CLI level using Bazel buildtools library.
>>>>>>> 78b04e76

### Fixes
- Fixed the `isEnclaveIdInUse` for the enclave validator, now uses on runtime for `is-key-in-map`

### Features
- Add the ability to execute remote modules using `EnclaveContext.ExecuteStartoisRemoteModule`
- Add the ability to execute remote module using cli `kurtosis exec github.com/author/module`

# 0.53.6

# 0.53.5
### Changes
- Error types in ExecuteStartosisResponse type is now a union type, to better represent they are exclusive and prepare for transition to streaming
- Update the KurtosisInstruction API type returned to the CLI. It now contains a combination of instruction position, the canonicalized instruction, and an optional instruction result 
- Renamed `store_files_from_service` to `store_service_files`
- Slightly update the way script output information are passed from the Startosis engine back the API container main class. This is a step to prepare for streaming this output all the way back the CLI.
- Removed `load` statement in favour of `import_module`. Calling load will now throw an InterpretationError
- Refactored startosis tests to enable parallel execution of tests

# 0.53.4

# 0.53.3
### Fixes
- Fixed a bug with dumping enclave logs during the CI run

### Features
- Log that the module is being compressed & uploaded during `kurtosis exec`

### Changes
- `print()` is now a regular instructions like others, and it takes effect at execution time (used to be during interpretation)
- Added `import_module` startosis builtin to replace `load`. Load is now deprecated. It can still be used but it will log a warning. It will be entirely removed in a future PR
- Added exhaustive struct linting and brought code base into exhaustive struct compliance
- Temporarily disable enclave dump for k8s in CircleCI until we fix issue #407
- Small cleanup to kurtosis instruction classes. It now uses a pointer to the position object.

### Fixes
- Renamed `cmd_args` and `entrypoint_args` inside `config` inside `add_service` to `cmd` and `entrypoint`

### Breaking Changes
- Renamed `cmd_args` and `entrypoint_args` inside `config` inside `add_service` to `cmd` and `entrypoint`
  - Users will have to replace their use of `cmd_args` and `entry_point_args` to the above inside their Starlark modules 

# 0.53.2
### Features
- Make facts referencable on `add_service`
- Added a new log line for printing the `created enclave ID` just when this is created in `kurtosis exec` and `kurtosis module exec` commands

# 0.53.1
### Features
- Added random enclave ID generation in `EnclaveManager.CreateEnclave()` when an empty enclave ID is provided
- Added the `created enclave` spotlight message when a new enclave is created from the CLI (currently with the `enclave add`, `module exec` and `exec` commands)

### Changes
- Moved the enclave ID auto generation and validation from the CLI to the engine's server which will catch all the presents and future use cases

### Fixes
- Fixed a bug where we had renamed `container_image_name` inside the proto definition to `image`
- Fix a test that dependent on an old on existent Starlark module

# 0.53.0
### Features
- Made `render_templates`, `upload_files`, `store_Files_from_service` accept `artifact_uuid` and
return `artifact_uuid` during interpretation time
- Moved `kurtosis startosis exec` to `kurtosis exec`

### Breaking Features
- Moved `kurtosis startosis exec` to `kurtosis exec`
  - Users now need to use the new command to launch Starlark programs

### Fixes
- Fixed building kurtosis by adding a conditional to build.sh to ignore startosis folder under internal_testsuites

# 0.52.5
### Fixes
- Renamed `files_artifact_mount_dirpaths` to just `files`

# 0.52.4
### Features
- Added the enclave's creation time info which can be obtained through the `enclave ls` and the `enclave inspect` commands

### Fixes
- Smoothened the experience `used_ports` -> `ports`, `container_image_name` -> `name`, `service_config` -> `config`

# 0.52.3
### Changes
- Cleanup Startosis interpreter predeclared

# 0.52.2

# 0.52.1
### Features
- Add `wait` and `define` command in Startosis
- Added `not found service GUIDs information` in `KurtosisContext.GetServiceLogs` method
- Added a warning message in `service logs` CLI command when the request service GUID is not found in the logs database
- Added ip address replacement in the JSON for `render_template` instruction

### Changes
- `kurtosis_instruction.String()` now returns a single line version of the instruction for more concise logging

### Fixes
- Fixes a bug where we'd propagate a nil error
- Adds validation for `service_id` in `store_files_from_service`
- Fixes a bug where typescript (jest) unit tests do not correctly wait for grpc services to become available
- Fixed a panic that would happen cause of a `nil` error being returned
- Fixed TestValidUrls so that it checks for the correct http return code

# 0.52.0
### Breaking Changes
- Unified `GetUserServiceLogs` and `StreamUserServiceLogs` engine's endpoints, now `GetUserServiceLogs` will handle both use cases
  - Users will have to re-adapt `GetUserServiceLogs` calls and replace the `StreamUserServiceLogs` call with this
- Added the `follow_logs` parameter in `GetUserServiceLogsArgs` engine's proto file
  - Users should have to add this param in all the `GetUserServiceLogs` calls
- Unified `GetUserServiceLogs` and `StreamUserServiceLogs` methods in `KurtosisContext`, now `GetUserServiceLogs` will handle both use cases
  - Users will have to re-adapt `GetUserServiceLogs` calls and replace the `StreamUserServiceLogs` call with this
- Added the `follow_logs` parameter in `KurtosisContext.GetUserServiceLogs`
  - Users will have to addition this new parameter on every call

### Changes
- InterpretationError is now able to store a `cause`. It simplifies being more explicit on want the root issue was
- Added `upload_service` to Startosis
- Add `--args` to `kurtosis startosis exec` CLI command to pass in a serialized JSON
- Moved `read_file` to be a simple Startosis builtin in place of a Kurtosis instruction

# 0.51.13
### Fixes
- Set `entrypoint` and `cmd_args` to `nil` if not specified instead of empty array 

# 0.51.12
### Features
- Added an optional `--dry-run` flag to the `startosis exec` (defaulting to false) command which prints the list of Kurtosis instruction without executing any. When `--dry-run` is set to false, the list of Kurtosis instructions is printed to the output of CLI after being executed.

# 0.51.11
### Features
- Improve how kurtosis instructions are canonicalized with a universal canonicalizer. Each instruction is now printed on multiple lines with a comment pointing the to position in the source code.
- Support `private_ip_address_placeholder` to be passed in `config` for `add_service` in Starlark

### Changes
- Updated how we generate the canonical string for Kurtosis `upload_files` instruction

# 0.51.10
### Changes
- Added Starlark `proto` module, such that you can now do `proto.has(msg, "field_name")` in Startosis to differentiate between when a field is set to its default value and when it is unset (the field has to be marked as optional) in the proto file though.

# 0.51.9
### Features
- Implemented the new `StreamUserServiceLogs` endpoint in the Kurtosis engine server
- Added the new `StreamUserServiceLogs` in the Kurtosis engine Golang library
- Added the new `StreamUserServiceLogs` in the Kurtosis engine Typescript library
- Added the `StreamUserServiceLogs` method in Loki logs database client
- Added `stream-logs` test in Golang and Typescript `internal-testsuites`
- Added `service.GUID` field in `Service.Ctx` in the Kurtosis SDK

### Changes
- Updated the CLI `service logs` command in order to use the new `KurtosisContext.StreamUserServiceLogs` when user requested to follow logs
- InterpretationError is now able to store a `cause`. It simplifies being more explicit on want the root issue was
- Added `upload_service` to Startosis
- Add `--args` to `kurtosis startosis exec` CLI command to pass in a serialized JSON

# 0.51.8
### Features
- Added exec and HTTP request facts
- Prints out the instruction line, col & filename in the execution error
- Prints out the instruction line, col & filename in the validation error
- Added `remove_service` to Startosis

### Fixes
- Fixed nil accesses on Fact Engine

### Changes
- Add more integration tests for Kurtosis modules with input and output types

# 0.51.7
### Fixes
- Fixed instruction position to work with nested functions

### Features
- Instruction position now contains the filename too

# 0.51.6
### Features
- Added an `import_types` Starlark instruction to read types from a .proto file inside a module
- Added the `time` module for Starlark to the interpreter
- Added the ability for a Starlark module to take input args when a `ModuleInput` in the module `types.proto` file

# 0.51.5
### Fixes
- Testsuite CircleCI jobs also short-circuit if the only changes are to docs, to prevent them failing due to no CLI artifact

# 0.51.4
### Fixes
- Fixed a bug in `GetLogsCollector` that was failing when there is an old logs collector container running that doesn't publish the TCP port
- Add missing bindings to Kubernetes gateway

### Changes
- Adding/removing methods from `.proto` files will now be compile errors in Go code, rather than failing at runtime
- Consolidated the core & engine Protobuf regeneration scripts into a single one

### Features
- Validate service IDs on Startosis commands

# 0.51.3
### Fixes
- Added `protoc` install step to the `publish_api_container_server_image` CircleCI task

# 0.51.2
### Features
- Added a `render_templates` command to Startosis
- Implemented backend for facts engine
- Added a `proto_file_store` in charge of compiling Startosis module's .proto file on the fly and storing their FileDescriptorSet in memory

### Changes
- Simplified own-version constant generation by checking in `kurtosis_version` directory

# 0.51.1
- Added an `exec` command to Startosis
- Added a `store_files_from_service` command to Startosis
- Added the ability to pass `files` to the service config
- Added a `read_file` command to Startosis
- Added the ability to execute local modules in Startosis

### Changes
- Fixed a typo in a filename

### Fixes
- Fixed a bug in exec where we'd propagate a `nil` error
- Made the `startosis_module_test` in js & golang deterministic and avoid race conditions during parallel runs

### Removals
- Removed  stale `scripts/run-pre-release-scripts` which isn't used anywhere and is invalid.

# 0.51.0
### Breaking Changes
- Updated `kurtosisBackend.CreateLogsCollector` method in `container-engine-lib`, added the `logsCollectorTcpPortNumber` parameter
  - Users will need to update all the `kurtosisBackend.CreateLogsCollector` setting the logs collector `TCP` port number 

### Features
- Added `KurtosisContext.GetUserServiceLogs` method in `golang` and `typescript` api libraries
- Added the public documentation for the new `KurtosisContext.GetUserServiceLogs` method
- Added `GetUserServiceLogs` in Kurtosis engine gateway
- Implemented IP address references for services
- Added the `defaultTcpLogsCollectorPortNum` with `9713` value in `EngineManager`
- Added the `LogsCollectorAvailabilityChecker` interface

### Changes
- Add back old enclave continuity test
- Updated the `FluentbitAvailabilityChecker` constructor now it also receives the IP address as a parameter instead of using `localhost`
- Published the `FluentbitAvailabilityChecker` constructor for using it during starting modules and user services
- Refactored `service logs` Kurtosis CLI command in order to get the user service logs from the `logs database` (implemented in Docker cluster so far)

# 0.50.2
### Fixes
- Fixes how the push cli artifacts & publish engine runs by generating kurtosis_version before hand

# 0.50.1
### Fixes
- Fix generate scripts to take passed version on release

# 0.50.0
### Features
- Created new engine's endpoint `GetUserServiceLogs` for consuming user service container logs from the logs database server
- Added `LogsDatabaseClient` interface for defining the behaviour for consuming logs from the centralized logs database
- Added `LokiLogsDatabaseClient` which implements `LogsDatabaseClient` for consuming logs from a Loki's server
- Added `KurtosisBackendLogsClient` which implements `LogsDatabaseClient` for consuming user service container logs using `KurtosisBackend`
- Created the `LogsDatabase` object in `container-engine-lib`
- Created the `LogsCollector` object in `container-engine-lib`
- Added `LogsDatabase` CRUD methods in `Docker` Kurtosis backend
- Added `LogsCollector` CRUD methods in `Docker` Kurtosis backend
- Added `ServiceNetwork` (interface), `DefaultServiceNetwork` and `MockServiceNetwork`

### Breaking Changes
- Updated `CreateEngine` method in `container-engine-lib`, removed the `logsCollectorHttpPortNumber` parameter
    - Users will need to update all the `CreateEngine` calls removing this parameter
- Updated `NewEngineServerArgs`,  `LaunchWithDefaultVersion` and `LaunchWithCustomVersion` methods in `engine_server_launcher` removed the `logsCollectorHttpPortNumber` parameter
    - Users will need to update these method calls removing this parameter
  
### Changes
- Untied the logs components containers and volumes creation and removal from the engine's crud in `container-engine-lib`
- Made some changes to the implementation of the module manager based on some PR comments by Kevin

### Features
- Implement Startosis add_service image pull validation
- Startosis scripts can now be run from the CLI: `kurtosis startosis exec path/to/script/file --enclave-id <ENCLAVE_ID>`
- Implemented Startosis load method to load from Github repositories

### Fixes
- Fix IP address placeholder injected by default in Startosis instructions. It used to be empty, which is invalid now
it is set to `KURTOSIS_IP_ADDR_PLACEHOLDER`
- Fix enclave inspect CLI command error when there are additional port bindings
- Fix a stale message the run-all-test-against-latest-code script
- Fix bug that creates database while running local unit tests
- Manually truncate string instead of using `k8s.io/utils/strings`

### Removals
- Removes version constants within launchers and cli in favor of centralized generated version constant
- Removes remote-docker-setup from the `build_cli` job in Circle

# 0.49.9
### Features
- Implement Startosis add_service method
- Enable linter on Startosis codebase

# 0.49.8
### Changes
- Added a linter
- Made changes based on the linters output
- Made the `discord` command a LowLevelKurtosisCommand instead of an EngineConsumingKurtosisCommand

### Features
- API container now saves free IPs on a local database

### Fixes
- Fix go.mod for commons & cli to reflect monorepo and replaced imports with write package name
- Move linter core/server linter config to within core/server

# 0.49.7
### Features
- Implement skeleton for the Startosis engine

### Fixes
- Fixed a message that referred to an old repo.

### Changes
- Added `cli` to the monorepo

# 0.49.6
### Fixes
- Fixed a bug where engine launcher would try to launch older docker image `kurtosistech/kurtosis-engine-server`.

# 0.49.5
### Changes
- Added `kurtosis-engine-server` to the monorepo
- Merged the `kurtosis-engine-sdk` & `kurtosis-core-sdk`

### Removals
- Remove unused variables from Docker Kurtosis backend

# 0.49.4
### Fixes
- Fix historical changelog for `kurtosis-core`
- Don't check for grpc proxy to be available

# 0.49.3
### Fixes
- Fix typescript package releases

# 0.49.2
### Removals
- Remove envoy proxy from docker image. No envoy proxy is being run anymore, effectively removing HTTP1.

### Changes
- Added `kurtosis-core` to the monorepo

### Fixes
- Fixed circle to not docs check on merge

# 0.49.1
### Fixes
- Attempting to fix the release version
### Changes
- Added container-engine-lib

# 0.49.0
### Changes
- This version is a dummy version to set the minimum. We pick a version greater than the current version of the CLI (0.29.1). <|MERGE_RESOLUTION|>--- conflicted
+++ resolved
@@ -1,5 +1,8 @@
 # TBD
 
+### Fixes
+- Renamed `artifact_uuid` to `artifact_id` and `src` to `src_path` in `upload_files` in Starlark
+
 # 0.53.8
 
 ### Fixes
@@ -8,11 +11,7 @@
 # 0.53.7
 ### Changes
 - Modified the `EnclaveIdGenerator` now is a user defined type and can be initialized once because it contains a time-seed inside
-<<<<<<< HEAD
-- Renamed `artifact_uuid` to `artifact_id` and `src` to `src_path` in `upload_files` in Starlark
-=======
 - Simplify how the kurtosis instruction canonicalizer works. It now generates a single line canonicalized instruction, and indentation is performed at the CLI level using Bazel buildtools library.
->>>>>>> 78b04e76
 
 ### Fixes
 - Fixed the `isEnclaveIdInUse` for the enclave validator, now uses on runtime for `is-key-in-map`
