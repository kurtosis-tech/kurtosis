--- conflicted
+++ resolved
@@ -1,4 +1,8 @@
 # TBD
+
+### Changes
+- Changed occurrences of `[sS]tartosis` to `Starlark` in errors sent by the CLI and its long and short description
+- Changed some logs and error messages inside core that which had references to Startosis to Starlark
 
 # 0.53.11
 ### Changes
@@ -23,12 +27,7 @@
 # 0.53.7
 ### Changes
 - Modified the `EnclaveIdGenerator` now is a user defined type and can be initialized once because it contains a time-seed inside
-<<<<<<< HEAD
-- Changed occurrences of `[sS]tartosis` to `Starlark` in errors sent by the CLI and its long and short description
-- Changed some logs and error messages inside core that which had references to Startosis to Starlark
-=======
 - Simplify how the kurtosis instruction canonicalizer works. It now generates a single line canonicalized instruction, and indentation is performed at the CLI level using Bazel buildtools library.
->>>>>>> fa657a01
 
 ### Fixes
 - Fixed the `isEnclaveIdInUse` for the enclave validator, now uses on runtime for `is-key-in-map`
