{
  "files": {
<<<<<<< HEAD
    "main.js": "./static/js/main.616bbe7c.js",
    "index.html": "./index.html",
    "main.616bbe7c.js.map": "./static/js/main.616bbe7c.js.map"
  },
  "entrypoints": [
    "static/js/main.616bbe7c.js"
=======
    "main.js": "./static/js/main.045e0a73.js",
    "index.html": "./index.html",
    "main.045e0a73.js.map": "./static/js/main.045e0a73.js.map"
  },
  "entrypoints": [
    "static/js/main.045e0a73.js"
>>>>>>> b558d385
  ]
}<|MERGE_RESOLUTION|>--- conflicted
+++ resolved
@@ -1,19 +1,10 @@
 {
   "files": {
-<<<<<<< HEAD
-    "main.js": "./static/js/main.616bbe7c.js",
-    "index.html": "./index.html",
-    "main.616bbe7c.js.map": "./static/js/main.616bbe7c.js.map"
-  },
-  "entrypoints": [
-    "static/js/main.616bbe7c.js"
-=======
     "main.js": "./static/js/main.045e0a73.js",
     "index.html": "./index.html",
     "main.045e0a73.js.map": "./static/js/main.045e0a73.js.map"
   },
   "entrypoints": [
     "static/js/main.045e0a73.js"
->>>>>>> b558d385
   ]
 }