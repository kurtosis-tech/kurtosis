--- conflicted
+++ resolved
@@ -1,19 +1,10 @@
 {
   "files": {
-<<<<<<< HEAD
-    "main.js": "./static/js/main.530e2d39.js",
-    "index.html": "./index.html",
-    "main.530e2d39.js.map": "./static/js/main.530e2d39.js.map"
-  },
-  "entrypoints": [
-    "static/js/main.530e2d39.js"
-=======
     "main.js": "./static/js/main.90108866.js",
     "index.html": "./index.html",
     "main.90108866.js.map": "./static/js/main.90108866.js.map"
   },
   "entrypoints": [
     "static/js/main.90108866.js"
->>>>>>> e4c02266
   ]
 }