--- conflicted
+++ resolved
@@ -1,16 +1,6 @@
 {
   "files": {
     "main.css": "./static/css/main.2cce5778.css",
-<<<<<<< HEAD
-    "main.js": "./static/js/main.497df013.js",
-    "index.html": "./index.html",
-    "main.2cce5778.css.map": "./static/css/main.2cce5778.css.map",
-    "main.497df013.js.map": "./static/js/main.497df013.js.map"
-  },
-  "entrypoints": [
-    "static/css/main.2cce5778.css",
-    "static/js/main.497df013.js"
-=======
     "main.js": "./static/js/main.e15c6be0.js",
     "index.html": "./index.html",
     "main.2cce5778.css.map": "./static/css/main.2cce5778.css.map",
@@ -19,6 +9,5 @@
   "entrypoints": [
     "static/css/main.2cce5778.css",
     "static/js/main.e15c6be0.js"
->>>>>>> 1a9d953b
   ]
 }