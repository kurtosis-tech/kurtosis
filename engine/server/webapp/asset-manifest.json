--- conflicted
+++ resolved
@@ -1,19 +1,10 @@
 {
   "files": {
-<<<<<<< HEAD
-    "main.js": "./static/js/main.f0942104.js",
-    "index.html": "./index.html",
-    "main.f0942104.js.map": "./static/js/main.f0942104.js.map"
-  },
-  "entrypoints": [
-    "static/js/main.f0942104.js"
-=======
     "main.js": "./static/js/main.9849104e.js",
     "index.html": "./index.html",
     "main.9849104e.js.map": "./static/js/main.9849104e.js.map"
   },
   "entrypoints": [
     "static/js/main.9849104e.js"
->>>>>>> 2376ed2a
   ]
 }