{
  "files": {
<<<<<<< HEAD
    "main.js": "./static/js/main.9e07637a.js",
    "index.html": "./index.html",
    "main.9e07637a.js.map": "./static/js/main.9e07637a.js.map"
  },
  "entrypoints": [
    "static/js/main.9e07637a.js"
=======
    "main.js": "./static/js/main.14d7f9cc.js",
    "index.html": "./index.html",
    "main.14d7f9cc.js.map": "./static/js/main.14d7f9cc.js.map"
  },
  "entrypoints": [
    "static/js/main.14d7f9cc.js"
>>>>>>> d5d79d8c
  ]
}<|MERGE_RESOLUTION|>--- conflicted
+++ resolved
@@ -1,19 +1,10 @@
 {
   "files": {
-<<<<<<< HEAD
-    "main.js": "./static/js/main.9e07637a.js",
-    "index.html": "./index.html",
-    "main.9e07637a.js.map": "./static/js/main.9e07637a.js.map"
-  },
-  "entrypoints": [
-    "static/js/main.9e07637a.js"
-=======
     "main.js": "./static/js/main.14d7f9cc.js",
     "index.html": "./index.html",
     "main.14d7f9cc.js.map": "./static/js/main.14d7f9cc.js.map"
   },
   "entrypoints": [
     "static/js/main.14d7f9cc.js"
->>>>>>> d5d79d8c
   ]
 }