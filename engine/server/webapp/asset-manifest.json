{
  "files": {
<<<<<<< HEAD
    "main.js": "./static/js/main.e95e4c4f.js",
    "index.html": "./index.html",
    "main.e95e4c4f.js.map": "./static/js/main.e95e4c4f.js.map"
  },
  "entrypoints": [
    "static/js/main.e95e4c4f.js"
=======
    "main.js": "./static/js/main.079973fb.js",
    "index.html": "./index.html",
    "main.079973fb.js.map": "./static/js/main.079973fb.js.map"
  },
  "entrypoints": [
    "static/js/main.079973fb.js"
>>>>>>> 4041ca92
  ]
}<|MERGE_RESOLUTION|>--- conflicted
+++ resolved
@@ -1,19 +1,10 @@
 {
   "files": {
-<<<<<<< HEAD
-    "main.js": "./static/js/main.e95e4c4f.js",
-    "index.html": "./index.html",
-    "main.e95e4c4f.js.map": "./static/js/main.e95e4c4f.js.map"
-  },
-  "entrypoints": [
-    "static/js/main.e95e4c4f.js"
-=======
     "main.js": "./static/js/main.079973fb.js",
     "index.html": "./index.html",
     "main.079973fb.js.map": "./static/js/main.079973fb.js.map"
   },
   "entrypoints": [
     "static/js/main.079973fb.js"
->>>>>>> 4041ca92
   ]
 }