{
  "files": {
    "main.css": "./static/css/main.1b4a0c1e.css",
<<<<<<< HEAD
    "main.js": "./static/js/main.bbce127b.js",
    "index.html": "./index.html",
    "main.1b4a0c1e.css.map": "./static/css/main.1b4a0c1e.css.map",
    "main.bbce127b.js.map": "./static/js/main.bbce127b.js.map"
  },
  "entrypoints": [
    "static/css/main.1b4a0c1e.css",
    "static/js/main.bbce127b.js"
=======
    "main.js": "./static/js/main.47af1d79.js",
    "index.html": "./index.html",
    "main.1b4a0c1e.css.map": "./static/css/main.1b4a0c1e.css.map",
    "main.47af1d79.js.map": "./static/js/main.47af1d79.js.map"
  },
  "entrypoints": [
    "static/css/main.1b4a0c1e.css",
    "static/js/main.47af1d79.js"
>>>>>>> 75d481e0
  ]
}<|MERGE_RESOLUTION|>--- conflicted
+++ resolved
@@ -1,24 +1,13 @@
 {
   "files": {
     "main.css": "./static/css/main.1b4a0c1e.css",
-<<<<<<< HEAD
-    "main.js": "./static/js/main.bbce127b.js",
+    "main.js": "./static/js/main.3309ab10.js",
     "index.html": "./index.html",
     "main.1b4a0c1e.css.map": "./static/css/main.1b4a0c1e.css.map",
-    "main.bbce127b.js.map": "./static/js/main.bbce127b.js.map"
+    "main.3309ab10.js.map": "./static/js/main.3309ab10.js.map"
   },
   "entrypoints": [
     "static/css/main.1b4a0c1e.css",
-    "static/js/main.bbce127b.js"
-=======
-    "main.js": "./static/js/main.47af1d79.js",
-    "index.html": "./index.html",
-    "main.1b4a0c1e.css.map": "./static/css/main.1b4a0c1e.css.map",
-    "main.47af1d79.js.map": "./static/js/main.47af1d79.js.map"
-  },
-  "entrypoints": [
-    "static/css/main.1b4a0c1e.css",
-    "static/js/main.47af1d79.js"
->>>>>>> 75d481e0
+    "static/js/main.3309ab10.js"
   ]
 }