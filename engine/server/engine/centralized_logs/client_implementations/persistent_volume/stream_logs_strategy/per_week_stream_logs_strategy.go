--- conflicted
+++ resolved
@@ -252,11 +252,7 @@
 	// First decode the line
 	var jsonLog JsonLog
 	if err := json.Unmarshal([]byte(jsonLogLineStr), &jsonLog); err != nil {
-<<<<<<< HEAD
-		logrus.Warnf("An error occurred parsing the json log string: '%v'. Skipping streaming this log line.", jsonLogLineStr)
-=======
 		logrus.Warnf("An error occurred parsing the json log string: %v. Skipping sending this log line.", jsonLogLineStr)
->>>>>>> 59862d7b
 		return nil
 	}
 
