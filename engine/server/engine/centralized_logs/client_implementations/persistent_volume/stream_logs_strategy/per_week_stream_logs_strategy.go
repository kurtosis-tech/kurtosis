package stream_logs_strategy

import (
	"bufio"
	"context"
	"encoding/json"
	"errors"
	"fmt"
	"github.com/kurtosis-tech/kurtosis/container-engine-lib/lib/backend_interface/objects/enclave"
	"github.com/kurtosis-tech/kurtosis/container-engine-lib/lib/backend_interface/objects/service"
	"github.com/kurtosis-tech/kurtosis/engine/server/engine/centralized_logs/client_implementations/persistent_volume/logs_clock"
	"github.com/kurtosis-tech/kurtosis/engine/server/engine/centralized_logs/client_implementations/persistent_volume/volume_consts"
	"github.com/kurtosis-tech/kurtosis/engine/server/engine/centralized_logs/client_implementations/persistent_volume/volume_filesystem"
	"github.com/kurtosis-tech/kurtosis/engine/server/engine/centralized_logs/logline"
	"github.com/kurtosis-tech/stacktrace"
	"github.com/nxadm/tail"
	"github.com/sirupsen/logrus"
	"golang.org/x/exp/slices"
	"io"
	"os"
	"strconv"
	"strings"
	"time"
)

const (
	oneWeek = 7 * 24 * time.Hour
)

// PerWeekStreamLogsStrategy pulls logs from filesystem where there is a log file per year, per week, per enclave, per service
// Weeks are denoted 01-52
// e.g.
// [.../28/d3e8832d671f/61830789f03a.json] is the file containing logs from service with uuid 61830789f03a, in enclave with uuid d3e8832d671f,
// in the 28th week of the current year
type PerWeekStreamLogsStrategy struct {
	time logs_clock.LogsClock
}

func NewPerWeekStreamLogsStrategy(time logs_clock.LogsClock) *PerWeekStreamLogsStrategy {
	return &PerWeekStreamLogsStrategy{
		time: time,
	}
}

func (strategy *PerWeekStreamLogsStrategy) StreamLogs(
	ctx context.Context,
	fs volume_filesystem.VolumeFilesystem,
	logsByKurtosisUserServiceUuidChan chan map[service.ServiceUUID][]logline.LogLine,
	streamErrChan chan error,
	enclaveUuid enclave.EnclaveUUID,
	serviceUuid service.ServiceUUID,
	conjunctiveLogLinesFiltersWithRegex []logline.LogLineFilterWithRegex,
	shouldFollowLogs bool,
	shouldReturnAllLogs bool,
	numLogLines uint32,
) {
	paths, err := strategy.getLogFilePaths(fs, volume_consts.LogRetentionPeriodInWeeks, string(enclaveUuid), string(serviceUuid))
	if err != nil {
		streamErrChan <- stacktrace.Propagate(err, "An error occurred retrieving log file paths for service '%v' in enclave '%v'.", serviceUuid, enclaveUuid)
		return
	}
	if len(paths) == 0 {
		streamErrChan <- stacktrace.NewError(
			`No logs file paths for service '%v' in enclave '%v' were found. This means either:
					1) No logs for this service were detected/stored.
					2) Logs were manually removed.`,
			serviceUuid, enclaveUuid)
		return
	}
	if len(paths) > volume_consts.LogRetentionPeriodInWeeks+1 {
		logrus.Warnf(
			`We expected to retrieve logs going back '%v' weeks, but instead retrieved logs going back '%v' weeks. 
					This means logs past the retention period are being returned, likely a bug in Kurtosis.`,
			volume_consts.LogRetentionPeriodInWeeks+1, len(paths))
	}

	logsReader, err := getLogsReader(fs, paths)
	if err != nil {
		streamErrChan <- stacktrace.Propagate(err, "An error occurred creating a logs reader for service '%v' in enclave '%v'", serviceUuid, enclaveUuid)
		return
	}

	if shouldReturnAllLogs {
		if err := strategy.streamAllLogs(ctx, logsReader, logsByKurtosisUserServiceUuidChan, serviceUuid, conjunctiveLogLinesFiltersWithRegex); err != nil {
			streamErrChan <- stacktrace.Propagate(err, "An error occurred streaming all logs for service '%v' in enclave '%v'", serviceUuid, enclaveUuid)
			return
		}
	} else {
		if err := strategy.streamTailLogs(ctx, logsReader, numLogLines, logsByKurtosisUserServiceUuidChan, serviceUuid, conjunctiveLogLinesFiltersWithRegex); err != nil {
			streamErrChan <- stacktrace.Propagate(err, "An error occurred streaming '%v' logs for service '%v' in enclave '%v'", numLogLines, serviceUuid, enclaveUuid)
			return
		}
	}

	latestLogFile := paths[len(paths)-1]
	if shouldFollowLogs {
		if err := strategy.followLogs(latestLogFile, logsByKurtosisUserServiceUuidChan, serviceUuid, conjunctiveLogLinesFiltersWithRegex); err != nil {
			streamErrChan <- stacktrace.Propagate(err, "An error occurred creating following logs for service '%v' in enclave '%v'", serviceUuid, enclaveUuid)
			return
<<<<<<< HEAD
=======
		default:
			var jsonLogStr string
			var jsonLogNewStr string
			var readErr error
			var err error
			var isLastLogLine = false

			// get a complete log line
			for {
				jsonLogNewStr, readErr = logsReader.ReadString(volume_consts.NewLineRune)
				jsonLogStr = jsonLogStr + jsonLogNewStr
				// check if it's an uncompleted Json line
				if jsonLogNewStr != "" && len(jsonLogNewStr) > 2 {
					jsonLogNewStrLastChars := jsonLogNewStr[len(jsonLogNewStr)-2:]
					if jsonLogNewStrLastChars != volume_consts.EndOfJsonLine {
						// removes the newline char from the previous part of the json line
						jsonLogStr = strings.TrimSuffix(jsonLogStr, string(volume_consts.NewLineRune))
						continue
					}
				}
				if readErr != nil && errors.Is(readErr, io.EOF) {
					// exiting stream
					logrus.Debugf("EOF error returned when reading logs for service '%v' in enclave '%v'", serviceUuid, enclaveUuid)
					if jsonLogStr != "" {
						isLastLogLine = true
					} else {
						if shouldFollowLogs {
							if err = strategy.followLogs(latestLogFile, logsByKurtosisUserServiceUuidChan, serviceUuid, conjunctiveLogLinesFiltersWithRegex); err != nil {
								streamErrChan <- stacktrace.Propagate(err, "An error occurred following logs for service '%v' in enclave '%v'.", serviceUuid, enclaveUuid)
								return
							}
						} else {
							return
						}
					}
				}
				break
			}
			if readErr != nil && !errors.Is(readErr, io.EOF) {
				streamErrChan <- stacktrace.Propagate(readErr, "An error occurred reading the logs file for service '%v' in enclave '%v'.", serviceUuid, enclaveUuid)
				return
			}

			if err = strategy.sendJsonLogLine(jsonLogStr, logsByKurtosisUserServiceUuidChan, serviceUuid, conjunctiveLogLinesFiltersWithRegex); err != nil {
				streamErrChan <- stacktrace.Propagate(err, "An error occurred sending log line for service '%v' in enclave '%v'.", serviceUuid, enclaveUuid)
				return
			}

			if isLastLogLine {
				if shouldFollowLogs {
					if err = strategy.followLogs(latestLogFile, logsByKurtosisUserServiceUuidChan, serviceUuid, conjunctiveLogLinesFiltersWithRegex); err != nil {
						streamErrChan <- stacktrace.Propagate(err, "An error occurred following logs for service '%v' in enclave '%v'.", serviceUuid, enclaveUuid)
						return
					}
				} else {
					return
				}
			}
>>>>>>> 935ce408
		}
	}
}

// [getLogFilePaths] returns a list of log file paths containing logs for [serviceUuid] in [enclaveUuid]
// going back ([retentionPeriodInWeeks] + 1) week back from the [currentWeek].
// Notes:
// - File paths are of the format '/week/enclave uuid/service uuid.json' where 'week' is %W strftime specifier
// - The +1 is because we retain an extra week of logs compared to what we promise to retain for safety.
// - The list of file paths is returned in order of oldest logs to most recent logs e.g. [ 3/80124/1234.json, /4/801234/1234.json, ...]
// - If a file path does not exist, the function with exits and returns whatever file paths were found
func (strategy *PerWeekStreamLogsStrategy) getLogFilePaths(filesystem volume_filesystem.VolumeFilesystem, retentionPeriodInWeeks int, enclaveUuid, serviceUuid string) ([]string, error) {
	var paths []string
	currentTime := strategy.time.Now()

	// scan for first existing log file
	firstWeekWithLogs := 0
	for i := 0; i < (retentionPeriodInWeeks + 1); i++ {
		year, week := currentTime.Add(time.Duration(-i) * oneWeek).ISOWeek()
		filePathStr := fmt.Sprintf(volume_consts.PerWeekFilePathFmtStr, volume_consts.LogsStorageDirpath, strconv.Itoa(year), strconv.Itoa(week), enclaveUuid, serviceUuid, volume_consts.Filetype)
		if _, err := filesystem.Stat(filePathStr); err == nil {
			paths = append(paths, filePathStr)
			firstWeekWithLogs = i
			break
		} else {
			// return if error is not due to nonexistent file path
			if !os.IsNotExist(err) {
				return paths, err
			}
		}
	}

	// scan for remaining files as far back as they exist
	for i := firstWeekWithLogs + 1; i < (retentionPeriodInWeeks + 1); i++ {
		year, week := currentTime.Add(time.Duration(-i) * oneWeek).ISOWeek()
		filePathStr := fmt.Sprintf(volume_consts.PerWeekFilePathFmtStr, volume_consts.LogsStorageDirpath, strconv.Itoa(year), strconv.Itoa(week), enclaveUuid, serviceUuid, volume_consts.Filetype)
		if _, err := filesystem.Stat(filePathStr); err != nil {
			break
		}
		paths = append(paths, filePathStr)
	}

	// reverse for oldest to most recent
	slices.Reverse(paths)

	return paths, nil
}

<<<<<<< HEAD
// Returns a Reader over all logs in [logFilePaths]
func getLogsReader(filesystem volume_filesystem.VolumeFilesystem, logFilePaths []string) (*bufio.Reader, error) {
	var fileReaders []io.Reader

	// get a reader for each log file
	for _, pathStr := range logFilePaths {
		logsFile, err := filesystem.Open(pathStr)
		if err != nil {
			return nil, stacktrace.Propagate(err, "An error occurred opening the logs file at the following path: %v", pathStr)
		}
		fileReaders = append(fileReaders, logsFile)
	}

	// combine log file readers into a single reader
	combinedLogsReader := io.MultiReader(fileReaders...)

	return bufio.NewReader(combinedLogsReader), nil
}

func (strategy *PerWeekStreamLogsStrategy) streamAllLogs(
	ctx context.Context,
	logsReader *bufio.Reader,
	logsByKurtosisUserServiceUuidChan chan map[service.ServiceUUID][]logline.LogLine,
	serviceUuid service.ServiceUUID,
	conjunctiveLogLinesFiltersWithRegex []logline.LogLineFilterWithRegex) error {
	for {
		select {
		case <-ctx.Done():
			logrus.Debugf("Context was canceled, stopping streaming service logs for service '%v'", serviceUuid)
			return nil
		default:
			jsonLogStr, err := getCompleteJsonLogString(logsReader)
			if isValidJsonEnding(jsonLogStr) {
				if err = strategy.sendJsonLogLine(jsonLogStr, logsByKurtosisUserServiceUuidChan, serviceUuid, conjunctiveLogLinesFiltersWithRegex); err != nil {
					return err
				}
			}

			if err != nil {
				// if we've reached end of logs, return success, otherwise return the error
				if errors.Is(err, io.EOF) {
					return nil
				} else {
					return err
				}
			}
		}
=======
// tail -f [filepath]
func (strategy *PerWeekStreamLogsStrategy) followLogs(
	filepath string,
	logsByKurtosisUserServiceUuidChan chan map[service.ServiceUUID][]logline.LogLine,
	serviceUuid service.ServiceUUID,
	conjunctiveLogLinesFiltersWithRegex []logline.LogLineFilterWithRegex,
) error {
	logTail, err := tail.TailFile(filepath, tail.Config{
		Location: &tail.SeekInfo{
			Offset: 0,
			Whence: io.SeekEnd, // start tailing from end of log file
		},
		ReOpen:      false,
		MustExist:   true,
		Poll:        false,
		Pipe:        false,
		Follow:      true,
		MaxLineSize: 0,
		RateLimiter: nil,
		Logger:      logrus.StandardLogger()})
	if err != nil {
		return stacktrace.Propagate(err, "An error occurred while attempting to tail the log file.")
>>>>>>> 935ce408
	}
}

// tail -n X
func (strategy *PerWeekStreamLogsStrategy) streamTailLogs(
	ctx context.Context,
	logsReader *bufio.Reader,
	numLogLines uint32,
	logsByKurtosisUserServiceUuidChan chan map[service.ServiceUUID][]logline.LogLine,
	serviceUuid service.ServiceUUID,
	conjunctiveLogLinesFiltersWithRegex []logline.LogLineFilterWithRegex) error {
	tailLogLines := make([]string, 0, numLogLines)

	for {
		select {
		case <-ctx.Done():
			logrus.Debugf("Context was canceled, stopping streaming service logs for service '%v'", serviceUuid)
			return nil
		default:
			jsonLogStr, err := getCompleteJsonLogString(logsReader)
			if isValidJsonEnding(jsonLogStr) {
				// collect all log lines in tail log lines
				tailLogLines = append(tailLogLines, jsonLogStr)
				if len(tailLogLines) > int(numLogLines) {
					tailLogLines = tailLogLines[1:]
				}
				continue
			}

			if err != nil {
				// if we've reached end of logs, return success, else, return the error
				if errors.Is(err, io.EOF) {
					break
				} else {
					return err
				}
			}
		}
		break
	}

	for _, jsonLogStr := range tailLogLines {
		if err := strategy.sendJsonLogLine(jsonLogStr, logsByKurtosisUserServiceUuidChan, serviceUuid, conjunctiveLogLinesFiltersWithRegex); err != nil {
			return err
		}
	}

	return nil
}

// Returns a complete json log string from [logsReader], unless EOF is reached, in which case an
// incomplete json log line is returned
func getCompleteJsonLogString(logsReader *bufio.Reader) (string, error) {
	var completeJsonLogStr string

	for {
		jsonLogStr, isComplete, err := getJsonLogString(logsReader)
		completeJsonLogStr = completeJsonLogStr + jsonLogStr
		if err != nil {
			return completeJsonLogStr, err
		}

		if isComplete {
			return completeJsonLogStr, nil
		}
	}
}

// Return the next json log string from [logsReader]
// if string is complete json log line, returns string and false
// if string is incomplete json log line, returns string and false
// if EOF error, returns the last read string and err
func getJsonLogString(logsReader *bufio.Reader) (string, bool, error) {
	jsonLogStr, err := logsReader.ReadString(volume_consts.NewLineRune)

	jsonLogStr = strings.TrimSuffix(jsonLogStr, string(volume_consts.NewLineRune))

	return jsonLogStr, isValidJsonEnding(jsonLogStr), err
}

func isValidJsonEnding(line string) bool {
	if len(line) == 0 {
		return false
	}
	endOfLine := line[len(line)-1:]
	return endOfLine == volume_consts.EndOfJsonLine
}

// Returns error if [jsonLogLineStr] is not a valid log line
func (strategy *PerWeekStreamLogsStrategy) sendJsonLogLine(
	jsonLogLineStr string,
	logsByKurtosisUserServiceUuidChan chan map[service.ServiceUUID][]logline.LogLine,
	serviceUuid service.ServiceUUID,
	conjunctiveLogLinesFiltersWithRegex []logline.LogLineFilterWithRegex) error {
	// each logLineStr is of the following structure: {"enclave_uuid": "...", "service_uuid":"...", "log": "...",.. "timestamp":"..."}
	// eg. {"container_type":"api-container", "container_id":"8f8558ba", "container_name":"/kurtosis-api--ffd",
	// "log":"hi","timestamp":"2023-08-14T14:57:49Z"}

	// First decode the line
	var jsonLog JsonLog
	if err := json.Unmarshal([]byte(jsonLogLineStr), &jsonLog); err != nil {
		logrus.Warnf("An error occurred parsing the json log string: %v. Skipping sending this log line.", jsonLogLineStr)
		return nil
	}

	// Then extract the actual log message using the "log" field
	logLineStr, found := jsonLog[volume_consts.LogLabel]
	if !found {
		return stacktrace.NewError("An error retrieving the log field from json log string: %v\n", jsonLogLineStr)
	}
	logLine := logline.NewLogLine(logLineStr)

	// Then filter by checking if the log message is valid based on requested filters
	validLogLine, err := logLine.IsValidLogLineBaseOnFilters(conjunctiveLogLinesFiltersWithRegex)
	if err != nil {
		return stacktrace.Propagate(err, "An error occurred filtering log line '%+v' using filters '%+v'", logLine, conjunctiveLogLinesFiltersWithRegex)
	}
	if !validLogLine {
		return nil
	}

	// ensure this log line is within the retention period if it has a timestamp
	withinRetentionPeriod, err := strategy.isWithinRetentionPeriod(jsonLog)
	if err != nil {
		return stacktrace.Propagate(err, "An error occurred filtering log line '%+v' using filters '%+v'", logLine, conjunctiveLogLinesFiltersWithRegex)
	}
	if !withinRetentionPeriod {
		return nil
	}

	// send the log line
	logLines := []logline.LogLine{*logLine}
	userServicesLogLinesMap := map[service.ServiceUUID][]logline.LogLine{
		serviceUuid: logLines,
	}

	logsByKurtosisUserServiceUuidChan <- userServicesLogLinesMap
	return nil
}

// Returns true if [logLine] has no timestamp
func (strategy *PerWeekStreamLogsStrategy) isWithinRetentionPeriod(logLine JsonLog) (bool, error) {
	retentionPeriod := strategy.time.Now().Add(time.Duration(-volume_consts.LogRetentionPeriodInWeeks-1) * oneWeek)
	timestampStr, found := logLine[volume_consts.TimestampLabel]
	if !found {
		return true, nil
	}

	timestamp, err := time.Parse(time.RFC3339, timestampStr)
	if err != nil {
		return false, stacktrace.Propagate(err, "An error occurred retrieving the timestamp field from logs json log line. This is a bug in Kurtosis.")
	}
	return timestamp.After(retentionPeriod), nil
}

// Continue streaming log lines as they are written to log file (-f) [filepath]
func (strategy *PerWeekStreamLogsStrategy) followLogs(
	filepath string,
	logsByKurtosisUserServiceUuidChan chan map[service.ServiceUUID][]logline.LogLine,
	serviceUuid service.ServiceUUID,
	conjunctiveLogLinesFiltersWithRegex []logline.LogLineFilterWithRegex,
) error {
	logTail, err := tail.TailFile(filepath, tail.Config{
		Location: &tail.SeekInfo{
			Offset: 0,
			Whence: io.SeekEnd, // start tailing from end of log file
		},
		ReOpen:      false,
		MustExist:   true,
		Poll:        false,
		Pipe:        false,
		Follow:      true,
		MaxLineSize: 0,
		RateLimiter: nil,
		Logger:      logrus.StandardLogger()})
	if err != nil {
		return stacktrace.Propagate(err, "An error occurred while attempting to tail the log file.")
	}

	for logLine := range logTail.Lines {
		err = strategy.sendJsonLogLine(logLine.Text, logsByKurtosisUserServiceUuidChan, serviceUuid, conjunctiveLogLinesFiltersWithRegex)
		if err != nil {
			return stacktrace.Propagate(err, "An error occurred sending json log line '%v'.", logLine.Text)
		}
	}
	return nil
}<|MERGE_RESOLUTION|>--- conflicted
+++ resolved
@@ -97,67 +97,7 @@
 		if err := strategy.followLogs(latestLogFile, logsByKurtosisUserServiceUuidChan, serviceUuid, conjunctiveLogLinesFiltersWithRegex); err != nil {
 			streamErrChan <- stacktrace.Propagate(err, "An error occurred creating following logs for service '%v' in enclave '%v'", serviceUuid, enclaveUuid)
 			return
-<<<<<<< HEAD
-=======
-		default:
-			var jsonLogStr string
-			var jsonLogNewStr string
-			var readErr error
-			var err error
-			var isLastLogLine = false
-
-			// get a complete log line
-			for {
-				jsonLogNewStr, readErr = logsReader.ReadString(volume_consts.NewLineRune)
-				jsonLogStr = jsonLogStr + jsonLogNewStr
-				// check if it's an uncompleted Json line
-				if jsonLogNewStr != "" && len(jsonLogNewStr) > 2 {
-					jsonLogNewStrLastChars := jsonLogNewStr[len(jsonLogNewStr)-2:]
-					if jsonLogNewStrLastChars != volume_consts.EndOfJsonLine {
-						// removes the newline char from the previous part of the json line
-						jsonLogStr = strings.TrimSuffix(jsonLogStr, string(volume_consts.NewLineRune))
-						continue
-					}
-				}
-				if readErr != nil && errors.Is(readErr, io.EOF) {
-					// exiting stream
-					logrus.Debugf("EOF error returned when reading logs for service '%v' in enclave '%v'", serviceUuid, enclaveUuid)
-					if jsonLogStr != "" {
-						isLastLogLine = true
-					} else {
-						if shouldFollowLogs {
-							if err = strategy.followLogs(latestLogFile, logsByKurtosisUserServiceUuidChan, serviceUuid, conjunctiveLogLinesFiltersWithRegex); err != nil {
-								streamErrChan <- stacktrace.Propagate(err, "An error occurred following logs for service '%v' in enclave '%v'.", serviceUuid, enclaveUuid)
-								return
-							}
-						} else {
-							return
-						}
-					}
-				}
-				break
-			}
-			if readErr != nil && !errors.Is(readErr, io.EOF) {
-				streamErrChan <- stacktrace.Propagate(readErr, "An error occurred reading the logs file for service '%v' in enclave '%v'.", serviceUuid, enclaveUuid)
-				return
-			}
-
-			if err = strategy.sendJsonLogLine(jsonLogStr, logsByKurtosisUserServiceUuidChan, serviceUuid, conjunctiveLogLinesFiltersWithRegex); err != nil {
-				streamErrChan <- stacktrace.Propagate(err, "An error occurred sending log line for service '%v' in enclave '%v'.", serviceUuid, enclaveUuid)
-				return
-			}
-
-			if isLastLogLine {
-				if shouldFollowLogs {
-					if err = strategy.followLogs(latestLogFile, logsByKurtosisUserServiceUuidChan, serviceUuid, conjunctiveLogLinesFiltersWithRegex); err != nil {
-						streamErrChan <- stacktrace.Propagate(err, "An error occurred following logs for service '%v' in enclave '%v'.", serviceUuid, enclaveUuid)
-						return
-					}
-				} else {
-					return
-				}
-			}
->>>>>>> 935ce408
+
 		}
 	}
 }
@@ -206,7 +146,6 @@
 	return paths, nil
 }
 
-<<<<<<< HEAD
 // Returns a Reader over all logs in [logFilePaths]
 func getLogsReader(filesystem volume_filesystem.VolumeFilesystem, logFilePaths []string) (*bufio.Reader, error) {
 	var fileReaders []io.Reader
@@ -254,8 +193,162 @@
 				}
 			}
 		}
-=======
-// tail -f [filepath]
+	}
+}
+
+// tail -n X
+func (strategy *PerWeekStreamLogsStrategy) streamTailLogs(
+	ctx context.Context,
+	logsReader *bufio.Reader,
+	numLogLines uint32,
+	logsByKurtosisUserServiceUuidChan chan map[service.ServiceUUID][]logline.LogLine,
+	serviceUuid service.ServiceUUID,
+	conjunctiveLogLinesFiltersWithRegex []logline.LogLineFilterWithRegex) error {
+	tailLogLines := make([]string, 0, numLogLines)
+
+	for {
+		select {
+		case <-ctx.Done():
+			logrus.Debugf("Context was canceled, stopping streaming service logs for service '%v'", serviceUuid)
+			return nil
+		default:
+			jsonLogStr, err := getCompleteJsonLogString(logsReader)
+			if isValidJsonEnding(jsonLogStr) {
+				// collect all log lines in tail log lines
+				tailLogLines = append(tailLogLines, jsonLogStr)
+				if len(tailLogLines) > int(numLogLines) {
+					tailLogLines = tailLogLines[1:]
+				}
+				continue
+			}
+
+			if err != nil {
+				// if we've reached end of logs, return success, else, return the error
+				if errors.Is(err, io.EOF) {
+					break
+				} else {
+					return err
+				}
+			}
+		}
+		break
+	}
+
+	for _, jsonLogStr := range tailLogLines {
+		if err := strategy.sendJsonLogLine(jsonLogStr, logsByKurtosisUserServiceUuidChan, serviceUuid, conjunctiveLogLinesFiltersWithRegex); err != nil {
+			return err
+		}
+	}
+
+	return nil
+}
+
+// Returns a complete json log string from [logsReader], unless EOF is reached, in which case an
+// incomplete json log line is returned
+func getCompleteJsonLogString(logsReader *bufio.Reader) (string, error) {
+	var completeJsonLogStr string
+
+	for {
+		jsonLogStr, isComplete, err := getJsonLogString(logsReader)
+		completeJsonLogStr = completeJsonLogStr + jsonLogStr
+		if err != nil {
+			return completeJsonLogStr, err
+		}
+
+		if isComplete {
+			return completeJsonLogStr, nil
+		}
+	}
+}
+
+// Return the next json log string from [logsReader]
+// if string is complete json log line, returns string and false
+// if string is incomplete json log line, returns string and false
+// if EOF error, returns the last read string and err
+func getJsonLogString(logsReader *bufio.Reader) (string, bool, error) {
+	jsonLogStr, err := logsReader.ReadString(volume_consts.NewLineRune)
+
+	jsonLogStr = strings.TrimSuffix(jsonLogStr, string(volume_consts.NewLineRune))
+
+	return jsonLogStr, isValidJsonEnding(jsonLogStr), err
+}
+
+func isValidJsonEnding(line string) bool {
+	if len(line) == 0 {
+		return false
+	}
+	endOfLine := line[len(line)-1:]
+	return endOfLine == volume_consts.EndOfJsonLine
+}
+
+// Returns error if [jsonLogLineStr] is not a valid log line
+func (strategy *PerWeekStreamLogsStrategy) sendJsonLogLine(
+	jsonLogLineStr string,
+	logsByKurtosisUserServiceUuidChan chan map[service.ServiceUUID][]logline.LogLine,
+	serviceUuid service.ServiceUUID,
+	conjunctiveLogLinesFiltersWithRegex []logline.LogLineFilterWithRegex) error {
+	// each logLineStr is of the following structure: {"enclave_uuid": "...", "service_uuid":"...", "log": "...",.. "timestamp":"..."}
+	// eg. {"container_type":"api-container", "container_id":"8f8558ba", "container_name":"/kurtosis-api--ffd",
+	// "log":"hi","timestamp":"2023-08-14T14:57:49Z"}
+
+	// First decode the line
+	var jsonLog JsonLog
+	if err := json.Unmarshal([]byte(jsonLogLineStr), &jsonLog); err != nil {
+		logrus.Warnf("An error occurred parsing the json log string: %v. Skipping sending this log line.", jsonLogLineStr)
+		return nil
+	}
+
+	// Then extract the actual log message using the "log" field
+	logLineStr, found := jsonLog[volume_consts.LogLabel]
+	if !found {
+		return stacktrace.NewError("An error retrieving the log field from json log string: %v\n", jsonLogLineStr)
+	}
+	logLine := logline.NewLogLine(logLineStr)
+
+	// Then filter by checking if the log message is valid based on requested filters
+	validLogLine, err := logLine.IsValidLogLineBaseOnFilters(conjunctiveLogLinesFiltersWithRegex)
+	if err != nil {
+		return stacktrace.Propagate(err, "An error occurred filtering log line '%+v' using filters '%+v'", logLine, conjunctiveLogLinesFiltersWithRegex)
+	}
+	if !validLogLine {
+		return nil
+	}
+
+	// ensure this log line is within the retention period if it has a timestamp
+	withinRetentionPeriod, err := strategy.isWithinRetentionPeriod(jsonLog)
+	if err != nil {
+		return stacktrace.Propagate(err, "An error occurred filtering log line '%+v' using filters '%+v'", logLine, conjunctiveLogLinesFiltersWithRegex)
+	}
+	if !withinRetentionPeriod {
+		return nil
+	}
+
+	// send the log line
+	logLines := []logline.LogLine{*logLine}
+	userServicesLogLinesMap := map[service.ServiceUUID][]logline.LogLine{
+		serviceUuid: logLines,
+	}
+
+	logsByKurtosisUserServiceUuidChan <- userServicesLogLinesMap
+	return nil
+}
+
+// Returns true if [logLine] has no timestamp
+func (strategy *PerWeekStreamLogsStrategy) isWithinRetentionPeriod(logLine JsonLog) (bool, error) {
+	retentionPeriod := strategy.time.Now().Add(time.Duration(-volume_consts.LogRetentionPeriodInWeeks-1) * oneWeek)
+	timestampStr, found := logLine[volume_consts.TimestampLabel]
+	if !found {
+		return true, nil
+	}
+
+	timestamp, err := time.Parse(time.RFC3339, timestampStr)
+	if err != nil {
+		return false, stacktrace.Propagate(err, "An error occurred retrieving the timestamp field from logs json log line. This is a bug in Kurtosis.")
+	}
+	return timestamp.After(retentionPeriod), nil
+}
+
+// Continue streaming log lines as they are written to log file (-f) [filepath]
 func (strategy *PerWeekStreamLogsStrategy) followLogs(
 	filepath string,
 	logsByKurtosisUserServiceUuidChan chan map[service.ServiceUUID][]logline.LogLine,
@@ -277,184 +370,6 @@
 		Logger:      logrus.StandardLogger()})
 	if err != nil {
 		return stacktrace.Propagate(err, "An error occurred while attempting to tail the log file.")
->>>>>>> 935ce408
-	}
-}
-
-// tail -n X
-func (strategy *PerWeekStreamLogsStrategy) streamTailLogs(
-	ctx context.Context,
-	logsReader *bufio.Reader,
-	numLogLines uint32,
-	logsByKurtosisUserServiceUuidChan chan map[service.ServiceUUID][]logline.LogLine,
-	serviceUuid service.ServiceUUID,
-	conjunctiveLogLinesFiltersWithRegex []logline.LogLineFilterWithRegex) error {
-	tailLogLines := make([]string, 0, numLogLines)
-
-	for {
-		select {
-		case <-ctx.Done():
-			logrus.Debugf("Context was canceled, stopping streaming service logs for service '%v'", serviceUuid)
-			return nil
-		default:
-			jsonLogStr, err := getCompleteJsonLogString(logsReader)
-			if isValidJsonEnding(jsonLogStr) {
-				// collect all log lines in tail log lines
-				tailLogLines = append(tailLogLines, jsonLogStr)
-				if len(tailLogLines) > int(numLogLines) {
-					tailLogLines = tailLogLines[1:]
-				}
-				continue
-			}
-
-			if err != nil {
-				// if we've reached end of logs, return success, else, return the error
-				if errors.Is(err, io.EOF) {
-					break
-				} else {
-					return err
-				}
-			}
-		}
-		break
-	}
-
-	for _, jsonLogStr := range tailLogLines {
-		if err := strategy.sendJsonLogLine(jsonLogStr, logsByKurtosisUserServiceUuidChan, serviceUuid, conjunctiveLogLinesFiltersWithRegex); err != nil {
-			return err
-		}
-	}
-
-	return nil
-}
-
-// Returns a complete json log string from [logsReader], unless EOF is reached, in which case an
-// incomplete json log line is returned
-func getCompleteJsonLogString(logsReader *bufio.Reader) (string, error) {
-	var completeJsonLogStr string
-
-	for {
-		jsonLogStr, isComplete, err := getJsonLogString(logsReader)
-		completeJsonLogStr = completeJsonLogStr + jsonLogStr
-		if err != nil {
-			return completeJsonLogStr, err
-		}
-
-		if isComplete {
-			return completeJsonLogStr, nil
-		}
-	}
-}
-
-// Return the next json log string from [logsReader]
-// if string is complete json log line, returns string and false
-// if string is incomplete json log line, returns string and false
-// if EOF error, returns the last read string and err
-func getJsonLogString(logsReader *bufio.Reader) (string, bool, error) {
-	jsonLogStr, err := logsReader.ReadString(volume_consts.NewLineRune)
-
-	jsonLogStr = strings.TrimSuffix(jsonLogStr, string(volume_consts.NewLineRune))
-
-	return jsonLogStr, isValidJsonEnding(jsonLogStr), err
-}
-
-func isValidJsonEnding(line string) bool {
-	if len(line) == 0 {
-		return false
-	}
-	endOfLine := line[len(line)-1:]
-	return endOfLine == volume_consts.EndOfJsonLine
-}
-
-// Returns error if [jsonLogLineStr] is not a valid log line
-func (strategy *PerWeekStreamLogsStrategy) sendJsonLogLine(
-	jsonLogLineStr string,
-	logsByKurtosisUserServiceUuidChan chan map[service.ServiceUUID][]logline.LogLine,
-	serviceUuid service.ServiceUUID,
-	conjunctiveLogLinesFiltersWithRegex []logline.LogLineFilterWithRegex) error {
-	// each logLineStr is of the following structure: {"enclave_uuid": "...", "service_uuid":"...", "log": "...",.. "timestamp":"..."}
-	// eg. {"container_type":"api-container", "container_id":"8f8558ba", "container_name":"/kurtosis-api--ffd",
-	// "log":"hi","timestamp":"2023-08-14T14:57:49Z"}
-
-	// First decode the line
-	var jsonLog JsonLog
-	if err := json.Unmarshal([]byte(jsonLogLineStr), &jsonLog); err != nil {
-		logrus.Warnf("An error occurred parsing the json log string: %v. Skipping sending this log line.", jsonLogLineStr)
-		return nil
-	}
-
-	// Then extract the actual log message using the "log" field
-	logLineStr, found := jsonLog[volume_consts.LogLabel]
-	if !found {
-		return stacktrace.NewError("An error retrieving the log field from json log string: %v\n", jsonLogLineStr)
-	}
-	logLine := logline.NewLogLine(logLineStr)
-
-	// Then filter by checking if the log message is valid based on requested filters
-	validLogLine, err := logLine.IsValidLogLineBaseOnFilters(conjunctiveLogLinesFiltersWithRegex)
-	if err != nil {
-		return stacktrace.Propagate(err, "An error occurred filtering log line '%+v' using filters '%+v'", logLine, conjunctiveLogLinesFiltersWithRegex)
-	}
-	if !validLogLine {
-		return nil
-	}
-
-	// ensure this log line is within the retention period if it has a timestamp
-	withinRetentionPeriod, err := strategy.isWithinRetentionPeriod(jsonLog)
-	if err != nil {
-		return stacktrace.Propagate(err, "An error occurred filtering log line '%+v' using filters '%+v'", logLine, conjunctiveLogLinesFiltersWithRegex)
-	}
-	if !withinRetentionPeriod {
-		return nil
-	}
-
-	// send the log line
-	logLines := []logline.LogLine{*logLine}
-	userServicesLogLinesMap := map[service.ServiceUUID][]logline.LogLine{
-		serviceUuid: logLines,
-	}
-
-	logsByKurtosisUserServiceUuidChan <- userServicesLogLinesMap
-	return nil
-}
-
-// Returns true if [logLine] has no timestamp
-func (strategy *PerWeekStreamLogsStrategy) isWithinRetentionPeriod(logLine JsonLog) (bool, error) {
-	retentionPeriod := strategy.time.Now().Add(time.Duration(-volume_consts.LogRetentionPeriodInWeeks-1) * oneWeek)
-	timestampStr, found := logLine[volume_consts.TimestampLabel]
-	if !found {
-		return true, nil
-	}
-
-	timestamp, err := time.Parse(time.RFC3339, timestampStr)
-	if err != nil {
-		return false, stacktrace.Propagate(err, "An error occurred retrieving the timestamp field from logs json log line. This is a bug in Kurtosis.")
-	}
-	return timestamp.After(retentionPeriod), nil
-}
-
-// Continue streaming log lines as they are written to log file (-f) [filepath]
-func (strategy *PerWeekStreamLogsStrategy) followLogs(
-	filepath string,
-	logsByKurtosisUserServiceUuidChan chan map[service.ServiceUUID][]logline.LogLine,
-	serviceUuid service.ServiceUUID,
-	conjunctiveLogLinesFiltersWithRegex []logline.LogLineFilterWithRegex,
-) error {
-	logTail, err := tail.TailFile(filepath, tail.Config{
-		Location: &tail.SeekInfo{
-			Offset: 0,
-			Whence: io.SeekEnd, // start tailing from end of log file
-		},
-		ReOpen:      false,
-		MustExist:   true,
-		Poll:        false,
-		Pipe:        false,
-		Follow:      true,
-		MaxLineSize: 0,
-		RateLimiter: nil,
-		Logger:      logrus.StandardLogger()})
-	if err != nil {
-		return stacktrace.Propagate(err, "An error occurred while attempting to tail the log file.")
 	}
 
 	for logLine := range logTail.Lines {
