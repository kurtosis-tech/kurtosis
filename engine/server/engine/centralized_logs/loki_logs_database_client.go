package centralized_logs

import (
	"context"
	"encoding/json"
	"fmt"
	"github.com/gorilla/websocket"
	"github.com/kurtosis-tech/kurtosis/container-engine-lib/lib/backend_impls/docker/docker_kurtosis_backend/logs_database_functions/implementations/loki"
	"github.com/kurtosis-tech/kurtosis/container-engine-lib/lib/backend_impls/docker/docker_kurtosis_backend/logs_database_functions/implementations/loki/tags"
	"github.com/kurtosis-tech/kurtosis/container-engine-lib/lib/backend_impls/docker/object_attributes_provider/label_key_consts"
	"github.com/kurtosis-tech/kurtosis/container-engine-lib/lib/backend_impls/docker/object_attributes_provider/label_value_consts"
	"github.com/kurtosis-tech/kurtosis/container-engine-lib/lib/backend_interface/objects/enclave"
	"github.com/kurtosis-tech/kurtosis/container-engine-lib/lib/backend_interface/objects/service"
	"github.com/kurtosis-tech/stacktrace"
	"github.com/sirupsen/logrus"
	"io"
	"net/http"
	"net/url"
	"strings"
	"time"
)

const (
	defaultHttpClientTimeOut = 1 * time.Minute

	httpScheme                              = "http"
	websocketScheme                         = "ws"
	baseLokiApiPath                         = "/loki/api/v1"
	queryRangeEndpointSubpath               = "/query_range"
	queryListLabelValuesWithinRangeEndpoint = "/label/%s/values"
	tailEndpointSubpath                     = "/tail"

	lokiSuccessStatusInResponse = "success"
	kurtosisGuidLokiTagKey      = "comKurtosistechGuid"

	//the global retention period store logs for 30 days = 720h.
	maxRetentionPeriodHours = loki.LimitsRetentionPeriodHours * time.Hour

	//We use this header because we are using the Loki multi-tenancy feature to split logs by the EnclaveID
	//Read more about it here: https://grafana.com/docs/loki/latest/operations/multi-tenancy/
	//tenantID = enclaveID
	organizationIdHttpHeaderKey = "X-Scope-OrgID"

	startTimeQueryParamKey    = "start"
	queryLogsQueryParamKey    = "query"
	entriesLimitQueryParamKey = "limit"
	directionQueryParamKey    = "direction"
	delayForQueryParamKey     = "delay_for"

	//We are establishing a big limit in order to get all the user-service's logs in one request
	//We will improve this in the future generating a pagination mechanism based on the limit number
	//and the unix epoch time (as the start time for the next request) returned by newest stream's log line
	//We chose 4k because 4000 x 1kb lines = 4 MB, which is just under the Protobuf limit of 5MB
	defaultEntriesLimit = "4000"
	//For tailing logs a lower entries limit is established because the websocket endpoint will be constantly streaming the new lines
	defaultEntriesLimitForTailingLogs = "100"
	//The oldest item is first when using direction=forward
	defaultDirection = "forward"

	//The number of seconds to delay retrieving logs to let slow loggers catch up. Defaults to 0 and cannot be larger than 5.
	defaultDelayForSeconds = "0"

	disjunctionTagOperator = "|"

	//A stream value should contain 2 items, the timestamp as the first one, and the log line
	//More here: https://grafana.com/docs/loki/latest/api/
	streamValueNumOfItems = 2

	streamValueLogLineIndex = 1

	//Left the connection open from the server-side for 4 days
	maxAllowedWebsocketConnectionDurationOnServerSide = loki.TailMaxDurationHours * time.Hour

	oneHourLess = -time.Hour

<<<<<<< HEAD
	logsByKurtosisUserServiceGuidChanBuffSize = 5
=======
	logsByKurtosisUserServiceGuidChanBuffSize = 2
>>>>>>> ea41c6ab
	errorChanBuffSize                         = 2
)

// A backoff schedule for when and how often to retry failed HTTP
// requests. The first element is the time to wait after the
// first failure, the second the time to wait after the second
// failure, etc. After reaching the last element, retries stop
// and the request is considered failed.
var httpRetriesBackoffSchedule = []time.Duration{
	20 * time.Millisecond,
	40 * time.Millisecond,
	1 * time.Second,
}

// fields are public because it's needed for JSON decoding
type lokiQueryRangeResponse struct {
	Status string `json:"status"`
	Data   *struct {
		ResultType string            `json:"resultType"`
		Result     []lokiStreamValue `json:"result"`
	} `json:"data"`
}

type lokiStreamLogsResponse struct {
	Streams []lokiStreamValue `json:"streams"`
}

<<<<<<< HEAD
type LokiLogLine struct {
=======
type lokiLabelValuesResponse struct {
	Status string   `json:"status"`
	Data   []string `json:"data"`
}

type logLine struct {
>>>>>>> ea41c6ab
	Log string `json:"log"`
}

type lokiLogsDatabaseClient struct {
	logsDatabaseAddress string
	httpClient          httpClient
}
type lokiStreamValue struct {
	Stream struct {
		KurtosisContainerType string `json:"comKurtosistechContainerType"`
		KurtosisGUID          string `json:"comKurtosistechGuid"`
	} `json:"stream"`
	Values [][]string `json:"values"`
}

func NewLokiLogsDatabaseClient(logsDatabaseAddress string, httpClient httpClient) *lokiLogsDatabaseClient {
	return &lokiLogsDatabaseClient{logsDatabaseAddress: logsDatabaseAddress, httpClient: httpClient}
}

func NewLokiLogsDatabaseClientWithDefaultHttpClient(logsDatabaseAddress string) *lokiLogsDatabaseClient {
	httpClientObj := &http.Client{Timeout: defaultHttpClientTimeOut}
	return &lokiLogsDatabaseClient{logsDatabaseAddress: logsDatabaseAddress, httpClient: httpClientObj}
}

func (client *lokiLogsDatabaseClient) GetUserServiceLogs(
	ctx context.Context,
	enclaveID enclave.EnclaveID,
	userServiceGUIDs map[service.ServiceGUID]bool,
) (
	chan map[service.ServiceGUID][]LogLine,
	chan error,
	func(),
	error,
) {

	httpHeaderWithTenantID := http.Header{}
	httpHeaderWithTenantID.Add(organizationIdHttpHeaderKey, string(enclaveID))

	kurtosisGuids := []string{}
	for userServiceGuid := range userServiceGUIDs {
		kurtosisGuids = append(kurtosisGuids, string(userServiceGuid))
	}

	maxRetentionLogsTimeParamValue := getMaxRetentionLogsTimeParamValue()

	userServiceContainerTypeDockerValue := label_value_consts.UserServiceContainerTypeDockerLabelValue.GetString()

	queryParamValue := getQueryParamValue(userServiceContainerTypeDockerValue, kurtosisGuids)

	getLogsPath := baseLokiApiPath + queryRangeEndpointSubpath

	queryRangeEndpointUrl := &url.URL{Scheme: httpScheme, Host: client.logsDatabaseAddress, Path: getLogsPath}

	queryRangeEndpointQuery := queryRangeEndpointUrl.Query()

	queryRangeEndpointQuery.Set(startTimeQueryParamKey, maxRetentionLogsTimeParamValue)
	queryRangeEndpointQuery.Set(queryLogsQueryParamKey, queryParamValue)
	queryRangeEndpointQuery.Set(entriesLimitQueryParamKey, defaultEntriesLimit)
	queryRangeEndpointQuery.Set(directionQueryParamKey, defaultDirection)

	queryRangeEndpointUrl.RawQuery = queryRangeEndpointQuery.Encode()

	httpRequest := &http.Request{
		Method: http.MethodGet,
		URL:    queryRangeEndpointUrl,
		Header: httpHeaderWithTenantID,
	}

	ctxWithCancel, cancelCtxFunc := context.WithCancel(ctx)
	defer cancelCtxFunc()

	httpRequestWithContext := httpRequest.WithContext(ctxWithCancel)

	httpResponseBodyBytes, err := client.doHttpRequestWithRetries(httpRequestWithContext)
	if err != nil {
		return nil, nil, nil, stacktrace.Propagate(err, "An error occurred doing HTTP request '%+v'", httpRequestWithContext)
	}

	lokiQueryRangeResponseObj := &lokiQueryRangeResponse{}
<<<<<<< HEAD
	if err = json.Unmarshal(httpResponseBodyBytes, lokiQueryRangeResponseObj); err != nil {
		return nil, nil, nil, stacktrace.Propagate(err, "An error occurred unmarshalling the Loki query range response")
=======
	if err = json.Unmarshal(httpResponseBodyBytes, lokiQueryRangeResponseObj); err != nil || lokiQueryRangeResponseObj.Status != lokiSuccessStatusInResponse {
		return nil, stacktrace.Propagate(err, "An error occurred unmarshalling the Loki query range response")
>>>>>>> ea41c6ab
	}

	if lokiQueryRangeResponseObj == nil || lokiQueryRangeResponseObj.Data == nil {
		return nil, nil, nil, stacktrace.Propagate(err, "The response body's schema payload received '%+v' by calling the Loki's query range endpoint is not what was expected; this is a bug in Kurtosis", lokiQueryRangeResponseObj)
	}

	lokiStreams := lokiQueryRangeResponseObj.Data.Result

	//this channel will return the user service log lines by service GUI
	logsByKurtosisUserServiceGuidChan := make(chan map[service.ServiceGUID][]LogLine, logsByKurtosisUserServiceGuidChanBuffSize)
	defer close(logsByKurtosisUserServiceGuidChan)

	resultLogsByKurtosisUserServiceGuid, err := newUserServiceLogLinesByUserServiceGuidFromLokiStreams(lokiStreams)
	if err != nil {
		return nil, nil, nil, stacktrace.Propagate(err, "An error occurred getting user service log lines from loki streams '%+v'", lokiStreams)
	}

	logsByKurtosisUserServiceGuidChan <- resultLogsByKurtosisUserServiceGuid

	//this channel is not used in the sync loki request, but it's returned just to implement the contract
	var streamErrChan chan error

	return logsByKurtosisUserServiceGuidChan, streamErrChan, cancelCtxFunc, nil
}

func (client *lokiLogsDatabaseClient) StreamUserServiceLogs(
	ctx context.Context,
	enclaveID enclave.EnclaveID,
	userServiceGUIDs map[service.ServiceGUID]bool,
) (
	chan map[service.ServiceGUID][]LogLine,
	chan error,
	func(),
	error,
) {

	websocketDeadlineTime := getWebsocketDeadlineTime()

	ctxWithDeadline, cancelCtxFunc := context.WithDeadline(ctx, websocketDeadlineTime)
	shouldCancelCtx := true
	defer func() {
		if shouldCancelCtx {
			cancelCtxFunc()
		}
	}()

	tailLogsEndpointURL, httpHeaderWithTenantID := client.getTailLogEndpointURLAndHeader(enclaveID, userServiceGUIDs)

	//this channel will return the user service log lines by service GUI
	logsByKurtosisUserServiceGuidChan := make(chan map[service.ServiceGUID][]LogLine, logsByKurtosisUserServiceGuidChanBuffSize)

	//this channel return an error if the stream fails at some point
	streamErrChan := make(chan error, errorChanBuffSize)

	tailLogsWebsocketConn, tailLogsHttpResponse, err := websocket.DefaultDialer.DialContext(ctxWithDeadline, tailLogsEndpointURL.String(), httpHeaderWithTenantID)
	if err != nil {
		errMsg := fmt.Sprintf("An error occurred calling the logs-database-tail-logs-endpoint with URL '%v' using headers '%+v'", tailLogsEndpointURL.String(), httpHeaderWithTenantID)
		if tailLogsHttpResponse != nil {
			errMsg = fmt.Sprintf("%v; the '%v' status code was received from the server", errMsg, tailLogsHttpResponse.StatusCode)
		}
		return nil, nil, nil, stacktrace.Propagate(err, errMsg)
	}

	go runReadStreamResponseAndAddUserServiceLogLinesToUserServiceLogsChannel(
		ctx,
		cancelCtxFunc,
		tailLogsWebsocketConn,
		logsByKurtosisUserServiceGuidChan,
		streamErrChan,
	)

	//We need to cancel the websocket connection only if something fails because we need the connection open after returning
	shouldCancelCtx = false
	return logsByKurtosisUserServiceGuidChan, streamErrChan, cancelCtxFunc, nil
}

func (client *lokiLogsDatabaseClient) FilterExistingServiceGuids(ctx context.Context, enclaveId enclave.EnclaveID, userServiceGuids map[service.ServiceGUID]bool) (map[service.ServiceGUID]bool, error) {
	httpHeaderWithTenantID := http.Header{}
	httpHeaderWithTenantID.Add(organizationIdHttpHeaderKey, string(enclaveId))

	getLogsPath := fmt.Sprintf(baseLokiApiPath+queryListLabelValuesWithinRangeEndpoint, kurtosisGuidLokiTagKey)

	queryRangeEndpointUrl := &url.URL{Scheme: httpScheme, Host: client.logsDatabaseAddress, Path: getLogsPath}

	queryRangeEndpointQuery := queryRangeEndpointUrl.Query()

	queryRangeEndpointQuery.Set(startTimeQueryParamKey, getStartTimeForStreamingLogsParaValue())

	queryRangeEndpointUrl.RawQuery = queryRangeEndpointQuery.Encode()

	httpRequest := &http.Request{
		Method: http.MethodGet,
		URL:    queryRangeEndpointUrl,
		Header: httpHeaderWithTenantID,
	}
	httpRequestWithContext := httpRequest.WithContext(ctx)

	httpResponseBodyBytes, err := client.doHttpRequestWithRetries(httpRequestWithContext)
	if err != nil {
		return nil, stacktrace.Propagate(err, "An error occurred doing HTTP request '%+v'", httpRequestWithContext)
	}

	lokiLabelValuesResponseObj := &lokiLabelValuesResponse{}
	err = json.Unmarshal(httpResponseBodyBytes, lokiLabelValuesResponseObj)
	if err != nil {
		return nil, stacktrace.Propagate(err, "An error occurred reading the existing service GUIDs from the logs database")
	}
	if lokiLabelValuesResponseObj.Status != lokiSuccessStatusInResponse {
		return nil, stacktrace.NewError("The logs database returns an error status when fetching the existing service GUIDs. Response was: \n%v", lokiLabelValuesResponseObj)
	}

	existingServiceGuidsSet := make(map[service.ServiceGUID]bool, len(lokiLabelValuesResponseObj.Data))
	for _, serviceGuid := range lokiLabelValuesResponseObj.Data {
		existingServiceGuidsSet[service.ServiceGUID(serviceGuid)] = true
	}
	filteredServiceGuidsSet := make(map[service.ServiceGUID]bool, len(lokiLabelValuesResponseObj.Data))
	for serviceGuid := range userServiceGuids {
		if _, found := existingServiceGuidsSet[serviceGuid]; found {
			filteredServiceGuidsSet[serviceGuid] = true
		}
	}
	return filteredServiceGuidsSet, nil
}

// ====================================================================================================
//
//	Private helper functions
//
// ====================================================================================================
func runReadStreamResponseAndAddUserServiceLogLinesToUserServiceLogsChannel(
	ctx context.Context,
	cancelCtxFunc context.CancelFunc,
	tailLogsWebsocketConn *websocket.Conn,
	logsByKurtosisUserServiceGuidChan chan map[service.ServiceGUID][]LogLine,
	errChan chan error,
) {

	//Closing all the open resources at the end
	defer func() {
		if err := tailLogsWebsocketConn.Close(); err != nil {
			logrus.Warnf("We tried to close the tail logs websocket connection, but doing so threw an error:\n%v", err)
		}
		close(logsByKurtosisUserServiceGuidChan)
		close(errChan)
		cancelCtxFunc()
	}()

	for {

		streamResponse := &lokiStreamLogsResponse{}

		if readingStreamResponseErr := tailLogsWebsocketConn.ReadJSON(streamResponse); readingStreamResponseErr != nil {

			logrus.Debugf("Reading the tail logs streams response has returned the following error:\n'%v'", readingStreamResponseErr)

			if websocket.IsCloseError(readingStreamResponseErr) {
				logrus.Debug("Reading the tail logs streams has been closed")
				return
			}

<<<<<<< HEAD
			if ctxErr := ctx.Err(); ctxErr != nil {
				switch ctx.Err() {
				case context.Canceled:
					logrus.Debug("The tail logs streams context has been canceled")
					return
				case context.DeadlineExceeded:
					logrus.Debug("The tail logs streams context deadline has been exceeded")
					deadlineErrMsg := "Reading the tail logs streams has exceeded the deadline time"
					ctxDeadlineTime, ok := ctx.Deadline()
					if ok {
						deadlineErrMsg = fmt.Sprintf("%v with value '%v'", deadlineErrMsg, ctxDeadlineTime)
					}
					errChan <- stacktrace.NewError(deadlineErrMsg)
					return
				default:
					logrus.Debugf("The tail logs streams context contains this error '%v' ", ctxErr)
				}
=======
			resultLogsByKurtosisUserServiceGuid, err := newUserServiceLogLinesByUserServiceGuidFromLokiStreams(streamResponse.Streams)
			if err != nil {
				errChan <- stacktrace.Propagate(err, "An error occurred getting user service log lines from loki streams '%+v'", streamResponse.Streams)
				return
>>>>>>> ea41c6ab
			}

			errChan <- stacktrace.Propagate(readingStreamResponseErr, "An error occurred reading the Loki's tail log endpoint")
			return
		}

		//Does the reading
		resultLogsByKurtosisUserServiceGuid, err := newUserServiceLogLinesByUserServiceGuidFromLokiStreams(streamResponse.Streams)
		if err != nil {
			errChan <- stacktrace.Propagate(err, "An error occurred getting user service log lines from loki streams '%+v'", streamResponse.Streams)
			return
		}
		logsByKurtosisUserServiceGuidChan <- resultLogsByKurtosisUserServiceGuid
	}
}

func (client *lokiLogsDatabaseClient) doHttpRequestWithRetries(request *http.Request) ([]byte, error) {

	var (
		httpResponse          *http.Response
		httpResponseBodyBytes []byte
		err                   error
	)

	for _, retryBackoff := range httpRetriesBackoffSchedule {

		httpResponse, httpResponseBodyBytes, err = client.doHttpRequest(request)
		if err != nil {
			logrus.Debugf("Doing HTTP request '%+v' returned with the following error: %v", request, err.Error())
		}

		if httpResponse != nil {
			logrus.Debugf("Doing HTTP request '%+v' returned with body '%v' and '%v' status code", request, string(httpResponseBodyBytes), httpResponse.StatusCode)

			if httpResponse.StatusCode == http.StatusOK {
				return httpResponseBodyBytes, nil
			}

			//Do not retry if the status code indicate problems in the client side
			if httpResponse.StatusCode > http.StatusBadRequest && httpResponse.StatusCode < http.StatusInternalServerError {
				return nil, stacktrace.NewError("Executing the HTTP request '%+v' returned not valid status code '%v'", request, httpResponse.StatusCode)
			}
		}

		logrus.Debugf("Retrying request in '%v'", retryBackoff)
		time.Sleep(retryBackoff)
	}
	if err != nil {
		return nil, stacktrace.Propagate(err, "An error occurred doing HTTP request '%+v' even after applying this retry backoff schedule '%+v'", request, httpRetriesBackoffSchedule)
	}

	return nil, stacktrace.NewError("The request '%+v' could not be executed successfully, even after applying this retry backoff schedule '%+v', the status code '%v' and body '%v' were the last one received", request, httpRetriesBackoffSchedule, httpResponse.StatusCode, string(httpResponseBodyBytes))
}

func (client *lokiLogsDatabaseClient) doHttpRequest(
	request *http.Request,
) (
	resultResponse *http.Response,
	resultResponseBodyBytes []byte,
	resultErr error,
) {

	var (
		httpResponseBodyBytes []byte
		err                   error
	)

	httpResponse, err := client.httpClient.Do(request)
	if err != nil {
		return nil, nil, stacktrace.Propagate(err, "An error occurred doing HTTP request '%+v'", request)
	}
	defer httpResponse.Body.Close()

	if httpResponse.StatusCode == http.StatusOK {
		httpResponseBodyBytes, err = io.ReadAll(httpResponse.Body)
		if err != nil {
			return nil, nil, stacktrace.Propagate(err,
				"An error occurred reading the response body from '%v'", request.URL)
		}
	}

	return httpResponse, httpResponseBodyBytes, nil
}

func getMaxRetentionLogsTimeParamValue() string {
	now := time.Now()
	maxRetentionLogsTime := now.Add(-maxRetentionPeriodHours)
	maxRetentionLogsTimeNano := maxRetentionLogsTime.UnixNano()
	maxRetentionLogsTimeNanoStr := fmt.Sprintf("%v", maxRetentionLogsTimeNano)
	return maxRetentionLogsTimeNanoStr
}

func getQueryParamValue(
	kurtosisContainerType string,
	kurtosisGuids []string,
) string {
	kurtosisGuidParaValues := getKurtosisGuidParamValues(kurtosisGuids)

	allLogsDatabaseKurtosisTrackedValidLokiTagsByDockerLabelKey := docker_kurtosis_backend.GetAllLogsDatabaseKurtosisTrackedValidLokiTagsByDockerLabelKey()

	kurtosisContainerTypeDockerLabelKey := label_key_consts.ContainerTypeDockerLabelKey

	kurtosisContainerTypeLokiTagKey := allLogsDatabaseKurtosisTrackedValidLokiTagsByDockerLabelKey[kurtosisContainerTypeDockerLabelKey]

	kurtosisGuidDockerLabelKey := label_key_consts.GUIDDockerLabelKey

	kurtosisGuidLokiTagKey := allLogsDatabaseKurtosisTrackedValidLokiTagsByDockerLabelKey[kurtosisGuidDockerLabelKey]

	queryParamWithKurtosisTagsQueryValue := fmt.Sprintf(
		`{%v="%v",%v=~"%v"}`,
		kurtosisContainerTypeLokiTagKey,
		kurtosisContainerType,
		kurtosisGuidLokiTagKey,
		kurtosisGuidParaValues,
	)
	return queryParamWithKurtosisTagsQueryValue
}

func getKurtosisGuidParamValues(kurtosisGuids []string) string {
	kurtosisGuidsParamValues := strings.Join(kurtosisGuids, disjunctionTagOperator)
	return kurtosisGuidsParamValues
}

func (client *lokiLogsDatabaseClient) getTailLogEndpointURLAndHeader(
	enclaveID enclave.EnclaveID,
	userServiceGuids map[service.ServiceGUID]bool,
) (url.URL, http.Header) {

	kurtosisGuids := []string{}
	for userServiceGuid := range userServiceGuids {
		kurtosisGuids = append(kurtosisGuids, string(userServiceGuid))
	}

	maxRetentionLogsTimeForTailingLogsParamValue := getStartTimeForStreamingLogsParamValue()

	userServiceContainerTypeDockerValue := label_value_consts.UserServiceContainerTypeDockerLabelValue.GetString()

	queryParamValue := getQueryParamValue(userServiceContainerTypeDockerValue, kurtosisGuids)

	tailLogsPath := baseLokiApiPath + tailEndpointSubpath

	tailLogsEndpointUrl := url.URL{Scheme: websocketScheme, Host: client.logsDatabaseAddress, Path: tailLogsPath}

	tailLogsEndpointQuery := tailLogsEndpointUrl.Query()

	tailLogsEndpointQuery.Set(queryLogsQueryParamKey, queryParamValue)
	tailLogsEndpointQuery.Set(delayForQueryParamKey, defaultDelayForSeconds)
	tailLogsEndpointQuery.Set(entriesLimitQueryParamKey, defaultEntriesLimitForTailingLogs)
	tailLogsEndpointQuery.Set(startTimeQueryParamKey, maxRetentionLogsTimeForTailingLogsParamValue)

	tailLogsEndpointUrl.RawQuery = tailLogsEndpointQuery.Encode()

	httpHeaderWithTenantID := http.Header{}
	httpHeaderWithTenantID.Add(organizationIdHttpHeaderKey, string(enclaveID))

	return tailLogsEndpointUrl, httpHeaderWithTenantID
}

func getStartTimeForStreamingLogsParamValue() string {
	now := time.Now()
	startTime := now.Add(oneHourLess)
	startTimeNano := startTime.UnixNano()
	startTimeNanoStr := fmt.Sprintf("%v", startTimeNano)
	return startTimeNanoStr
}

func newUserServiceLogLinesByUserServiceGuidFromLokiStreams(lokiStreams []lokiStreamValue) (map[service.ServiceGUID][]LogLine, error) {

	resultLogsByKurtosisUserServiceGuid := map[service.ServiceGUID][]LogLine{}

	for _, queryRangeResult := range lokiStreams {
		resultKurtosisGuidStr := queryRangeResult.Stream.KurtosisGUID
		resultKurtosisGuid := service.ServiceGUID(resultKurtosisGuidStr)
		resultKurtosisGuidLogLines := make([]LogLine, len(queryRangeResult.Values))
		for queryRangeIndex, queryRangeValue := range queryRangeResult.Values {
			logLineObj, err := newLogLineFromStreamValue(queryRangeValue)
			if err != nil {
				return nil, stacktrace.Propagate(err, "An error occurred getting log line string from stream value '%+v'", queryRangeValue)
			}
			resultKurtosisGuidLogLines[queryRangeIndex] = *logLineObj
		}

		userServiceLogLines, found := resultLogsByKurtosisUserServiceGuid[resultKurtosisGuid]
		if found {
			userServiceLogLines = append(userServiceLogLines, resultKurtosisGuidLogLines...)
		} else {
			userServiceLogLines = resultKurtosisGuidLogLines
		}

		resultLogsByKurtosisUserServiceGuid[resultKurtosisGuid] = userServiceLogLines
	}

	return resultLogsByKurtosisUserServiceGuid, nil
}

func newLogLineFromStreamValue(streamValue []string) (*LogLine, error) {
	if len(streamValue) > streamValueNumOfItems {
		return nil, stacktrace.NewError("The stream value '%+v' should contains only 2 items but '%v' items were found, this should never happen; this is a bug in Kurtosis", streamValue, len(streamValue))
	}

	lokiLogLineStr := streamValue[streamValueLogLineIndex]
	lokiLogLineBytes := []byte(lokiLogLineStr)
	lokiLogLine := &LokiLogLine{}

	if err := json.Unmarshal(lokiLogLineBytes, lokiLogLine); err != nil {
		return nil, stacktrace.Propagate(err, "An error occurred unmarshalling Loki log line '%+v'", lokiLogLine)
	}

	newLogLineObj := newLogLine(lokiLogLine.Log)

	return newLogLineObj, nil
}

func getWebsocketDeadlineTime() time.Time {
	now := time.Now()
	deadlineTime := now.Add(maxAllowedWebsocketConnectionDurationOnServerSide)
	return deadlineTime
}<|MERGE_RESOLUTION|>--- conflicted
+++ resolved
@@ -73,11 +73,7 @@
 
 	oneHourLess = -time.Hour
 
-<<<<<<< HEAD
 	logsByKurtosisUserServiceGuidChanBuffSize = 5
-=======
-	logsByKurtosisUserServiceGuidChanBuffSize = 2
->>>>>>> ea41c6ab
 	errorChanBuffSize                         = 2
 )
 
@@ -105,16 +101,12 @@
 	Streams []lokiStreamValue `json:"streams"`
 }
 
-<<<<<<< HEAD
-type LokiLogLine struct {
-=======
 type lokiLabelValuesResponse struct {
 	Status string   `json:"status"`
 	Data   []string `json:"data"`
 }
 
-type logLine struct {
->>>>>>> ea41c6ab
+type LokiLogLine struct {
 	Log string `json:"log"`
 }
 
@@ -194,13 +186,12 @@
 	}
 
 	lokiQueryRangeResponseObj := &lokiQueryRangeResponse{}
-<<<<<<< HEAD
 	if err = json.Unmarshal(httpResponseBodyBytes, lokiQueryRangeResponseObj); err != nil {
 		return nil, nil, nil, stacktrace.Propagate(err, "An error occurred unmarshalling the Loki query range response")
-=======
-	if err = json.Unmarshal(httpResponseBodyBytes, lokiQueryRangeResponseObj); err != nil || lokiQueryRangeResponseObj.Status != lokiSuccessStatusInResponse {
-		return nil, stacktrace.Propagate(err, "An error occurred unmarshalling the Loki query range response")
->>>>>>> ea41c6ab
+	}
+
+	if lokiQueryRangeResponseObj.Status != lokiSuccessStatusInResponse {
+		return nil, nil, nil, stacktrace.NewError("The logs database returns an error status when getting user service logs for service GUIDs. Response was: \n%v", kurtosisGuids, lokiQueryRangeResponseObj)
 	}
 
 	if lokiQueryRangeResponseObj == nil || lokiQueryRangeResponseObj.Data == nil {
@@ -287,7 +278,9 @@
 
 	queryRangeEndpointQuery := queryRangeEndpointUrl.Query()
 
-	queryRangeEndpointQuery.Set(startTimeQueryParamKey, getStartTimeForStreamingLogsParaValue())
+	startTimeForStreamingLogsParamValue := getStartTimeForStreamingLogsParamValue()
+
+	queryRangeEndpointQuery.Set(startTimeQueryParamKey, startTimeForStreamingLogsParamValue)
 
 	queryRangeEndpointUrl.RawQuery = queryRangeEndpointQuery.Encode()
 
@@ -326,9 +319,7 @@
 }
 
 // ====================================================================================================
-//
-//	Private helper functions
-//
+//                                       Private helper functions
 // ====================================================================================================
 func runReadStreamResponseAndAddUserServiceLogLinesToUserServiceLogsChannel(
 	ctx context.Context,
@@ -361,7 +352,6 @@
 				return
 			}
 
-<<<<<<< HEAD
 			if ctxErr := ctx.Err(); ctxErr != nil {
 				switch ctx.Err() {
 				case context.Canceled:
@@ -379,12 +369,6 @@
 				default:
 					logrus.Debugf("The tail logs streams context contains this error '%v' ", ctxErr)
 				}
-=======
-			resultLogsByKurtosisUserServiceGuid, err := newUserServiceLogLinesByUserServiceGuidFromLokiStreams(streamResponse.Streams)
-			if err != nil {
-				errChan <- stacktrace.Propagate(err, "An error occurred getting user service log lines from loki streams '%+v'", streamResponse.Streams)
-				return
->>>>>>> ea41c6ab
 			}
 
 			errChan <- stacktrace.Propagate(readingStreamResponseErr, "An error occurred reading the Loki's tail log endpoint")
