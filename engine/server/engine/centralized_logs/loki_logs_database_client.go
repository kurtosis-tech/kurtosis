package centralized_logs

import (
	"context"
	"encoding/json"
	"fmt"
	"github.com/gorilla/websocket"
	"github.com/kurtosis-tech/kurtosis/container-engine-lib/lib/backend_impls/docker/docker_kurtosis_backend/logs_database_functions/implementations/loki"
	"github.com/kurtosis-tech/kurtosis/container-engine-lib/lib/backend_impls/docker/docker_kurtosis_backend/logs_database_functions/implementations/loki/tags"
	"github.com/kurtosis-tech/kurtosis/container-engine-lib/lib/backend_impls/docker/object_attributes_provider/label_key_consts"
	"github.com/kurtosis-tech/kurtosis/container-engine-lib/lib/backend_impls/docker/object_attributes_provider/label_value_consts"
	"github.com/kurtosis-tech/kurtosis/container-engine-lib/lib/backend_interface/objects/enclave"
	"github.com/kurtosis-tech/kurtosis/container-engine-lib/lib/backend_interface/objects/service"
	"github.com/kurtosis-tech/stacktrace"
	"github.com/sirupsen/logrus"
	"io"
	"net"
	"net/http"
	"net/url"
	"strings"
	"time"
)

const (
	defaultHttpClientTimeOut = 1 * time.Minute

	httpScheme                = "http"
	websocketScheme           = "ws"
	baseLokiApiPath           = "/loki/api/v1"
	queryRangeEndpointSubpath = "/query_range"
	tailEndpointSubpath       = "/tail"

	//the global retention period store logs for 30 days = 720h.
	maxRetentionPeriodHours = loki.LimitsRetentionPeriodHours * time.Hour


	//We use this header because we are using the Loki multi-tenancy feature to split logs by the EnclaveID
	//Read more about it here: https://grafana.com/docs/loki/latest/operations/multi-tenancy/
	//tenantID = enclaveID
	organizationIdHttpHeaderKey = "X-Scope-OrgID"

	startTimeQueryParamKey    = "start"
	queryLogsQueryParamKey    = "query"
	entriesLimitQueryParamKey = "limit"
	directionQueryParamKey    = "direction"
	delayForQueryParamKey     = "delay_for"

	//We are establishing a big limit in order to get all the user-service's logs in one request
	//We will improve this in the future generating a pagination mechanism based on the limit number
	//and the unix epoch time (as the start time for the next request) returned by newest stream's log line
	//We chose 4k because 4000 x 1kb lines = 4 MB, which is just under the Protobuf limit of 5MB
	defaultEntriesLimit = "4000"
	//For tailing logs a lower entries limit is established because the websocket endpoint will be constantly streaming the new lines
	defaultEntriesLimitForTailingLogs = "100"
	//The oldest item is first when using direction=forward
	defaultDirection = "forward"

	//The number of seconds to delay retrieving logs to let slow loggers catch up. Defaults to 0 and cannot be larger than 5.
	defaultDelayForSeconds = "0"

	disjunctionTagOperator = "|"

	//A stream value should contain 2 items, the timestamp as the first one, and the log line
	//More here: https://grafana.com/docs/loki/latest/api/
	streamValueNumOfItems = 2

	streamValueLogLineIndex = 1

	//Left the connection open from the server-side for 4 days
	maxAllowedWebsocketConnectionDurationOnServerSide = loki.TailMaxDurationHours * time.Hour
<<<<<<< HEAD
=======

	oneHourLess = -time.Hour

	logsByKurtosisUserServiceGuidChanBuffSize = 2
	errorChanBuffSize = 2
>>>>>>> 6464d6a9
)

// A backoff schedule for when and how often to retry failed HTTP
// requests. The first element is the time to wait after the
// first failure, the second the time to wait after the second
// failure, etc. After reaching the last element, retries stop
// and the request is considered failed.
var httpRetriesBackoffSchedule = []time.Duration{
	20 * time.Millisecond,
	40 * time.Millisecond,
	1 * time.Second,
}

//fields are public because it's needed for JSON decoding
type lokiQueryRangeResponse struct {
	Status string `json:"status"`
	Data   *struct {
		ResultType string            `json:"resultType"`
		Result     []lokiStreamValue `json:"result"`
	} `json:"data"`
}

type lokiStreamLogsResponse struct {
	Streams []lokiStreamValue `json:"streams"`
}

type logLine struct {
	Log string `json:"log"`
}

type lokiLogsDatabaseClient struct {
	logsDatabaseAddress string
	httpClient          httpClient
}
type lokiStreamValue struct {
	Stream struct {
		KurtosisContainerType string `json:"comKurtosistechContainerType"`
		KurtosisGUID          string `json:"comKurtosistechGuid"`
	} `json:"stream"`
	Values [][]string `json:"values"`
}

func NewLokiLogsDatabaseClient(logsDatabaseAddress string, httpClient httpClient) *lokiLogsDatabaseClient {
	return &lokiLogsDatabaseClient{logsDatabaseAddress: logsDatabaseAddress, httpClient: httpClient}
}

func NewLokiLogsDatabaseClientWithDefaultHttpClient(logsDatabaseAddress string) *lokiLogsDatabaseClient {
	httpClientObj := &http.Client{Timeout: defaultHttpClientTimeOut}
	return &lokiLogsDatabaseClient{logsDatabaseAddress: logsDatabaseAddress, httpClient: httpClientObj}
}

func (client *lokiLogsDatabaseClient) GetUserServiceLogs(
	ctx context.Context,
	enclaveID enclave.EnclaveID,
	userServiceGUIDs map[service.ServiceGUID]bool,
) (
	map[service.ServiceGUID][]string,
	error,
) {

	httpHeaderWithTenantID := http.Header{}
	httpHeaderWithTenantID.Add(organizationIdHttpHeaderKey, string(enclaveID))

	kurtosisGuids := []string{}
	for userServiceGuid := range userServiceGUIDs {
		kurtosisGuids = append(kurtosisGuids, string(userServiceGuid))
	}

	maxRetentionLogsTimeParamValue := getMaxRetentionLogsTimeParamValue()

	userServiceContainerTypeDockerValue := label_value_consts.UserServiceContainerTypeDockerLabelValue.GetString()

	queryParamValue := getQueryParamValue(userServiceContainerTypeDockerValue, kurtosisGuids)

	getLogsPath := baseLokiApiPath + queryRangeEndpointSubpath

	queryRangeEndpointUrl := &url.URL{Scheme: httpScheme, Host: client.logsDatabaseAddress, Path: getLogsPath}

	queryRangeEndpointQuery := queryRangeEndpointUrl.Query()

	queryRangeEndpointQuery.Set(startTimeQueryParamKey, maxRetentionLogsTimeParamValue)
	queryRangeEndpointQuery.Set(queryLogsQueryParamKey, queryParamValue)
	queryRangeEndpointQuery.Set(entriesLimitQueryParamKey, defaultEntriesLimit)
	queryRangeEndpointQuery.Set(directionQueryParamKey, defaultDirection)

	queryRangeEndpointUrl.RawQuery = queryRangeEndpointQuery.Encode()

	httpRequest := &http.Request{
		Method: http.MethodGet,
		URL:    queryRangeEndpointUrl,
		Header: httpHeaderWithTenantID,
	}
	httpRequestWithContext := httpRequest.WithContext(ctx)

	httpResponseBodyBytes, err := client.doHttpRequestWithRetries(httpRequestWithContext)
	if err != nil {
		return nil, stacktrace.Propagate(err, "An error occurred doing HTTP request '%+v'", httpRequestWithContext)
	}

	lokiQueryRangeResponseObj := &lokiQueryRangeResponse{}
	if err = json.Unmarshal(httpResponseBodyBytes, lokiQueryRangeResponseObj); err != nil {
		return nil, stacktrace.Propagate(err, "An error occurred unmarshalling the Loki query range response")
	}

	if lokiQueryRangeResponseObj == nil || lokiQueryRangeResponseObj.Data == nil {
		return nil, stacktrace.Propagate(err, "The response body's schema payload received '%+v' by calling the Loki's query range endpoint is not what was expected; this is a bug in Kurtosis", lokiQueryRangeResponseObj)
	}

	lokiStreams := lokiQueryRangeResponseObj.Data.Result

	resultLogsByKurtosisUserServiceGuid, err := newUserServiceLogLinesByUserServiceGuidFromLokiStreams(lokiStreams)
	if err != nil {
		return nil, stacktrace.Propagate(err, "An error occurred getting user service log lines from loki streams '%+v'", lokiStreams)
	}

	return resultLogsByKurtosisUserServiceGuid, nil
}

func (client *lokiLogsDatabaseClient) StreamUserServiceLogs(
	ctx context.Context,
	enclaveID enclave.EnclaveID,
	userServiceGUIDs map[service.ServiceGUID]bool,
) (
	chan map[service.ServiceGUID][]string,
	chan error,
	error,
) {

	tailLogsEndpointURL, httpHeaderWithTenantID := client.getTailLogEndpointURLAndHeader(enclaveID, userServiceGUIDs)

	websocketDeadlineTime := getWebsocketDeadlineTime()

	websocketCallCtxWithDeadline, websocketCallCtxCancelFunc := context.WithDeadline(ctx, websocketDeadlineTime)
<<<<<<< HEAD

	logsByKurtosisUserServiceGuidChan := make(chan map[service.ServiceGUID][]string, 2)
	errChan := make(chan error, 2)

	tailLogsWebsocketConn, tailLogsHttpResponse, err := websocket.DefaultDialer.DialContext(websocketCallCtxWithDeadline, tailLogsEndpointURL.String(), httpHeaderWithTenantID)
	if err != nil {
		websocketCallCtxCancelFunc()
		errMsg := fmt.Sprintf("An error occurred calling the logs-database-tail-logs-endpoint with URL '%v' using headers '%+v'", tailLogsEndpointURL.String(), httpHeaderWithTenantID)
		if tailLogsHttpResponse != nil {
			errMsg = errMsg + fmt.Sprintf("; the '%v' status code was received from the server", tailLogsHttpResponse.StatusCode)
		}
		return nil, nil, stacktrace.Propagate(err, errMsg)
=======
	//We need to cancel the websocket connection only if something fails because we need the connection open after returning
	shouldCancelWebsocketCall := false
	defer func() {
		if shouldCancelWebsocketCall {
			websocketCallCtxCancelFunc()
		}
	}()

	logsByKurtosisUserServiceGuidChan := make(chan map[service.ServiceGUID][]string, logsByKurtosisUserServiceGuidChanBuffSize)
	errChan := make(chan error, errorChanBuffSize)

	tailLogsWebsocketConn, tailLogsHttpResponse, err := websocket.DefaultDialer.DialContext(websocketCallCtxWithDeadline, tailLogsEndpointURL.String(), httpHeaderWithTenantID)
	if err != nil {
		shouldCancelWebsocketCall = true
		errMsg := fmt.Sprintf("An error occurred calling the logs-database-tail-logs-endpoint with URL '%v' using headers '%+v'", tailLogsEndpointURL.String(), httpHeaderWithTenantID)
		if tailLogsHttpResponse != nil {
			errMsg = fmt.Sprintf("%v; the '%v' status code was received from the server", errMsg, tailLogsHttpResponse.StatusCode)
		}
		return nil, nil, stacktrace.Propagate(err, errMsg)
	}

	if err = tailLogsWebsocketConn.SetReadDeadline(websocketDeadlineTime); err != nil {
		shouldCancelWebsocketCall = true
		return nil, nil, stacktrace.Propagate(err, "An error occurred setting the websocket read deadline time '%v'", websocketDeadlineTime.String())
>>>>>>> 6464d6a9
	}
	//We can't defer the websocket connection close method here because we need the connection open after returning

<<<<<<< HEAD
	if err = tailLogsWebsocketConn.SetReadDeadline(websocketDeadlineTime); err != nil {
		websocketCallCtxCancelFunc()
		return nil, nil, stacktrace.Propagate(err, "An error occurred setting the websocket read deadline time '%v'", websocketDeadlineTime.String())
	}

	go func() {
	sendStreamLogsLoop:
		for {
			select {
			case <-websocketCallCtxWithDeadline.Done():
				errChan <- stacktrace.Propagate(websocketCallCtxWithDeadline.Err(), "An error occurred streaming user service logs from the Loki logs database client, the stream context has done")
				break sendStreamLogsLoop
			default:
				streamResponse := &lokiStreamLogsResponse{}

				if err = tailLogsWebsocketConn.ReadJSON(streamResponse); err != nil {
					logrus.Debugf("Reading the tail logs streams response has retunerd the following error:\n'%v'", err)
					readTailLogsStreamsJsonErr := stacktrace.Propagate(err, "An error occurred reading the websocket endpoint")
					if netErr, ok := err.(net.Error); ok && netErr.Timeout() {
						logrus.Debugf("Reading the tail logs streams has reached the time out, error description:\n'%v'", err)
					}
					errChan <- readTailLogsStreamsJsonErr
					break sendStreamLogsLoop
				}

				resultLogsByKurtosisUserServiceGuid, err := newUserServiceLogLinesByUserServiceGuidFromLokiStreams(streamResponse.Streams)
				if err != nil {
					errChan <-  stacktrace.Propagate(err, "An error occurred getting user service log lines from loki streams '%+v'", streamResponse.Streams)
					break sendStreamLogsLoop
				}
				logsByKurtosisUserServiceGuidChan <- resultLogsByKurtosisUserServiceGuid
			}
		}

		//Closing open resources
		websocketCallCtxCancelFunc()
		if err := tailLogsWebsocketConn.Close(); err != nil {
			logrus.Warnf("We tried to close the tail logs websocket connection, but doing so threw an error:\n%v", err)
		}
		close(logsByKurtosisUserServiceGuidChan)
		close(errChan)
	}()

=======
	go readStreamResponseAndAddUserServiceLogLinesToUserServiceLogsChannel(
		websocketCallCtxWithDeadline,
		websocketCallCtxCancelFunc,
		tailLogsWebsocketConn,
		logsByKurtosisUserServiceGuidChan,
		errChan,
	)

>>>>>>> 6464d6a9
	return logsByKurtosisUserServiceGuidChan, errChan, nil
}


// ====================================================================================================
//                                       Private helper functions
// ====================================================================================================
<<<<<<< HEAD
=======
func readStreamResponseAndAddUserServiceLogLinesToUserServiceLogsChannel(
	websocketCallCtxWithDeadline context.Context,
	websocketCallCtxCancelFunc context.CancelFunc,
	tailLogsWebsocketConn *websocket.Conn,
	logsByKurtosisUserServiceGuidChan chan map[service.ServiceGUID][]string,
	errChan chan error,
) {

	defer func() {
		//Closing open resources at the end
		websocketCallCtxCancelFunc()
		if err := tailLogsWebsocketConn.Close(); err != nil {
			logrus.Warnf("We tried to close the tail logs websocket connection, but doing so threw an error:\n%v", err)
		}
		close(logsByKurtosisUserServiceGuidChan)
		close(errChan)
	}()

	for {
		select {

		case <-websocketCallCtxWithDeadline.Done():
			errChan <- stacktrace.Propagate(websocketCallCtxWithDeadline.Err(), "An error occurred streaming user service logs from the Loki logs database client, the stream context has done")
			return

		default:
			streamResponse := &lokiStreamLogsResponse{}

			if err := tailLogsWebsocketConn.ReadJSON(streamResponse); err != nil {
				logrus.Debugf("Reading the tail logs streams response has retunerd the following error:\n'%v'", err)
				readTailLogsStreamsJsonErr := stacktrace.Propagate(err, "An error occurred reading the websocket endpoint")
				if netErr, ok := err.(net.Error); ok && netErr.Timeout() {
					logrus.Debugf("Reading the tail logs streams has reached the time out, error description:\n'%v'", err)
				}
				errChan <- readTailLogsStreamsJsonErr
				return
			}

			resultLogsByKurtosisUserServiceGuid, err := newUserServiceLogLinesByUserServiceGuidFromLokiStreams(streamResponse.Streams)
			if err != nil {
				errChan <-  stacktrace.Propagate(err, "An error occurred getting user service log lines from loki streams '%+v'", streamResponse.Streams)
				return
			}

			logsByKurtosisUserServiceGuidChan <- resultLogsByKurtosisUserServiceGuid
		}
	}
}

>>>>>>> 6464d6a9
func (client *lokiLogsDatabaseClient) doHttpRequestWithRetries(request *http.Request) ([]byte, error) {

	var (
		httpResponse          *http.Response
		httpResponseBodyBytes []byte
		err                   error
	)

	for _, retryBackoff := range httpRetriesBackoffSchedule {

		httpResponse, httpResponseBodyBytes, err = client.doHttpRequest(request)
		if err != nil {
			logrus.Debugf("Doing HTTP request '%+v' returned with the following error: %v", request, err.Error())
		}

		if httpResponse != nil {
			logrus.Debugf("Doing HTTP request '%+v' returned with body '%v' and '%v' status code", request, string(httpResponseBodyBytes), httpResponse.StatusCode)

			if httpResponse.StatusCode == http.StatusOK {
				return httpResponseBodyBytes, nil
			}

			//Do not retry if the status code indicate problems in the client side
			if httpResponse.StatusCode > http.StatusBadRequest && httpResponse.StatusCode < http.StatusInternalServerError {
				return nil, stacktrace.NewError("Executing the HTTP request '%+v' returned not valid status code '%v'", request, httpResponse.StatusCode)
			}
		}

		logrus.Debugf("Retrying request in '%v'", retryBackoff)
		time.Sleep(retryBackoff)
	}
	if err != nil {
		return nil, stacktrace.Propagate(err, "An error occurred doing HTTP request '%+v' even after applying this retry backoff schedule '%+v'", request, httpRetriesBackoffSchedule)
	}

	return nil, stacktrace.NewError("The request '%+v' could not be executed successfully, even after applying this retry backoff schedule '%+v', the status code '%v' and body '%v' were the last one received", request, httpRetriesBackoffSchedule, httpResponse.StatusCode, string(httpResponseBodyBytes))
}

func (client *lokiLogsDatabaseClient) doHttpRequest(
	request *http.Request,
) (
	resultResponse *http.Response,
	resultResponseBodyBytes []byte,
	resultErr error,
) {

	var (
		httpResponseBodyBytes []byte
		err                   error
	)

	httpResponse, err := client.httpClient.Do(request)
	if err != nil {
		return nil, nil, stacktrace.Propagate(err, "An error occurred doing HTTP request '%+v'", request)
	}
	defer httpResponse.Body.Close()

	if httpResponse.StatusCode == http.StatusOK {
		httpResponseBodyBytes, err = io.ReadAll(httpResponse.Body)
		if err != nil {
			return nil, nil, stacktrace.Propagate(err,
				"An error occurred reading the response body from '%v'", request.URL)
		}
	}

	return httpResponse, httpResponseBodyBytes, nil
}

func getMaxRetentionLogsTimeParamValue() string {
	now := time.Now()
	maxRetentionLogsTime := now.Add(-maxRetentionPeriodHours)
	maxRetentionLogsTimeNano := maxRetentionLogsTime.UnixNano()
	maxRetentionLogsTimeNanoStr := fmt.Sprintf("%v", maxRetentionLogsTimeNano)
	return maxRetentionLogsTimeNanoStr
}

func getQueryParamValue(
	kurtosisContainerType string,
	kurtosisGuids []string,
) string {
	kurtosisGuidParaValues := getKurtosisGuidParamValues(kurtosisGuids)

	allLogsDatabaseKurtosisTrackedValidLokiTagsByDockerLabelKey := docker_kurtosis_backend.GetAllLogsDatabaseKurtosisTrackedValidLokiTagsByDockerLabelKey()

	kurtosisContainerTypeDockerLabelKey := label_key_consts.ContainerTypeDockerLabelKey

	kurtosisContainerTypeLokiTagKey := allLogsDatabaseKurtosisTrackedValidLokiTagsByDockerLabelKey[kurtosisContainerTypeDockerLabelKey]

	kurtosisGuidDockerLabelKey := label_key_consts.GUIDDockerLabelKey

	kurtosisGuidLokiTagKey := allLogsDatabaseKurtosisTrackedValidLokiTagsByDockerLabelKey[kurtosisGuidDockerLabelKey]

	queryParamWithKurtosisTagsQueryValue := fmt.Sprintf(
		`{%v="%v",%v=~"%v"}`,
		kurtosisContainerTypeLokiTagKey,
		kurtosisContainerType,
		kurtosisGuidLokiTagKey,
		kurtosisGuidParaValues,
	)
	return queryParamWithKurtosisTagsQueryValue
}

func getKurtosisGuidParamValues(kurtosisGuids []string) string {
	kurtosisGuidsParamValues := strings.Join(kurtosisGuids, disjunctionTagOperator)
	return kurtosisGuidsParamValues
}

func (client *lokiLogsDatabaseClient) getTailLogEndpointURLAndHeader(
	enclaveID enclave.EnclaveID,
	userServiceGuids map[service.ServiceGUID]bool,
) (url.URL, http.Header) {

	kurtosisGuids := []string{}
	for userServiceGuid := range userServiceGuids {
		kurtosisGuids = append(kurtosisGuids, string(userServiceGuid))
	}

	maxRetentionLogsTimeForTailingLogsParamValue := getStartTimeForStreamingLogsParaValue()

	userServiceContainerTypeDockerValue := label_value_consts.UserServiceContainerTypeDockerLabelValue.GetString()

	queryParamValue := getQueryParamValue(userServiceContainerTypeDockerValue, kurtosisGuids)

	tailLogsPath := baseLokiApiPath + tailEndpointSubpath

	tailLogsEndpointUrl := url.URL{Scheme: websocketScheme, Host: client.logsDatabaseAddress, Path: tailLogsPath}

	tailLogsEndpointQuery := tailLogsEndpointUrl.Query()

	tailLogsEndpointQuery.Set(queryLogsQueryParamKey, queryParamValue)
	tailLogsEndpointQuery.Set(delayForQueryParamKey, defaultDelayForSeconds)
	tailLogsEndpointQuery.Set(entriesLimitQueryParamKey, defaultEntriesLimitForTailingLogs)
	tailLogsEndpointQuery.Set(startTimeQueryParamKey, maxRetentionLogsTimeForTailingLogsParamValue)

	tailLogsEndpointUrl.RawQuery = tailLogsEndpointQuery.Encode()

	httpHeaderWithTenantID := http.Header{}
	httpHeaderWithTenantID.Add(organizationIdHttpHeaderKey, string(enclaveID))

	return tailLogsEndpointUrl, httpHeaderWithTenantID
}

func getStartTimeForStreamingLogsParaValue() string {
	now := time.Now()
<<<<<<< HEAD
	startTime := now.Add(-time.Hour)
=======
	startTime := now.Add(oneHourLess)
>>>>>>> 6464d6a9
	startTimeNano := startTime.UnixNano()
	startTimeNanoStr := fmt.Sprintf("%v", startTimeNano)
	return startTimeNanoStr
}

func newUserServiceLogLinesByUserServiceGuidFromLokiStreams(lokiStreams []lokiStreamValue) (map[service.ServiceGUID][]string, error) {

	resultLogsByKurtosisUserServiceGuid := map[service.ServiceGUID][]string{}

	for _, queryRangeResult := range lokiStreams {
		resultKurtosisGuidStr := queryRangeResult.Stream.KurtosisGUID
		resultKurtosisGuid := service.ServiceGUID(resultKurtosisGuidStr)
		resultKurtosisGuidLogLinesStr := make([]string, len(queryRangeResult.Values))
		for queryRangeIndex, queryRangeValue := range queryRangeResult.Values {
			logLineStr, err := newLogLineStrFromStreamValue(queryRangeValue)
			if err != nil {
				return nil, stacktrace.Propagate(err, "An error occurred getting log line string from stream value '%+v'", queryRangeValue)
			}
			resultKurtosisGuidLogLinesStr[queryRangeIndex] = logLineStr
		}
<<<<<<< HEAD
		userServiceLogLines, found := resultLogsByKurtosisUserServiceGuid[resultKurtosisGuid]
		if found {
			userServiceLogLines = append(userServiceLogLines, resultKurtosisGuidLogLinesStr...)
		} else {
			userServiceLogLines = resultKurtosisGuidLogLinesStr
		}
		resultLogsByKurtosisUserServiceGuid[resultKurtosisGuid] = userServiceLogLines
=======
		resultLogsByKurtosisUserServiceGuid[resultKurtosisGuid] = resultKurtosisGuidLogLinesStr
>>>>>>> 6464d6a9
	}

	return resultLogsByKurtosisUserServiceGuid, nil
}

func newLogLineStrFromStreamValue(streamValue []string) (string, error) {
	if len(streamValue) > streamValueNumOfItems {
		return "", stacktrace.NewError("The stream value '%+v' should contains only 2 items but '%v' items were found, this should never happen; this is a bug in Kurtosis", streamValue, len(streamValue))
	}

	logLineStr := streamValue[streamValueLogLineIndex]
	logLineBytes := []byte(logLineStr)
	logLineObj := &logLine{}

	if err := json.Unmarshal(logLineBytes, logLineObj); err != nil {
		return "", stacktrace.Propagate(err, "An error occurred unmarshalling logline '%+v'", logLineObj)
	}

	return logLineObj.Log, nil
}

func getWebsocketDeadlineTime() time.Time {
	now := time.Now()
	deadlineTime := now.Add(maxAllowedWebsocketConnectionDurationOnServerSide)
	return deadlineTime
}<|MERGE_RESOLUTION|>--- conflicted
+++ resolved
@@ -68,14 +68,11 @@
 
 	//Left the connection open from the server-side for 4 days
 	maxAllowedWebsocketConnectionDurationOnServerSide = loki.TailMaxDurationHours * time.Hour
-<<<<<<< HEAD
-=======
 
 	oneHourLess = -time.Hour
 
 	logsByKurtosisUserServiceGuidChanBuffSize = 2
 	errorChanBuffSize = 2
->>>>>>> 6464d6a9
 )
 
 // A backoff schedule for when and how often to retry failed HTTP
@@ -209,20 +206,6 @@
 	websocketDeadlineTime := getWebsocketDeadlineTime()
 
 	websocketCallCtxWithDeadline, websocketCallCtxCancelFunc := context.WithDeadline(ctx, websocketDeadlineTime)
-<<<<<<< HEAD
-
-	logsByKurtosisUserServiceGuidChan := make(chan map[service.ServiceGUID][]string, 2)
-	errChan := make(chan error, 2)
-
-	tailLogsWebsocketConn, tailLogsHttpResponse, err := websocket.DefaultDialer.DialContext(websocketCallCtxWithDeadline, tailLogsEndpointURL.String(), httpHeaderWithTenantID)
-	if err != nil {
-		websocketCallCtxCancelFunc()
-		errMsg := fmt.Sprintf("An error occurred calling the logs-database-tail-logs-endpoint with URL '%v' using headers '%+v'", tailLogsEndpointURL.String(), httpHeaderWithTenantID)
-		if tailLogsHttpResponse != nil {
-			errMsg = errMsg + fmt.Sprintf("; the '%v' status code was received from the server", tailLogsHttpResponse.StatusCode)
-		}
-		return nil, nil, stacktrace.Propagate(err, errMsg)
-=======
 	//We need to cancel the websocket connection only if something fails because we need the connection open after returning
 	shouldCancelWebsocketCall := false
 	defer func() {
@@ -247,55 +230,8 @@
 	if err = tailLogsWebsocketConn.SetReadDeadline(websocketDeadlineTime); err != nil {
 		shouldCancelWebsocketCall = true
 		return nil, nil, stacktrace.Propagate(err, "An error occurred setting the websocket read deadline time '%v'", websocketDeadlineTime.String())
->>>>>>> 6464d6a9
-	}
-	//We can't defer the websocket connection close method here because we need the connection open after returning
-
-<<<<<<< HEAD
-	if err = tailLogsWebsocketConn.SetReadDeadline(websocketDeadlineTime); err != nil {
-		websocketCallCtxCancelFunc()
-		return nil, nil, stacktrace.Propagate(err, "An error occurred setting the websocket read deadline time '%v'", websocketDeadlineTime.String())
-	}
-
-	go func() {
-	sendStreamLogsLoop:
-		for {
-			select {
-			case <-websocketCallCtxWithDeadline.Done():
-				errChan <- stacktrace.Propagate(websocketCallCtxWithDeadline.Err(), "An error occurred streaming user service logs from the Loki logs database client, the stream context has done")
-				break sendStreamLogsLoop
-			default:
-				streamResponse := &lokiStreamLogsResponse{}
-
-				if err = tailLogsWebsocketConn.ReadJSON(streamResponse); err != nil {
-					logrus.Debugf("Reading the tail logs streams response has retunerd the following error:\n'%v'", err)
-					readTailLogsStreamsJsonErr := stacktrace.Propagate(err, "An error occurred reading the websocket endpoint")
-					if netErr, ok := err.(net.Error); ok && netErr.Timeout() {
-						logrus.Debugf("Reading the tail logs streams has reached the time out, error description:\n'%v'", err)
-					}
-					errChan <- readTailLogsStreamsJsonErr
-					break sendStreamLogsLoop
-				}
-
-				resultLogsByKurtosisUserServiceGuid, err := newUserServiceLogLinesByUserServiceGuidFromLokiStreams(streamResponse.Streams)
-				if err != nil {
-					errChan <-  stacktrace.Propagate(err, "An error occurred getting user service log lines from loki streams '%+v'", streamResponse.Streams)
-					break sendStreamLogsLoop
-				}
-				logsByKurtosisUserServiceGuidChan <- resultLogsByKurtosisUserServiceGuid
-			}
-		}
-
-		//Closing open resources
-		websocketCallCtxCancelFunc()
-		if err := tailLogsWebsocketConn.Close(); err != nil {
-			logrus.Warnf("We tried to close the tail logs websocket connection, but doing so threw an error:\n%v", err)
-		}
-		close(logsByKurtosisUserServiceGuidChan)
-		close(errChan)
-	}()
-
-=======
+	}
+
 	go readStreamResponseAndAddUserServiceLogLinesToUserServiceLogsChannel(
 		websocketCallCtxWithDeadline,
 		websocketCallCtxCancelFunc,
@@ -304,16 +240,12 @@
 		errChan,
 	)
 
->>>>>>> 6464d6a9
 	return logsByKurtosisUserServiceGuidChan, errChan, nil
 }
-
 
 // ====================================================================================================
 //                                       Private helper functions
 // ====================================================================================================
-<<<<<<< HEAD
-=======
 func readStreamResponseAndAddUserServiceLogLinesToUserServiceLogsChannel(
 	websocketCallCtxWithDeadline context.Context,
 	websocketCallCtxCancelFunc context.CancelFunc,
@@ -363,7 +295,6 @@
 	}
 }
 
->>>>>>> 6464d6a9
 func (client *lokiLogsDatabaseClient) doHttpRequestWithRetries(request *http.Request) ([]byte, error) {
 
 	var (
@@ -508,11 +439,7 @@
 
 func getStartTimeForStreamingLogsParaValue() string {
 	now := time.Now()
-<<<<<<< HEAD
-	startTime := now.Add(-time.Hour)
-=======
 	startTime := now.Add(oneHourLess)
->>>>>>> 6464d6a9
 	startTimeNano := startTime.UnixNano()
 	startTimeNanoStr := fmt.Sprintf("%v", startTimeNano)
 	return startTimeNanoStr
@@ -533,7 +460,6 @@
 			}
 			resultKurtosisGuidLogLinesStr[queryRangeIndex] = logLineStr
 		}
-<<<<<<< HEAD
 		userServiceLogLines, found := resultLogsByKurtosisUserServiceGuid[resultKurtosisGuid]
 		if found {
 			userServiceLogLines = append(userServiceLogLines, resultKurtosisGuidLogLinesStr...)
@@ -541,9 +467,6 @@
 			userServiceLogLines = resultKurtosisGuidLogLinesStr
 		}
 		resultLogsByKurtosisUserServiceGuid[resultKurtosisGuid] = userServiceLogLines
-=======
-		resultLogsByKurtosisUserServiceGuid[resultKurtosisGuid] = resultKurtosisGuidLogLinesStr
->>>>>>> 6464d6a9
 	}
 
 	return resultLogsByKurtosisUserServiceGuid, nil
