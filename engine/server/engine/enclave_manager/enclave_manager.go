--- conflicted
+++ resolved
@@ -132,10 +132,10 @@
 //  is only used by the EngineServerService so we might as well return the object that EngineServerService wants
 func (manager *EnclaveManager) CreateEnclave(
 	setupCtx context.Context,
-// If blank, will use the default
+	// If blank, will use the default
 	apiContainerImageVersionTag string,
 	apiContainerLogLevel logrus.Level,
-// TODO put in coreApiVersion as a param here!
+	// TODO put in coreApiVersion as a param here!
 	enclaveId string,
 	isPartitioningEnabled bool,
 	shouldPublishAllPorts bool,
@@ -179,15 +179,11 @@
 	}()
 
 	enclaveObjAttrsProvider := manager.objAttrsProvider.ForEnclave(enclaveId)
-<<<<<<< HEAD
-	enclaveNetworkAttrs, _ := enclaveObjAttrsProvider.ForEnclaveNetwork()
-=======
 	enclaveNetworkAttrs, err := enclaveObjAttrsProvider.ForEnclaveNetwork()
 	if err != nil {
 		return nil, stacktrace.Propagate(err, "An error occurred while trying to get the enclave network attributes for the enclave with name '%v'", enclaveId)
 	}
 
->>>>>>> 45d7218c
 	enclaveNetworkName := enclaveNetworkAttrs.GetName()
 	enclaveNetworkLabels := enclaveNetworkAttrs.GetLabels()
 
@@ -239,23 +235,14 @@
 	var apiContainerGrpcProxyPublicPort *enclave_container_launcher.EnclaveContainerPort
 	var launchApiContainerErr error
 	if apiContainerImageVersionTag == "" {
-<<<<<<< HEAD
 		apiContainerId, apiContainerPublicIpAddr, apiContainerGrpcPublicPort, apiContainerGrpcProxyPublicPort, launchApiContainerErr = apiContainerLauncher.LaunchWithDefaultVersion(
-=======
-		apiContainerId, apiContainerPublicIpAddr, apiContainerPublicPort, _, launchApiContainerErr = apiContainerLauncher.LaunchWithDefaultVersion(
->>>>>>> 45d7218c
 			setupCtx,
 			apiContainerLogLevel,
 			enclaveId,
 			networkId,
 			networkIpAndMask.String(),
-<<<<<<< HEAD
 			apiContainerListenGrpcPortNumInsideNetwork,
 			apiContainerListenGrpcProxyPortNumInsideNetwork,
-=======
-			apiContainerListenPortNumInsideNetwork,
-			apiContainerGRPPCListenPortNumInsideNetwork,
->>>>>>> 45d7218c
 			gatewayIp,
 			apiContainerPrivateIpAddr,
 			isPartitioningEnabled,
@@ -264,24 +251,15 @@
 			didUserAcceptSendingMetrics,
 		)
 	} else {
-<<<<<<< HEAD
 		apiContainerId, apiContainerPublicIpAddr, apiContainerGrpcPublicPort, apiContainerGrpcProxyPublicPort, launchApiContainerErr = apiContainerLauncher.LaunchWithCustomVersion(
-=======
-		apiContainerId, apiContainerPublicIpAddr, apiContainerPublicPort, _, launchApiContainerErr = apiContainerLauncher.LaunchWithCustomVersion(
->>>>>>> 45d7218c
 			setupCtx,
 			apiContainerImageVersionTag,
 			apiContainerLogLevel,
 			enclaveId,
 			networkId,
 			networkIpAndMask.String(),
-<<<<<<< HEAD
 			apiContainerListenGrpcPortNumInsideNetwork,
 			apiContainerListenGrpcProxyPortNumInsideNetwork,
-=======
-			apiContainerListenPortNumInsideNetwork,
-			apiContainerGRPPCListenPortNumInsideNetwork,
->>>>>>> 45d7218c
 			gatewayIp,
 			apiContainerPrivateIpAddr,
 			isPartitioningEnabled,
@@ -516,47 +494,28 @@
 				)
 			}
 
-<<<<<<< HEAD
-			apiContainerObjAttrPrivateGrpcPort, getPrivateGrpcPortErr := getApiContainerPrivatePortUsingAllKnownMethods(containerLabels, schema.KurtosisInternalContainerGRPCPortID)
-			if getPrivateGrpcPortErr != nil {
+			apiContainerObjAttrPrivateGrpcPort, err := getApiContainerPrivatePortUsingAllKnownMethods(containerLabels, schema.KurtosisInternalContainerGRPCPortID)
+			if err != nil {
 				return 0, 0, nil, nil, stacktrace.Propagate(err, "An error occurred getting the API container grpc private port")
 			}
 
-			apiContainerObjAttrPrivateGrpcProxyPort, getPrivateGrpcProxyPortErr := getApiContainerPrivatePortUsingAllKnownMethods(containerLabels, schema.KurtosisInternalContainerGRPCProxyPortID)
-			if getPrivateGrpcProxyPortErr != nil {
+			apiContainerObjAttrPrivateGrpcProxyPort, err := getApiContainerPrivatePortUsingAllKnownMethods(containerLabels, schema.KurtosisInternalContainerGRPCProxyPortID)
+			if err != nil {
 				return 0, 0, nil, nil, stacktrace.Propagate(err, "An error occurred getting the API container grpc-proxy private port")
 			}
 
 			resultApiContainerInfo = &kurtosis_engine_rpc_api_bindings.EnclaveAPIContainerInfo{
-				ContainerId:                container.GetId(),
+				ContainerId:                enclaveContainer.GetId(),
 				IpInsideEnclave:            apiContainerIpInsideNetwork,
 				GrpcPortInsideEnclave:      uint32(apiContainerObjAttrPrivateGrpcPort.GetNumber()),
 				GrpcProxyPortInsideEnclave: uint32(apiContainerObjAttrPrivateGrpcProxyPort.GetNumber()),
 			}
 
 			// We only get host machine info if the container is running
-			if isContainerRunning {
+			if isEnclaveContainerRunning {
 				apiContainerPrivateGrpcPortObjAttrProto := apiContainerObjAttrPrivateGrpcPort.GetProtocol()
-				apiContainerPrivateGrpcPortDockerProto, foundDockerGrpcProto := objAttrsSchemaPortProtosToDockerPortProtos[apiContainerPrivateGrpcPortObjAttrProto]
-				if !foundDockerGrpcProto {
-=======
-			apiContainerObjAttrPrivatePort, err := getApiContainerPrivatePortUsingAllKnownMethods(containerLabels)
-			if err != nil {
-				return 0, 0, nil, nil, stacktrace.Propagate(err, "An error occurred getting the API container private port")
-			}
-
-			resultApiContainerInfo = &kurtosis_engine_rpc_api_bindings.EnclaveAPIContainerInfo{
-				ContainerId:       enclaveContainer.GetId(),
-				IpInsideEnclave:   apiContainerIpInsideNetwork,
-				PortInsideEnclave: uint32(apiContainerObjAttrPrivatePort.GetNumber()),
-			}
-
-			// We only get host machine info if the container is running
-			if isEnclaveContainerRunning {
-				apiContainerPrivatePortObjAttrProto := apiContainerObjAttrPrivatePort.GetProtocol()
-				apiContainerPrivatePortDockerProto, foundDockerProto := objAttrsSchemaPortProtosToDockerPortProtos[apiContainerPrivatePortObjAttrProto]
+				apiContainerPrivateGrpcPortDockerProto, foundDockerProto := objAttrsSchemaPortProtosToDockerPortProtos[apiContainerPrivateGrpcPortObjAttrProto]
 				if !foundDockerProto {
->>>>>>> 45d7218c
 					return 0, 0, nil, nil, stacktrace.NewError(
 						"No Docker protocol was defined for obj attr proto '%v'; this is a bug in Kurtosis",
 						apiContainerPrivateGrpcPortObjAttrProto,
@@ -599,15 +558,9 @@
 					)
 				}
 
-<<<<<<< HEAD
-				allApiContainerPublicPortBindings := container.GetHostPortBindings()
+				allApiContainerPublicPortBindings := enclaveContainer.GetHostPortBindings()
 				apiContainerPublicGrpcPortBinding, foundApiContainerPublicGrpcPortBinding := allApiContainerPublicPortBindings[apiContainerDockerPrivateGrpcPort]
 				if !foundApiContainerPublicGrpcPortBinding {
-=======
-				allApiContainerPublicPortBindings := enclaveContainer.GetHostPortBindings()
-				apiContainerPublicPortBinding, foundApiContainerPublicPortBinding := allApiContainerPublicPortBindings[apiContainerDockerPrivatePort]
-				if !foundApiContainerPublicPortBinding {
->>>>>>> 45d7218c
 					return 0, 0, nil, nil, stacktrace.NewError(
 						"No host machine port binding was found for API container Docker port '%v'; this is a bug in Kurtosis!",
 						apiContainerDockerPrivateGrpcPort,
