package enclave_manager

import (
	"context"
	"github.com/kurtosis-tech/kurtosis/container-engine-lib/lib/backend_interface"
	"github.com/kurtosis-tech/kurtosis/container-engine-lib/lib/backend_interface/objects/api_container"
	"github.com/kurtosis-tech/kurtosis/container-engine-lib/lib/backend_interface/objects/enclave"
	"github.com/kurtosis-tech/kurtosis/container-engine-lib/lib/uuid_generator"
	"github.com/kurtosis-tech/kurtosis/core/launcher/api_container_launcher"
	"github.com/kurtosis-tech/kurtosis/engine/launcher/args"
	"github.com/kurtosis-tech/kurtosis/engine/server/engine/types"
	"github.com/kurtosis-tech/kurtosis/metrics-library/golang/lib/metrics_client"
	"github.com/kurtosis-tech/stacktrace"
	"github.com/sirupsen/logrus"
)

const (
	defaultHttpLogsCollectorPortNum = uint16(9712)
	defaultTcpLogsCollectorPortNum  = uint16(9713)
)

type EnclaveCreator struct {
	kurtosisBackend                           backend_interface.KurtosisBackend
	apiContainerKurtosisBackendConfigSupplier api_container_launcher.KurtosisBackendConfigSupplier
}

func newEnclaveCreator(
	kurtosisBackend backend_interface.KurtosisBackend,
	apiContainerKurtosisBackendConfigSupplier api_container_launcher.KurtosisBackendConfigSupplier,
) *EnclaveCreator {

	return &EnclaveCreator{
		kurtosisBackend: kurtosisBackend,
		apiContainerKurtosisBackendConfigSupplier: apiContainerKurtosisBackendConfigSupplier,
	}
}

func (creator *EnclaveCreator) CreateEnclave(
	setupCtx context.Context,
	// If blank, will use the default
	apiContainerImageVersionTag string,
	apiContainerLogLevel logrus.Level,
	//If blank, will use a random one
	enclaveName string,
	enclaveEnvVars string,
	isProduction bool,
	metricsUserID string,
	didUserAcceptSendingMetrics bool,
	isCI bool,
	cloudUserID metrics_client.CloudUserID,
	cloudInstanceID metrics_client.CloudInstanceID,
	kurtosisBackendType args.KurtosisBackendType,
	shouldAPICRunInDebugMode bool,
) (*types.EnclaveInfo, error) {

	uuid, err := uuid_generator.GenerateUUIDString()
	if err != nil {
		return nil, stacktrace.Propagate(err, "An error occurred while creating UUID for enclave with supplied name '%v'", enclaveName)
	}
	enclaveUuid := enclave.EnclaveUUID(uuid)

	teardownCtx := context.Background() // Separate context for tearing stuff down in case the input context is cancelled
	// Create Enclave with kurtosisBackend

	newEnclave, err := creator.kurtosisBackend.CreateEnclave(setupCtx, enclaveUuid, enclaveName)
	if err != nil {
		return nil, stacktrace.Propagate(err, "An error occurred creating enclave with name `%v` and uuid '%v'", enclaveName, enclaveUuid)
	}
	shouldDestroyEnclave := true
	defer func() {
		if shouldDestroyEnclave {
			_, destroyEnclaveErrs, err := creator.kurtosisBackend.DestroyEnclaves(teardownCtx, getEnclaveByEnclaveIdFilter(enclaveUuid))
			manualActionRequiredStrFmt := "ACTION REQUIRED: You'll need to manually destroy the enclave '%v'!!!!!!"
			if err != nil {
				logrus.Errorf("Expected to be able to call the backend and destroy enclave '%v', but an error occurred:\n%v", enclaveUuid, err)
				logrus.Errorf(manualActionRequiredStrFmt, enclaveUuid)
				return
			}
			for enclaveUuid, err := range destroyEnclaveErrs {
				logrus.Errorf("Expected to be able to cleanup the enclave '%v', but an error was thrown:\n%v", enclaveUuid, err)
				logrus.Errorf(manualActionRequiredStrFmt, enclaveUuid)
			}
		}
	}()

	// only create log collector for backend as
	shouldDeleteLogsCollector := true
	if kurtosisBackendType == args.KurtosisBackendType_Docker {
		// TODO the logs collector has a random private ip address in the enclave network that must be tracked
		if _, err := creator.kurtosisBackend.CreateLogsCollectorForEnclave(setupCtx, enclaveUuid, defaultTcpLogsCollectorPortNum, defaultHttpLogsCollectorPortNum); err != nil {
			return nil, stacktrace.Propagate(err, "An error occurred creating the logs collector with TCP port number '%v' and HTTP port number '%v'", defaultTcpLogsCollectorPortNum, defaultHttpLogsCollectorPortNum)
		}
		defer func() {
			if shouldDeleteLogsCollector {
				err = creator.kurtosisBackend.DestroyLogsCollectorForEnclave(teardownCtx, enclaveUuid)
				if err != nil {
					logrus.Errorf("Couldn't cleanup logs collector for enclave '%v' as the following error was thrown:\n%v", enclaveUuid, err)
				}
			}
		}()
	}

	apiContainer, err := creator.launchApiContainer(setupCtx,
		apiContainerImageVersionTag,
		apiContainerLogLevel,
		enclaveUuid,
		apiContainerListenGrpcPortNumInsideNetwork,
		enclaveEnvVars,
		isProduction,
		metricsUserID,
		didUserAcceptSendingMetrics,
		isCI,
		cloudUserID,
		cloudInstanceID,
		shouldAPICRunInDebugMode,
	)
	if err != nil {
		return nil, stacktrace.Propagate(err, "An error occurred launching the API container")
	}
	shouldStopApiContainer := true
	defer func() {
		if shouldStopApiContainer {
			_, destroyApiContainerErrs, err := creator.kurtosisBackend.DestroyAPIContainers(teardownCtx, getApiContainerByEnclaveIdFilter(enclaveUuid))
			manualActionRequiredStrFmt := "ACTION REQUIRED: You'll need to manually destroy the API Container for enclave '%v'!!!!!!"
			if err != nil {
				logrus.Errorf("Expected to be able to call the backend and destroy the API container for enclave '%v', but an error was thrown:\n%v", enclaveUuid, err)
				logrus.Errorf(manualActionRequiredStrFmt, enclaveUuid)
				return
			}
			for enclaveUuid, err := range destroyApiContainerErrs {
				logrus.Errorf("Expected to be able to cleanup the API Container in enclave '%v', but an error was thrown:\n%v", enclaveUuid, err)
				logrus.Errorf(manualActionRequiredStrFmt, enclaveUuid)
			}
		}
	}()

	var apiContainerHostMachineInfo *types.EnclaveAPIContainerHostMachineInfo
	if apiContainer.GetPublicIPAddress() != nil &&
		apiContainer.GetPublicGRPCPort() != nil {

		apiContainerHostMachineInfo = &types.EnclaveAPIContainerHostMachineInfo{
			IpOnHostMachine:       apiContainer.GetPublicIPAddress().String(),
			GrpcPortOnHostMachine: uint32(apiContainer.GetPublicGRPCPort().GetNumber()),
		}
	}

	creationTimestamp, err := getEnclaveCreationTimestamp(newEnclave)
	if err != nil {
		return nil, stacktrace.Propagate(err, "An error occurred getting the creation timestamp for enclave with UUID '%v'", newEnclave.GetUUID())
	}
	newEnclaveUuid := newEnclave.GetUUID()
	newEnclaveUuidStr := string(newEnclaveUuid)
	shortenedUuid := uuid_generator.ShortenedUUIDString(newEnclaveUuidStr)

	bridgeIpAddr := ""
	if apiContainer.GetBridgeNetworkIPAddress() != nil {
		bridgeIpAddr = apiContainer.GetBridgeNetworkIPAddress().String()
	}

	mode := types.EnclaveMode_TEST
	if newEnclave.IsProductionEnclave() {
		mode = types.EnclaveMode_PRODUCTION
	}

	newEnclaveInfo := &types.EnclaveInfo{
		EnclaveUuid:        newEnclaveUuidStr,
		Name:               newEnclave.GetName(),
		ShortenedUuid:      shortenedUuid,
		EnclaveStatus:      types.EnclaveStatus_RUNNING,
		ApiContainerStatus: types.ContainerStatus_RUNNING,
		ApiContainerInfo: &types.EnclaveAPIContainerInfo{
			ContainerId:           "",
			IpInsideEnclave:       apiContainer.GetPrivateIPAddress().String(),
			GrpcPortInsideEnclave: uint32(apiContainerListenGrpcPortNumInsideNetwork),
			BridgeIpAddress:       bridgeIpAddr,
		},
		ApiContainerHostMachineInfo: apiContainerHostMachineInfo,
		CreationTime:                *creationTimestamp,
		Mode:                        mode,
	}

	// Everything started successfully, so the responsibility of deleting the enclave is now transferred to the caller
	shouldStopApiContainer = false
	shouldDeleteLogsCollector = false
	shouldDestroyEnclave = false
	return newEnclaveInfo, nil
}

func (creator *EnclaveCreator) launchApiContainer(
	ctx context.Context,
	apiContainerImageVersionTag string,
	logLevel logrus.Level,
	enclaveUuid enclave.EnclaveUUID,
	grpcListenPort uint16,
	enclaveEnvVars string,
	isProduction bool,
	metricsUserID string,
	didUserAcceptSendingMetrics bool,
	isCI bool,
	cloudUserID metrics_client.CloudUserID,
	cloudInstanceID metrics_client.CloudInstanceID,
	shouldStartInDebugMode bool,
) (
	resultApiContainer *api_container.APIContainer,
	resultErr error,
) {
	apiContainerLauncher := api_container_launcher.NewApiContainerLauncher(
		creator.kurtosisBackend,
	)
	if apiContainerImageVersionTag != "" {
		apiContainer, err := apiContainerLauncher.LaunchWithCustomVersion(
			ctx,
			apiContainerImageVersionTag,
			logLevel,
			enclaveUuid,
			grpcListenPort,
			creator.apiContainerKurtosisBackendConfigSupplier,
			enclaveEnvVars,
			isProduction,
			metricsUserID,
			didUserAcceptSendingMetrics,
			isCI,
			cloudUserID,
<<<<<<< HEAD
			cloudInstanceID)
=======
			cloudInstanceID,
			shouldStartInDebugMode,
		)
>>>>>>> 674b1ec3
		if err != nil {
			return nil, stacktrace.Propagate(err, "Expected to be able to launch api container for enclave '%v' with custom version '%v', but an error occurred", enclaveUuid, apiContainerImageVersionTag)
		}
		return apiContainer, nil
	}
	apiContainer, err := apiContainerLauncher.LaunchWithDefaultVersion(
		ctx,
		logLevel,
		enclaveUuid,
		grpcListenPort,
		creator.apiContainerKurtosisBackendConfigSupplier,
		enclaveEnvVars,
		isProduction,
		metricsUserID,
		didUserAcceptSendingMetrics,
		isCI,
		cloudUserID,
		cloudInstanceID,
		shouldStartInDebugMode,
	)
	if err != nil {
		return nil, stacktrace.Propagate(err, "Expected to be able to launch api container for enclave '%v' with the default version, but an error occurred", enclaveUuid)
	}
	return apiContainer, nil
}<|MERGE_RESOLUTION|>--- conflicted
+++ resolved
@@ -221,13 +221,8 @@
 			didUserAcceptSendingMetrics,
 			isCI,
 			cloudUserID,
-<<<<<<< HEAD
-			cloudInstanceID)
-=======
 			cloudInstanceID,
-			shouldStartInDebugMode,
-		)
->>>>>>> 674b1ec3
+      shouldStartInDebugMode)
 		if err != nil {
 			return nil, stacktrace.Propagate(err, "Expected to be able to launch api container for enclave '%v' with custom version '%v', but an error occurred", enclaveUuid, apiContainerImageVersionTag)
 		}
