package server

import (
	"context"
	"fmt"
	"time"

	"connectrpc.com/connect"
	"github.com/kurtosis-tech/kurtosis/api/golang/engine/kurtosis_engine_rpc_api_bindings"
	"github.com/kurtosis-tech/kurtosis/container-engine-lib/lib/backend_interface/objects/enclave"
	user_service "github.com/kurtosis-tech/kurtosis/container-engine-lib/lib/backend_interface/objects/service"
	"github.com/kurtosis-tech/kurtosis/engine/server/engine/centralized_logs"
	"github.com/kurtosis-tech/kurtosis/engine/server/engine/centralized_logs/client_implementations/persistent_volume/log_file_manager"
	"github.com/kurtosis-tech/kurtosis/engine/server/engine/centralized_logs/logline"
	"github.com/kurtosis-tech/kurtosis/engine/server/engine/enclave_manager"
	"github.com/kurtosis-tech/kurtosis/engine/server/engine/types"
	"github.com/kurtosis-tech/kurtosis/engine/server/engine/utils"
	"github.com/kurtosis-tech/kurtosis/metrics-library/golang/lib/metrics_client"
	"github.com/kurtosis-tech/stacktrace"
	"github.com/sirupsen/logrus"
	"google.golang.org/protobuf/types/known/emptypb"
	"google.golang.org/protobuf/types/known/timestamppb"
)

const (
	subnetworkDisableBecauseItIsDeprecated = false
)

type EngineConnectServerService struct {
	// The version tag of the engine server image, so it can report its own version
	imageVersionTag string

	enclaveManager *enclave_manager.EnclaveManager

	// The protected user ID for metrics analytics purpose
	metricsUserID string

	// User consent to send metrics
	didUserAcceptSendingMetrics bool

	// The client for consuming container logs from the logs database
	logsDatabaseClient centralized_logs.LogsDatabaseClient

	logFileManager *log_file_manager.LogFileManager

	metricsClient metrics_client.MetricsClient
}

func NewEngineConnectServerService(
	imageVersionTag string,
	enclaveManager *enclave_manager.EnclaveManager,
	metricsUserId string,
	didUserAcceptSendingMetrics bool,
	logsDatabaseClient centralized_logs.LogsDatabaseClient,
	logFileManager *log_file_manager.LogFileManager,
	metricsClient metrics_client.MetricsClient,
) *EngineConnectServerService {
	service := &EngineConnectServerService{
		imageVersionTag:             imageVersionTag,
		enclaveManager:              enclaveManager,
		metricsUserID:               metricsUserId,
		didUserAcceptSendingMetrics: didUserAcceptSendingMetrics,
		logsDatabaseClient:          logsDatabaseClient,
		logFileManager:              logFileManager,
		metricsClient:               metricsClient,
	}
	return service
}

func toGrpcEnclaveStatus(status types.EnclaveStatus) kurtosis_engine_rpc_api_bindings.EnclaveContainersStatus {
	switch status {
	case types.EnclaveStatus_EMPTY:
		return kurtosis_engine_rpc_api_bindings.EnclaveContainersStatus_EnclaveContainersStatus_EMPTY
	case types.EnclaveStatus_STOPPED:
		return kurtosis_engine_rpc_api_bindings.EnclaveContainersStatus_EnclaveContainersStatus_STOPPED
	case types.EnclaveStatus_RUNNING:
		return kurtosis_engine_rpc_api_bindings.EnclaveContainersStatus_EnclaveContainersStatus_RUNNING
	default:
		panic(fmt.Sprintf("Undefined mapping of value: %s", status))
	}
}

func toGrpcContainerStatus(status types.ContainerStatus) kurtosis_engine_rpc_api_bindings.EnclaveAPIContainerStatus {
	switch status {
	case types.ContainerStatus_NONEXISTENT:
		return kurtosis_engine_rpc_api_bindings.EnclaveAPIContainerStatus_EnclaveAPIContainerStatus_NONEXISTENT
	case types.ContainerStatus_STOPPED:
		return kurtosis_engine_rpc_api_bindings.EnclaveAPIContainerStatus_EnclaveAPIContainerStatus_STOPPED
	case types.ContainerStatus_RUNNING:
		return kurtosis_engine_rpc_api_bindings.EnclaveAPIContainerStatus_EnclaveAPIContainerStatus_RUNNING
	default:
		panic(fmt.Sprintf("Undefined mapping of value: %s", status))
	}
}

func toGrpcEnclaveAPIContainerInfo(info types.EnclaveAPIContainerInfo) kurtosis_engine_rpc_api_bindings.EnclaveAPIContainerInfo {
	return kurtosis_engine_rpc_api_bindings.EnclaveAPIContainerInfo{
		ContainerId:           info.ContainerId,
		IpInsideEnclave:       info.IpInsideEnclave,
		GrpcPortInsideEnclave: info.GrpcPortInsideEnclave,
		BridgeIpAddress:       info.BridgeIpAddress,
	}
}

func toGrpcApiContainerHostMachineInfo(info types.EnclaveAPIContainerHostMachineInfo) kurtosis_engine_rpc_api_bindings.EnclaveAPIContainerHostMachineInfo {
	return kurtosis_engine_rpc_api_bindings.EnclaveAPIContainerHostMachineInfo{
		IpOnHostMachine:       info.IpOnHostMachine,
		GrpcPortOnHostMachine: info.GrpcPortOnHostMachine,
	}
}

func toGrpcTimestamp(timestamp time.Time) *timestamppb.Timestamp {
	return timestamppb.New(timestamp)
}

func toGrpcEnclaveMode(mode types.EnclaveMode) kurtosis_engine_rpc_api_bindings.EnclaveMode {
	switch mode {
	case types.EnclaveMode_PRODUCTION:
		return kurtosis_engine_rpc_api_bindings.EnclaveMode_PRODUCTION
	case types.EnclaveMode_TEST:
		return kurtosis_engine_rpc_api_bindings.EnclaveMode_TEST
	default:
		panic(fmt.Sprintf("Undefined mapping of value: %s", mode))
	}
}

func toGrpcEnclaveInfo(info types.EnclaveInfo) kurtosis_engine_rpc_api_bindings.EnclaveInfo {
	containerInfo := utils.MapPointer(info.ApiContainerInfo, toGrpcEnclaveAPIContainerInfo)
	apiHostMachine := utils.MapPointer(info.ApiContainerHostMachineInfo, toGrpcApiContainerHostMachineInfo)
	return kurtosis_engine_rpc_api_bindings.EnclaveInfo{
		EnclaveUuid:                 info.EnclaveUuid,
		ShortenedUuid:               info.ShortenedUuid,
		Name:                        info.Name,
		ContainersStatus:            toGrpcEnclaveStatus(info.EnclaveStatus),
		ApiContainerStatus:          toGrpcContainerStatus(info.ApiContainerStatus),
		ApiContainerInfo:            containerInfo,
		ApiContainerHostMachineInfo: apiHostMachine,
		CreationTime:                toGrpcTimestamp(info.CreationTime),
		Mode:                        toGrpcEnclaveMode(info.Mode),
	}
}

func toGrpcEnclaveIdentifiers(identifier types.EnclaveIdentifiers) kurtosis_engine_rpc_api_bindings.EnclaveIdentifiers {
	return kurtosis_engine_rpc_api_bindings.EnclaveIdentifiers{
		EnclaveUuid:   identifier.EnclaveUuid,
		Name:          identifier.Name,
		ShortenedUuid: identifier.ShortenedUuid,
	}
}

func toGrpcEnclaveNameAndUuid(identifier types.EnclaveNameAndUuid) kurtosis_engine_rpc_api_bindings.EnclaveNameAndUuid {
	return kurtosis_engine_rpc_api_bindings.EnclaveNameAndUuid{
		Uuid: identifier.Uuid,
		Name: identifier.Name,
	}
}

func (service *EngineConnectServerService) GetEngineInfo(context.Context, *connect.Request[emptypb.Empty]) (*connect.Response[kurtosis_engine_rpc_api_bindings.GetEngineInfoResponse], error) {
	result := &kurtosis_engine_rpc_api_bindings.GetEngineInfoResponse{
		EngineVersion: service.imageVersionTag,
	}
	return connect.NewResponse(result), nil
}

func (service *EngineConnectServerService) CreateEnclave(ctx context.Context, connectArgs *connect.Request[kurtosis_engine_rpc_api_bindings.CreateEnclaveArgs]) (*connect.Response[kurtosis_engine_rpc_api_bindings.CreateEnclaveResponse], error) {
	args := connectArgs.Msg

	if err := service.metricsClient.TrackCreateEnclave(args.GetEnclaveName(), subnetworkDisableBecauseItIsDeprecated); err != nil {
		logrus.Warn("An error occurred while logging the create enclave event")
	}

	logrus.Debugf("args: %+v", args)
	apiContainerLogLevel, err := logrus.ParseLevel(args.GetApiContainerLogLevel())
	if err != nil {
		return nil, stacktrace.Propagate(err, "An error occurred parsing the log level string '%v':", args.ApiContainerLogLevel)
	}

	isProduction := false
	if args.GetMode() == kurtosis_engine_rpc_api_bindings.EnclaveMode_PRODUCTION {
		isProduction = true
	}

	enclaveInfo, err := service.enclaveManager.CreateEnclave(
		ctx,
		service.imageVersionTag,
		args.GetApiContainerVersionTag(),
		apiContainerLogLevel,
		args.GetEnclaveName(),
		isProduction,
	)
	if err != nil {
		return nil, stacktrace.Propagate(err, "An error occurred creating new enclave with name '%v'", args.EnclaveName)
	}

	grpcEnclaveInfo := toGrpcEnclaveInfo(*enclaveInfo)
	response := &kurtosis_engine_rpc_api_bindings.CreateEnclaveResponse{
		EnclaveInfo: &grpcEnclaveInfo,
	}

	return connect.NewResponse(response), nil
}

func (service *EngineConnectServerService) GetEnclaves(ctx context.Context, _ *connect.Request[emptypb.Empty]) (*connect.Response[kurtosis_engine_rpc_api_bindings.GetEnclavesResponse], error) {
	infoForEnclaves, err := service.enclaveManager.GetEnclaves(ctx)
	if err != nil {
		return nil, stacktrace.Propagate(err, "An error occurred getting info for enclaves")
	}
	response := &kurtosis_engine_rpc_api_bindings.GetEnclavesResponse{
		EnclaveInfo: utils.MapMapValues(
			infoForEnclaves,
			func(info *types.EnclaveInfo) *kurtosis_engine_rpc_api_bindings.EnclaveInfo {
				return utils.MapPointer(info, toGrpcEnclaveInfo)
			})}
	return connect.NewResponse(response), nil
}

func (service *EngineConnectServerService) GetExistingAndHistoricalEnclaveIdentifiers(context.Context, *connect.Request[emptypb.Empty]) (*connect.Response[kurtosis_engine_rpc_api_bindings.GetExistingAndHistoricalEnclaveIdentifiersResponse], error) {
	allIdentifiers, err := service.enclaveManager.GetExistingAndHistoricalEnclaveIdentifiers()
	if err != nil {
		return nil, stacktrace.Propagate(err, "An error occurred while fetching enclave identifiers")
	}
	response := &kurtosis_engine_rpc_api_bindings.GetExistingAndHistoricalEnclaveIdentifiersResponse{
		AllIdentifiers: utils.MapList(
			allIdentifiers,
			func(identifier *types.EnclaveIdentifiers) *kurtosis_engine_rpc_api_bindings.EnclaveIdentifiers {
				return utils.MapPointer(identifier, toGrpcEnclaveIdentifiers)
			})}
	return connect.NewResponse(response), nil
}

func (service *EngineConnectServerService) StopEnclave(ctx context.Context, connectArgs *connect.Request[kurtosis_engine_rpc_api_bindings.StopEnclaveArgs]) (*connect.Response[emptypb.Empty], error) {
	args := connectArgs.Msg
	enclaveIdentifier := args.EnclaveIdentifier

	if err := service.metricsClient.TrackStopEnclave(enclaveIdentifier); err != nil {
		logrus.Warnf("An error occurred while logging the stop enclave event for enclave '%v'", enclaveIdentifier)
	}

	if err := service.enclaveManager.StopEnclave(ctx, enclaveIdentifier); err != nil {
		return nil, stacktrace.Propagate(err, "An error occurred stopping enclave '%v'", enclaveIdentifier)
	}

	return connect.NewResponse(&emptypb.Empty{}), nil
}

func (service *EngineConnectServerService) DestroyEnclave(ctx context.Context, connectArgs *connect.Request[kurtosis_engine_rpc_api_bindings.DestroyEnclaveArgs]) (*connect.Response[emptypb.Empty], error) {
	args := connectArgs.Msg
	enclaveIdentifier := args.EnclaveIdentifier

	if err := service.metricsClient.TrackDestroyEnclave(enclaveIdentifier); err != nil {
		logrus.Warnf("An error occurred while logging the destroy enclave event for enclave '%v'", enclaveIdentifier)
	}

	if err := service.enclaveManager.DestroyEnclave(ctx, enclaveIdentifier); err != nil {
		return nil, stacktrace.Propagate(err, "An error occurred destroying enclave with identifier '%v':", args.EnclaveIdentifier)
	}
	return connect.NewResponse(&emptypb.Empty{}), nil
}

func (service *EngineConnectServerService) Clean(ctx context.Context, connectArgs *connect.Request[kurtosis_engine_rpc_api_bindings.CleanArgs]) (*connect.Response[kurtosis_engine_rpc_api_bindings.CleanResponse], error) {
	args := connectArgs.Msg
	removedEnclaveUuidsAndNames, err := service.enclaveManager.Clean(ctx, args.GetShouldCleanAll())
	if err != nil {
		return nil, stacktrace.Propagate(err, "An error occurred while cleaning enclaves")
	}
	if args.GetShouldCleanAll() {
		if err = service.logFileManager.RemoveAllLogs(); err != nil {
			return nil, stacktrace.Propagate(err, "An error occurred removing all logs.")
		}
	}
	response := &kurtosis_engine_rpc_api_bindings.CleanResponse{
		RemovedEnclaveNameAndUuids: utils.MapList(
			removedEnclaveUuidsAndNames,
			func(identifier *types.EnclaveNameAndUuid) *kurtosis_engine_rpc_api_bindings.EnclaveNameAndUuid {
				return utils.MapPointer(identifier, toGrpcEnclaveNameAndUuid)
			},
		)}
	return connect.NewResponse(response), nil
}

func (service *EngineConnectServerService) GetServiceLogs(ctx context.Context, connectArgs *connect.Request[kurtosis_engine_rpc_api_bindings.GetServiceLogsArgs], stream *connect.ServerStream[kurtosis_engine_rpc_api_bindings.GetServiceLogsResponse]) error {

	args := connectArgs.Msg
	enclaveIdentifier := args.GetEnclaveIdentifier()
	enclaveUuid, err := service.enclaveManager.GetEnclaveUuidForEnclaveIdentifier(context.Background(), enclaveIdentifier)

	contextWithCancel, cancel := context.WithCancel(ctx)
	defer cancel()

	if err != nil {
		logrus.Errorf("An error occurred while fetching uuid for enclave '%v'. This could happen if the enclave has been deleted. Treating it as UUID", enclaveIdentifier)
		enclaveUuid = enclave.EnclaveUUID(enclaveIdentifier)
	}
	serviceUuidStrSet := args.GetServiceUuidSet()
	requestedServiceUuids := make(map[user_service.ServiceUUID]bool, len(serviceUuidStrSet))
	shouldFollowLogs := args.GetFollowLogs()
	shouldReturnAllLogs := args.GetReturnAllLogs()
	numLogLines := args.GetNumLogLines()

	for serviceUuidStr := range serviceUuidStrSet {
		serviceUuid := user_service.ServiceUUID(serviceUuidStr)
		requestedServiceUuids[serviceUuid] = true
	}

	if service.logsDatabaseClient == nil {
		return stacktrace.NewError("It's not possible to return service logs because there is no logs database client; this is bug in Kurtosis")
	}

	var (
		serviceLogsByServiceUuidChan chan map[user_service.ServiceUUID][]logline.LogLine
		errChan                      chan error
		cancelCtxFunc                func()
	)

	notFoundServiceUuids, err := service.reportAnyMissingUuidsAndGetNotFoundUuidsList(contextWithCancel, enclaveUuid, requestedServiceUuids, stream)
	if err != nil {
		return stacktrace.Propagate(err, "An error occurred reporting missing user service UUIDs for enclave '%v' and requested service UUIDs '%+v'", enclaveUuid, requestedServiceUuids)
	}

	conjunctiveLogLineFilters, err := newConjunctiveLogLineFiltersFromGRPCLogLineFilters(args.GetConjunctiveFilters())
	if err != nil {
		return stacktrace.Propagate(err, "An error occurred creating the conjunctive log line filters from the GRPC's conjunctive log line filters '%+v'", args.GetConjunctiveFilters())
	}

	serviceLogsByServiceUuidChan, errChan, cancelCtxFunc, err = service.logsDatabaseClient.StreamUserServiceLogs(
		contextWithCancel,
		enclaveUuid,
		requestedServiceUuids,
		conjunctiveLogLineFilters,
		shouldFollowLogs,
		shouldReturnAllLogs,
		numLogLines)
	if err != nil {
		return stacktrace.Propagate(
			err,
			"An error occurred streaming service logs for UUIDs '%+v' in enclave with ID '%v' using filters '%v+' "+
				"and with should follow logs value as '%v'",
			requestedServiceUuids,
			enclaveUuid,
			conjunctiveLogLineFilters,
			shouldFollowLogs,
		)
	}
	defer func() {
		if cancelCtxFunc != nil {
			cancelCtxFunc()
		}
	}()

	for {
		select {
		//stream case
		case serviceLogsByServiceUuid, isChanOpen := <-serviceLogsByServiceUuidChan:
			//If the channel is closed means that the logs database client won't continue sending streams
			if !isChanOpen {
				logrus.Debug("Exiting the stream loop after receiving a close signal from the service logs by service UUID channel")
				return nil
			}

			getServiceLogsResponse := newLogsResponse(requestedServiceUuids, serviceLogsByServiceUuid, notFoundServiceUuids)
			if err := stream.Send(getServiceLogsResponse); err != nil {
				return stacktrace.Propagate(err, "An error occurred sending the stream logs for service logs response '%+v'", getServiceLogsResponse)
			}
		//client cancel ctx case
		case <-contextWithCancel.Done():
			logrus.Debug("The user service logs stream has done")
			return nil
		//error from logs database case
		case err, isChanOpen := <-errChan:
			if isChanOpen {
				logrus.Debug("Exiting the stream because an error from the logs database client was received through the error chan.")
				return stacktrace.Propagate(err, "An error occurred streaming user service logs.")
			}
			logrus.Debug("Exiting the stream loop after receiving a close signal from the error chan")
			return nil
		}
	}
}

func (service *EngineConnectServerService) Close() error {
	if err := service.enclaveManager.Close(); err != nil {
		return stacktrace.Propagate(err, "An error occurred closing the enclave manager")
	}
	return nil
}

func (service *EngineConnectServerService) reportAnyMissingUuidsAndGetNotFoundUuidsList(
	ctx context.Context,
	enclaveUuid enclave.EnclaveUUID,
	requestedServiceUuids map[user_service.ServiceUUID]bool,
	stream *connect.ServerStream[kurtosis_engine_rpc_api_bindings.GetServiceLogsResponse],
) (map[string]bool, error) {
	existingServiceUuids, err := service.logsDatabaseClient.FilterExistingServiceUuids(ctx, enclaveUuid, requestedServiceUuids)
	if err != nil {
		return nil, stacktrace.Propagate(err, "An error occurred retrieving the exhaustive list of service UUIDs from the log client for enclave '%v' and for the requested UUIDs '%+v'", enclaveUuid, requestedServiceUuids)
	}

	notFoundServiceUuids := getNotFoundServiceUuidsAndEmptyServiceLogsMap(requestedServiceUuids, existingServiceUuids)

	if len(notFoundServiceUuids) == 0 {
		//there is nothing to report
		return notFoundServiceUuids, nil
	}

	emptyServiceLogsByServiceUuid := map[user_service.ServiceUUID][]logline.LogLine{}

	getServiceLogsResponse := newLogsResponse(requestedServiceUuids, emptyServiceLogsByServiceUuid, notFoundServiceUuids)
	if err := stream.Send(getServiceLogsResponse); err != nil {
		return nil, stacktrace.Propagate(err, "An error occurred sending the stream logs for service logs response '%+v'", getServiceLogsResponse)
	}

	return notFoundServiceUuids, nil
}

// ====================================================================================================
//
//	Private Helper Functions
//
// ====================================================================================================
func newLogsResponse(
	requestedServiceUuids map[user_service.ServiceUUID]bool,
	serviceLogsByServiceUuid map[user_service.ServiceUUID][]logline.LogLine,
	notFoundServiceUuids map[string]bool,
) *kurtosis_engine_rpc_api_bindings.GetServiceLogsResponse {
	serviceLogLinesByUuid := make(map[string]*kurtosis_engine_rpc_api_bindings.LogLine, len(serviceLogsByServiceUuid))
	for serviceUuid := range requestedServiceUuids {
		serviceUuidStr := string(serviceUuid)
		_, isInNotFoundUuidList := notFoundServiceUuids[serviceUuidStr]
		serviceLogLines, found := serviceLogsByServiceUuid[serviceUuid]
		// should continue in the not-found-UUID list
		if !found && isInNotFoundUuidList {
			continue
		}
		// there is no new log lines but is a found UUID, so it has to be included in the service logs map
		if !found && !isInNotFoundUuidList {
			serviceLogLinesByUuid[serviceUuidStr] = &kurtosis_engine_rpc_api_bindings.LogLine{
				Line:      nil,
				Timestamp: nil,
			}
		}
		//Remove the service's UUID from the initial not found list, if it was returned from the logs database
		//This could happen because some services could send the first log line several minutes after the bootstrap
		if found && isInNotFoundUuidList {
			delete(notFoundServiceUuids, serviceUuidStr)
		}

		logLines := newRPCBindingsLogLineFromLogLines(serviceLogLines)
		serviceLogLinesByUuid[serviceUuidStr] = logLines
	}

	getServiceLogsResponse := &kurtosis_engine_rpc_api_bindings.GetServiceLogsResponse{
		ServiceLogsByServiceUuid: serviceLogLinesByUuid,
		NotFoundServiceUuidSet:   notFoundServiceUuids,
	}
	return getServiceLogsResponse
}

func newRPCBindingsLogLineFromLogLines(logLines []logline.LogLine) *kurtosis_engine_rpc_api_bindings.LogLine {
	logLinesStr := make([]string, len(logLines))
	var logTimestamp *timestamppb.Timestamp

	for logLineIndex, logLine := range logLines {
		logLinesStr[logLineIndex] = logLine.GetContent()
		logTimestamp = timestamppb.New(logLine.GetTimestamp())
	}

	rpcBindingsLogLines := &kurtosis_engine_rpc_api_bindings.LogLine{Line: logLinesStr, Timestamp: logTimestamp}

	return rpcBindingsLogLines
}

func getNotFoundServiceUuidsAndEmptyServiceLogsMap(
	requestedServiceUuids map[user_service.ServiceUUID]bool,
	existingServiceUuids map[user_service.ServiceUUID]bool,
) map[string]bool {
	notFoundServiceUuids := map[string]bool{}

	for requestedServiceUuid := range requestedServiceUuids {
		if _, found := existingServiceUuids[requestedServiceUuid]; !found {
			requestedServiceUuidStr := string(requestedServiceUuid)
			notFoundServiceUuids[requestedServiceUuidStr] = true
		}
	}

	return notFoundServiceUuids
}

func newConjunctiveLogLineFiltersFromGRPCLogLineFilters(
	grpcLogLineFilters []*kurtosis_engine_rpc_api_bindings.LogLineFilter,
) (logline.ConjunctiveLogLineFilters, error) {
	var conjunctiveLogLineFilters logline.ConjunctiveLogLineFilters

	for _, grpcLogLineFilter := range grpcLogLineFilters {
		var logLineFilter *logline.LogLineFilter
		operator := grpcLogLineFilter.GetOperator()
		filterTextPattern := grpcLogLineFilter.GetTextPattern()
		switch operator {
		case kurtosis_engine_rpc_api_bindings.LogLineOperator_LogLineOperator_DOES_CONTAIN_TEXT:
			logLineFilter = logline.NewDoesContainTextLogLineFilter(filterTextPattern)
		case kurtosis_engine_rpc_api_bindings.LogLineOperator_LogLineOperator_DOES_NOT_CONTAIN_TEXT:
			logLineFilter = logline.NewDoesNotContainTextLogLineFilter(filterTextPattern)
		case kurtosis_engine_rpc_api_bindings.LogLineOperator_LogLineOperator_DOES_CONTAIN_MATCH_REGEX:
			logLineFilter = logline.NewDoesContainMatchRegexLogLineFilter(filterTextPattern)
		case kurtosis_engine_rpc_api_bindings.LogLineOperator_LogLineOperator_DOES_NOT_CONTAIN_MATCH_REGEX:
			logLineFilter = logline.NewDoesNotContainMatchRegexLogLineFilter(filterTextPattern)
		default:
			return nil, stacktrace.NewError("Unrecognized log line filter operator '%v' in GRPC filter '%v'; this is a bug in Kurtosis", operator, grpcLogLineFilter)
		}
		conjunctiveLogLineFilters = append(conjunctiveLogLineFilters, *logLineFilter)
	}

	return conjunctiveLogLineFilters, nil
<<<<<<< HEAD
}

// If the enclave was created prior to log retention, return the per file logs client
func (service *EngineConnectServerService) getLogsDatabaseClient(enclaveCreationTime time.Time) centralized_logs.LogsDatabaseClient {
	if enclaveCreationTime.After(logRetentionFeatureReleaseTime) {
		return service.perWeekLogsDatabaseClient
	} else {
		return service.perFileLogsDatabaseClient
	}
}

func (service *EngineConnectServerService) getEnclaveCreationTime(ctx context.Context, enclaveUuid enclave.EnclaveUUID) (time.Time, error) {
	enclaves, err := service.enclaveManager.GetEnclaves(ctx)
	if err != nil {
		return time.Time{}, err
	}

	enclaveObj, found := enclaves[string(enclaveUuid)]
	if !found {
		return time.Time{}, stacktrace.NewError("Engine could not find enclave '%v'", enclaveUuid)
	}

	timestamp := enclaveObj.CreationTime
	return timestamp, nil
=======
>>>>>>> 3d7d4651
}<|MERGE_RESOLUTION|>--- conflicted
+++ resolved
@@ -510,31 +510,4 @@
 	}
 
 	return conjunctiveLogLineFilters, nil
-<<<<<<< HEAD
-}
-
-// If the enclave was created prior to log retention, return the per file logs client
-func (service *EngineConnectServerService) getLogsDatabaseClient(enclaveCreationTime time.Time) centralized_logs.LogsDatabaseClient {
-	if enclaveCreationTime.After(logRetentionFeatureReleaseTime) {
-		return service.perWeekLogsDatabaseClient
-	} else {
-		return service.perFileLogsDatabaseClient
-	}
-}
-
-func (service *EngineConnectServerService) getEnclaveCreationTime(ctx context.Context, enclaveUuid enclave.EnclaveUUID) (time.Time, error) {
-	enclaves, err := service.enclaveManager.GetEnclaves(ctx)
-	if err != nil {
-		return time.Time{}, err
-	}
-
-	enclaveObj, found := enclaves[string(enclaveUuid)]
-	if !found {
-		return time.Time{}, stacktrace.NewError("Engine could not find enclave '%v'", enclaveUuid)
-	}
-
-	timestamp := enclaveObj.CreationTime
-	return timestamp, nil
-=======
->>>>>>> 3d7d4651
 }