package server

import (
	"context"
	"github.com/kurtosis-tech/kurtosis-engine-server/api/golang/kurtosis_engine_rpc_api_bindings"
	"github.com/kurtosis-tech/kurtosis-engine-server/server/engine/enclave_manager"
	"github.com/kurtosis-tech/metrics-library/golang/lib/client"
	"github.com/kurtosis-tech/stacktrace"
	"github.com/sirupsen/logrus"
	"google.golang.org/protobuf/types/known/emptypb"
)

type EngineServerService struct {
	// This embedding is required by gRPC
	kurtosis_engine_rpc_api_bindings.UnimplementedEngineServiceServer

	// The version tag of the engine server image, so it can report its own version
	imageVersionTag string

	enclaveManager *enclave_manager.EnclaveManager

	metricsClient client.MetricsClient

	//The protected user ID for metrics analytics purpose
	metricsUserID string

	//User consent to send metrics
	didUserAcceptSendingMetrics bool
}

func NewEngineServerService(imageVersionTag string, enclaveManager *enclave_manager.EnclaveManager, metricsClient client.MetricsClient, metricsUserId string, didUserAcceptSendingMetrics bool) *EngineServerService {
	service := &EngineServerService{
		imageVersionTag:             imageVersionTag,
		enclaveManager:              enclaveManager,
		metricsClient:               metricsClient,
		metricsUserID:               metricsUserId,
		didUserAcceptSendingMetrics: didUserAcceptSendingMetrics,
	}
	return service
}

func (service *EngineServerService) GetEngineInfo(ctx context.Context, empty *emptypb.Empty) (*kurtosis_engine_rpc_api_bindings.GetEngineInfoResponse, error) {
	result := &kurtosis_engine_rpc_api_bindings.GetEngineInfoResponse{
		EngineVersion: service.imageVersionTag,
	}
	return result, nil
}

func (service *EngineServerService) CreateEnclave(ctx context.Context, args *kurtosis_engine_rpc_api_bindings.CreateEnclaveArgs) (*kurtosis_engine_rpc_api_bindings.CreateEnclaveResponse, error) {

	apiContainerLogLevel, err := logrus.ParseLevel(args.ApiContainerLogLevel)
	if err != nil {
		return nil, stacktrace.Propagate(err, "An error occurred parsing the log level string '%v':", args.ApiContainerLogLevel)
	}

	enclaveInfo, err := service.enclaveManager.CreateEnclave(
		ctx,
		args.ApiContainerVersionTag,
		apiContainerLogLevel,
		args.EnclaveId,
		args.IsPartitioningEnabled,
<<<<<<< HEAD
=======
		args.ShouldPublishAllPorts,
		service.metricsUserID,
		service.didUserAcceptSendingMetrics,
>>>>>>> 130adced
	)
	if err != nil {
		return nil, stacktrace.Propagate(err, "An error occurred creating new enclave with ID '%v'", args.EnclaveId)
	}

	if err := service.metricsClient.TrackCreateEnclave(enclaveInfo.EnclaveId); err != nil {
		//We don't want to interrupt users flow if something fails when tracking metrics
		logrus.Errorf("An error occurred tracking create enclave event\n%v",err)
	}

	response := &kurtosis_engine_rpc_api_bindings.CreateEnclaveResponse{
		EnclaveInfo: enclaveInfo,
	}

	return response, nil
}

func (service *EngineServerService) GetEnclaves(ctx context.Context, _ *emptypb.Empty) (*kurtosis_engine_rpc_api_bindings.GetEnclavesResponse, error) {
	infoForEnclaves, err := service.enclaveManager.GetEnclaves(ctx)
	if err != nil {
		return nil, stacktrace.Propagate(err, "An error occurred getting info for enclaves")
	}
	response := &kurtosis_engine_rpc_api_bindings.GetEnclavesResponse{EnclaveInfo: infoForEnclaves}
	return response, nil
}

func (service *EngineServerService) StopEnclave(ctx context.Context, args *kurtosis_engine_rpc_api_bindings.StopEnclaveArgs) (*emptypb.Empty, error) {
	enclaveId := args.EnclaveId
	if err := service.enclaveManager.StopEnclave(ctx, enclaveId); err != nil {
		return nil, stacktrace.Propagate(err, "An error occurred stopping enclave '%v'", enclaveId)
	}

	if err := service.metricsClient.TrackStopEnclave(enclaveId); err != nil {
		//We don't want to interrupt user's flow if something fails when tracking metrics
		logrus.Errorf("An error occurred tracking stop enclave event\n%v",err)
	}

	return &emptypb.Empty{}, nil
}

func (service *EngineServerService) DestroyEnclave(ctx context.Context, args *kurtosis_engine_rpc_api_bindings.DestroyEnclaveArgs) (*emptypb.Empty, error) {
	enclaveId := args.EnclaveId
	if err := service.enclaveManager.DestroyEnclave(ctx, enclaveId); err != nil {
		return nil, stacktrace.Propagate(err, "An error occurred destroying enclave with ID '%v':", args.EnclaveId)
	}

	if err := service.metricsClient.TrackDestroyEnclave(enclaveId); err != nil {
		//We don't want to interrupt user's flow if something fails when tracking metrics
		logrus.Errorf("An error occurred tracking destroy enclave event\n%v",err)
	}

	return &emptypb.Empty{}, nil
}

func (service *EngineServerService) Clean(ctx context.Context, args *kurtosis_engine_rpc_api_bindings.CleanArgs) (*kurtosis_engine_rpc_api_bindings.CleanResponse, error) {
	enclaveIDs, err := service.enclaveManager.Clean(ctx, args.ShouldCleanAll)
	if err != nil {
		return nil, stacktrace.Propagate(err, "An error occurred while cleaning enclaves")
	}

	response := &kurtosis_engine_rpc_api_bindings.CleanResponse{RemovedEnclaveIds: enclaveIDs}
	return response, nil
}<|MERGE_RESOLUTION|>--- conflicted
+++ resolved
@@ -2,6 +2,7 @@
 
 import (
 	"context"
+
 	"github.com/kurtosis-tech/kurtosis-engine-server/api/golang/kurtosis_engine_rpc_api_bindings"
 	"github.com/kurtosis-tech/kurtosis-engine-server/server/engine/enclave_manager"
 	"github.com/kurtosis-tech/metrics-library/golang/lib/client"
@@ -59,12 +60,9 @@
 		apiContainerLogLevel,
 		args.EnclaveId,
 		args.IsPartitioningEnabled,
-<<<<<<< HEAD
-=======
 		args.ShouldPublishAllPorts,
 		service.metricsUserID,
 		service.didUserAcceptSendingMetrics,
->>>>>>> 130adced
 	)
 	if err != nil {
 		return nil, stacktrace.Propagate(err, "An error occurred creating new enclave with ID '%v'", args.EnclaveId)
@@ -72,7 +70,7 @@
 
 	if err := service.metricsClient.TrackCreateEnclave(enclaveInfo.EnclaveId); err != nil {
 		//We don't want to interrupt users flow if something fails when tracking metrics
-		logrus.Errorf("An error occurred tracking create enclave event\n%v",err)
+		logrus.Errorf("An error occurred tracking create enclave event\n%v", err)
 	}
 
 	response := &kurtosis_engine_rpc_api_bindings.CreateEnclaveResponse{
@@ -99,7 +97,7 @@
 
 	if err := service.metricsClient.TrackStopEnclave(enclaveId); err != nil {
 		//We don't want to interrupt user's flow if something fails when tracking metrics
-		logrus.Errorf("An error occurred tracking stop enclave event\n%v",err)
+		logrus.Errorf("An error occurred tracking stop enclave event\n%v", err)
 	}
 
 	return &emptypb.Empty{}, nil
@@ -113,7 +111,7 @@
 
 	if err := service.metricsClient.TrackDestroyEnclave(enclaveId); err != nil {
 		//We don't want to interrupt user's flow if something fails when tracking metrics
-		logrus.Errorf("An error occurred tracking destroy enclave event\n%v",err)
+		logrus.Errorf("An error occurred tracking destroy enclave event\n%v", err)
 	}
 
 	return &emptypb.Empty{}, nil
