--- conflicted
+++ resolved
@@ -38,10 +38,6 @@
 	github.com/gogo/protobuf v1.3.2 // indirect
 	github.com/golang/protobuf v1.5.2 // indirect
 	github.com/google/uuid v1.3.0 // indirect
-<<<<<<< HEAD
-	github.com/kurtosis-tech/kurtosis/kurtosis_version v0.0.0 // indirect; indirect Locally generated on build
-=======
->>>>>>> a1b07949
 	github.com/opencontainers/go-digest v1.0.0 // indirect
 	github.com/opencontainers/image-spec v1.0.2 // indirect
 	github.com/pkg/errors v0.9.1 // indirect
