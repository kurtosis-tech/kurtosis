--- conflicted
+++ resolved
@@ -1,10 +1,7 @@
 # TBD
-<<<<<<< HEAD
+### Fixes
+* Bump to Core 1.36.11, which attempts to pull module & user service images
 * Added small fix in clean endpoint
-=======
-### Fixes
-* Bump to Core 1.36.11, which attempts to pull module & user service images
->>>>>>> 41326139
 
 # 1.7.6
 ### Fixes 
