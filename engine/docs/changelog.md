--- conflicted
+++ resolved
@@ -1,9 +1,9 @@
 # TBD
 
-<<<<<<< HEAD
 ### Features
 * Added envoy proxy to support grpc-web calls from GUI
-=======
+* Added Kurt Context Interface
+
 # 1.10.2
 ### Fixes
 * Fixes a panic due to passing `nil` into `stacktrace.Propagate`
@@ -25,7 +25,6 @@
 ### Changes
 * Upgrade to `object-attributes-schema-lib` v0.7.0
 * Upgrade to `kurtosis-core` v1.38.0
->>>>>>> 45d7218c
 
 # 1.9.2
 ### Fixes
