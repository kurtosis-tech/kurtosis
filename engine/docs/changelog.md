# TBD
<<<<<<< HEAD
### Features
* Changed `launcher` to use generic `KurtosisBackend` instead of `DockerManager`
=======
### Fixes
* Upgraded core & container-engine-lib dependencies to fix bug where Docker containers in the `removing` state were counted as running
* Don't treat containers in the `removing` state as running
>>>>>>> 62796323

# 1.11.3
### Changes
* Upgrade to container-engine-lib 0.9.0

# 1.11.2
### Features
* Added GenericEngineClient interface to abstract grpc-web vs grpc-js Typescript backends

# 1.11.1
### Changes
* Kurtosis enclaves created via `KurtosisContext.CreateEnclave` default to the debug loglevel
* Upgrade to container-engine-lib 0.8.7 which contains dormant Kubernetes code

# 1.11.0
### Breaking Changes
* Upgraded to Kurt Core 1.39.0, which will no properly report its own version

### Changes
* Product analytic events are sent when the user attempts to make the action, rather than after the action succeeded, so that we're not dropping actions on error

### Fixes
* The metrics produced by the engine server now properly report their own version

# 1.10.5
### Changes
* Upgraded to object-attributes-schema-lib 0.7.2 and core 1.38.2 which allows for 256-char label values

# 1.10.4
### Fixes
* Actually handle old port specs

# 1.10.3
### Fixes
* Don't break on old port spec (`portId:1234/TCP`)

# 1.10.2
### Fixes
* Fixes a panic due to passing `nil` into `stacktrace.Propagate`
* Fix some variable name shadowing in `EnclaveManager`

# 1.10.1
### Changes
* Upgrade to `object-attributes-schema-lib` v0.7.1
* Upgrade to `kurtosis-core` v1.38.1

### Fixes
* Don't choke when trying to destroy an enclave whose enclave ID is a subset of another

# 1.10.0
### Breaking Changes
* `kurtosis-core` API changed : `ApiContainerLauncher.LaunchWithDefaultVersion()` and `ApiContainerLauncher.LaunchWithCustomVersion()` now adds two new arguments `grpcListenPort` and `grpcProxyListenPort` and deleted the one named `listenPort`
  * Users should update, `object-attributes-schema-lib` to v0.7.0 and `kurtosis-engine` to v.1.10.0

### Changes
* Upgrade to `object-attributes-schema-lib` v0.7.0
* Upgrade to `kurtosis-core` v1.38.0

# 1.9.2
### Fixes
* Fix `kurtosis-core` dependency version in Typescript library, upgraded to v1.37.1

# 1.9.1
### Changes
* Add metrics client close call to flush the queue
* Upgrade to `metrics-client-library` v0.1.2
* Upgrade to `kurtosis-core` v1.37.1

# 1.9.0
### Features
* Added metrics client to track enclave events (e.g.: when users create an enclave)

### Fixes
* Refactored engine/library semVer checking to be more lax, and let continue the code run if semVer couldn't be parsed

### Changes
* Upgraded to `Kurt Core` 1.37.0 which implements module's metrics

### Breaking Changes
* Change the `EngineServerLauncher.LaunchWithDefaultVersion()` and `EngineServerLauncher.LaunchWithCustomVersion()` methods API, adding two new arguments `metricsUserID` and `didUserAcceptSendingMetrics`
  * Users should add these two new arguments in every call
* Change `NewEngineServerService` constructor to now receive three new arguments `metricsUserID`, `didUserAcceptSendingMetrics` and `metricsClient`
  * Users should add there three new arguments in every call
* Change `EngineServerArgs` constructor, adding two new arguments `metricsUserID` and `didUserAcceptSendingMetrics`
  * Users should add these two new arguments in every call

# 1.8.3
### Fixes
* Upgraded to Kurtosis Core v1.36.12 which fixes a bug when creating soft network partitions in Tyepscript

# 1.8.2
### Features
* Added deletion of dangling folders in clean endpoint

# 1.8.1
### Fixes
* Fixed `KurtosisContext.newKurtosisContextFromLocalEngine` method converting it to static method again

# 1.8.0
### Features
* Added a public constant `KurtosisEngineVersion` in golang and typescript libraries
* Added a validation to check if the running engine version is the expected in `KurtosisContext` creation
* Added a user-friendly error text when a client try to create a `KurtosisContext` but the engine is unavailable

### Breaking Changes
* Renamed the public constant, `DefaultVersion` to `KurtosisEngineVersion` which is more descriptive
  * Users should replace the constant name in their implementations

# 1.7.7
### Fixes
* Bump to Core 1.36.11, which attempts to pull module & user service images
* Added small fix in clean endpoint

# 1.7.6
### Fixes 
* Added mutex lock in GetEnclaves

# 1.7.5
### Features
* Added clean endpoint which gets rid of the enclaves and the dependant containers

# 1.7.4
### Changes
* Upgraded to `Kurt Core` 1.36.10 which adds the latest version of `object-attributes-schema-lib`
* Upgrade to `object-attributes-schema-lib` v0.6.0 to support `id` label

# 1.7.3
### Fixes
* Upgraded to Kurt Core 1.36.9, which fixes a bug with an error value not getting checked

# 1.7.2
### Fixes
* Upgrade to Core 1.36.8, in an attempt to fix a weird error around protobuf empty object

# 1.7.1
### Changes
* Switch to using `@grpc/grpc-js` in the Typescript library for communicating with the engine, as the `grpc` package is deprecated now
* Upgrade to Kurt Core 1.36.7 to support the `@grpc/grpc-js` upgrade

# 1.7.0
### Features
* Added a unit test that will remind Kurtosis developers to add a breaking change to the changelog whenever they bump to a Kurt Core version that has an API break (since the engine server's API breaks when the Core API breaks due to the engine server's `KurtosisContext` returning a Core `EnclaveContext`)

### Breaking Changes
* Upgraded to kurtosis-core 1.36.0, which changes the way partition connection information is defined during repartitioning
  * Users should see [the Kurtosis Core changelog on the topic](https://docs.kurtosistech.com/kurtosis-core/changelog#breaking-changes) and implement the remediation there

# 1.6.0
_There aren't any changes in this release; it is being released to represent the breaking API change that should have happened in 1.5.7 due to Kurt Core's API version getting bumped_

# 1.5.7
### Features
* Upgraded to Kurt Core v1.35.0, which allows users to add user-friendly port IDs to the ports that they declare for their containers

### Changes
* Upgraded to minimal-grpc-server 0.5.0

### Removals
* Removed the `ListenProtocol` engine server arg, because it listens on gRPC and only TCP is supported

# 1.5.6
### Fixes
* Fixed an issue where getting enclaves that included an API container without the new `port-protocol` label would break

# 1.5.5
### Fixes
* All `stacktrace.Propagate` calls now panic on a `nil` error

# 1.5.4
### Changes
* Added an explanatory comment as to why all the directories that the engine server creates inside the engine data directory must be created with `0777` permissions

### Fixes
* Use Kurt Core 1.33.3, which creates its directories inside the enclave data dir with `0777` permissions rather than `0755`
* Make sure directories created inside the engine data directory are created with `0777` permissions rather than `0755`

# 1.5.3
### Fixes
* Don't break on old API containers

# 1.5.2
### Fixes
* Fixed bug where the launcher would always launch the `latest` version

# 1.5.1
### Fixes
* Take Core 1.33.1 and obj-attrs-schema-lib 0.3.1, which fixes a bug where containers wouldn't get the forever-labels applied to them

# 1.5.0
### Changes
* Got rid of the launcher's `GetDefaultVersion` method in favor of a public constant, `DefaultVersion`,  because the old method required instantiating a launcher to get the default version
* Upgraded to kurtosis-core 1.33.0
* Upgraded to obj-attr-schema-lib 0.3.0

### Breaking Changes
* Got rid of the launcher's `GetDefaultVersion` method in favor of a public constant
    * Users should use the `DefaultVersion` constant instead

# 1.4.0
### Changes
* Upgrade to Kurt Core 1.32.0
* Renamed `EngineServerLauncher.GetDefaultImageVersionTag` -> `GetDefaultVersion`

### Breaking Changes
* Renamed `EngineServerLauncher.GetDefaultImageVersionTag` -> `GetDefaultVersion`
    * Users should change their code appropriately

# 1.3.0
### Features
* The engine server launcher now exposes `DefaultImageVersionTag`, for viewing what version of the engine the launcher would start

### Removals
* Removed the own-version constants in the Golang & Typescript API submodules

### Breaking Changes
* The API no longer has own-version constants
    * If users are using this, they should evaluate why (and whether they should be using the `launcher` submodule instead, which has an own-version constant) because the API shouldn't know about it own version
* The `GetEngineInfoResponse` object no longer has an `engine_api_version` field, as there is no more distinction between engine version and API version

# 1.2.2
### Features
* The engine server launcher now exposes its `ListenProtocol`

### Changes
* Upgrade to `object-attributes-schema-lib` 0.2.0
* Upgrade to Kurt Core 1.31.2

# 1.2.1
### Features
* Added `EngineVersion` field that represents the engine server version in the `GetEngineInfo` response

# 1.2.0
### Features
* The launcher makes a best-effort attempt to pull the latest version of the image being started

### Changes
* Upgrade to Kurt Core 1.31.1
* `CreateEnclave` now takes in the version tag of the API container to use, and an emptystring indicates that the engine server should use its own default version
* The launcher's `Launch` function has been replaced with `LaunchWithCustomVersion` and `LaunchWithDefaultVersion`

### Breaking Changes
* `CreateEnclaveArgs`'s `api_container_image` property has been replaced with `api_container_image_version_tag`
    * Users should leave this blank if they want the default API container, and set it to use a custom version of the API container
* `EngineServerLauncher.Launch` no longer exists
    * Users should use either `LaunchWithCustomVersion` or `LaunchWithDefaultVersion` depending on their needs

# 1.1.0
### Changes
* Use Node 16.13.0

### Breaking Changes
* The Typescript library now depends on Node 16.13.0

# 1.0.0
### Changes
* Refactored the entire structure of this repo to now contain the API

### Breaking Changes
* The API now lives inside this repo in the `github.com/kurtosis-tech/kurtosis-engine-server/api/golang` package

# 0.6.0
### Changes
* Upgraded to Engine API Lib 0.11.0, which uses Kurt Core API Lib rather than Kurt Client
* Stop depending on Kurt Core server directly, and switch to depending on the launcher submodule
* Switch to using `object-attributes-schema-lib`, rather than the custom-defined attributes schema from Kurt Core
* Switch to using `free-ip-addr-tracker-lib` rather than a version from Kurt Core

### Breaking Changes
* Upgraded to Engine API Lib 0.11.0

# 0.5.3
### Fixes
* Use `container-engine-lib` 0.8.3, which returns host port bindings with 127.0.0.1 IP address rather than `0.0.0.0`

# 0.5.2
### Fixes
* Use Kurt Core 1.27.3, which returns host machine port bindings in `127.0.0.1` (rather than `0.0.0.0`) for Windows users

### Changes
* Go back down to Engine API Lib 0.9.0, because going up to 0.10.0 should have been an API break

# 0.5.1
### Features
* The `EnclaveInfo` object has a new enclave-data-dirpath-on-host-machine property

### Changes
* Implement the Engine API Lib 0.10.0

# 0.5.0
### Features
* The loglevel of the engine server can now be controlled via a `logLevelStr` JSON args property

### Changes
* Changed the way enclave data is stored, which were done in preparation of merging the APIC and engine container:
    * An "engine data directory" is created on the Docker host machine
    * That directory is bind-mounted into the engine container
    * The engine creates enclave directories inside that engine data dir
    * The enclave directories are bind-mounted into the modules/services of the enclave

### Breaking Changes
* The engine container now requires a `SERIALIZED_ARGS` environment variable containing JSON-serialized args to run the engine server with

# 0.4.7
### Changes
* When `CreateEnclave` fails halfway through, the created API container will be killed rather than stopped (as there's no reason to wait)

# 0.4.6
### Changes
* Pull in Kurt Core 1.26.4, which no longer stops containers when the API container is exiting

# 0.4.5
### Features
* Upgrade to Kurt Core 1.26.3, which tags testsuite containers with their type

# 0.4.4
### Fixes
* Fixed bug where files artifact expansion volume wouldn't get deleted

# 0.4.3
### Fixes
* Use the `EnclaveObjectLabelsProvider` for finding Kurtosis networks & enclave data volumes

# 0.4.2
### Fixes
* Fixed issue where `DestroyEnclave` would expect exactly one enclave volume (which isn't true for enclaves where files artifact expansion is done)

# 0.4.1
### Features
* Upgraded to Kurt Core 1.26.1, which adds a framework for labelling testsuite containers

# 0.4.0
### Fixes
* Fixed bug where the nonexistent enclave check wasn't working
* Upgraded to engine-api-lib 0.7.2, which allows for the case where the API container isn't running (which means it won't have host machine info)
* Fixed bug where `DestroyEnclave` would hang due to reentrant mutex issues

### Breaking Changes
* The `EnclaveAPIContainerInfo` object that gets returned inside `EnclaveInfo` has had its host machine info split off into `EnclaveAPIContainerHostMachineInfo`, which will only be populated if the API container is running

# 0.3.0
### Fixes
* Upgraded to engine-api-lib 0.7.1, which contains various bugfixes

### Breaking Changes
* All Go `KurtosisContext` methods now take a context

# 0.2.0
### Features
* Upgraded to engine API lib 0.6.0

### Breaking Changes
* `GetEnclave` endpoint is replaced with `GetEnclaves`
    * Users should switch to `GetEnclaves` instead
* `CreateEnclave`'s return value has been replaced with an `EnclaveInfo` object
    * Users should consume the `EnclaveInfo` object instead

# 0.1.8
### Features
* Upgrade to `engine-api-lib` 0.4.2, which adds the `GetEngineInfo` endpoint

# 0.1.7
### Fixes
* Try again to fix the binary working inside Alpine Linux

# 0.1.6
### Fixes
* Fix issue with binary not being able to run on Alpine Linux

# 0.1.5
### Changes
* Upgrade to engine API lib 0.4.0

# 0.1.4
### Features
* Added a `KurtosisEngineServerVersion` constant that gets set to this repo's version

### Removals
* Removed non-functioning, unused `update-package-version.sh` script

# 0.1.3
### Features
* Publish server as a Docker image to `kurtosistech/kurtosis-engine-server`

# 0.1.2
### Changes
* Upgraded to `kurtosis-core` 1.25.2, which brings in container-engine-lib 0.7.0 (and with it, the ability to specify host machine port bindings for containers)

# 0.1.1
### Features
* Try to pull `api-container` latest image before running the API container Docker container
* Upgraded to Kurt Core 1.25.1, which add `com.kurtosistech.app-id` container label to all enclave containers
* Added a `StopEnclave` endpoint

### Changes
* `DestroyEnclave` endpoint actually destroys the objects associated with the enclave (e.g. network, containers, volume, etc.)

### Fixes
* Added a mutex to `EnclaveManager` to fix race conditions when modifying enclaves

# 0.1.0
### Features
* Added `EngineServerService` which will be in charge of receive requests for creating and destroying Kurtosis Enclaves
* Ported the `EnclaveManager` from `Kurtosis CLI` to here and it also includes `DockerNetworkAllocator`
* Added `MinimalRPCServer` used to implement the Kurtosis Engine RPC Server
* Added `build` script to automatize building Engine Server process
* Added `Docker` file for Kurtosis Engine Server Docker image
* Added `get-docker-image-tag` script to automatize Docker image tag creation process
* Added `.dockerignore` to enable Docker caching
* Added `Enclave` struct in `enclave_manager` packaged

### Changes
* Removed check Typescript job and publish Typescript artifact job in Circle CI configuration

### Removals
* Removed the `log` inside `EnclaveManager`, as it's no longer needed<|MERGE_RESOLUTION|>--- conflicted
+++ resolved
@@ -1,12 +1,10 @@
 # TBD
-<<<<<<< HEAD
 ### Features
 * Changed `launcher` to use generic `KurtosisBackend` instead of `DockerManager`
-=======
+
 ### Fixes
 * Upgraded core & container-engine-lib dependencies to fix bug where Docker containers in the `removing` state were counted as running
 * Don't treat containers in the `removing` state as running
->>>>>>> 62796323
 
 # 1.11.3
 ### Changes
