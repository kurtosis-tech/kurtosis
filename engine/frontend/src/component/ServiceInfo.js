import Heading from "./Heading";
import {useEffect, useState} from "react";
import {useLocation, useNavigate, useParams} from "react-router-dom";
import {LogView} from "./LogView";
import LeftPanel from "./LeftPanel";
import RightPanel from "./RightPanel";
import {getServiceLogs} from "../api/enclave";
import {useAppContext} from "../context/AppState";

const renderServices = (services, handleClick) => {
    return services.map(service => {
        return (
<<<<<<< HEAD
            <div className={`flex items-center justify-center h-14 text-base bg-[#24BA27]`} key={service.name} onClick={()=>handleClick(service)}>
=======
            <div className={`flex items-center justify-center h-14 text-base bg-[#24BA27]`} key={service.name} onClick={() => handleClick(service)}>
>>>>>>> 32770ca9
                <div className='cursor-default text-lg text-white'> {service.name} </div>
            </div>
        )
    })
}

const renderFileArtifacts = (file_artifacts) => {
    if (file_artifacts.length === 0) {
        return (
            <div className="text-3xl text-slate-200 text-center justify-center">
                No Data
            </div>
        )
    }

    return file_artifacts.map((file_artifact) => {
        return (
            <div className="border-4 bg-[#171923] text-lg align-middle text-center h-16 p-3 text-[#24BA27]">
                <div> {file_artifact.name} </div>
            </div>
        )
    })
}

const ServiceInfo = () => {
    const navigate = useNavigate();
    const [logs, setLogs] = useState([])
    const {state} = useLocation();
    const {services, selected} = state;
    const {appData} = useAppContext()

    const params = useParams()
    const {name: enclaveName, uuid: serviceUuid} = params;

    useEffect(() => {
        let stream;
        const ctrl = new AbortController();
        const fetchLogs = async () => {
<<<<<<< HEAD
            // TODO FIX
            // stream = await getServiceLogs(ctrl, enclaveName, serviceUuid);
=======
            stream = await getServiceLogs(ctrl, enclaveName, serviceUuid, appData.apiHost);
>>>>>>> 32770ca9
            try {
                for await (const res of stream) {
                    const log = res["serviceLogsByServiceUuid"][serviceUuid]["line"][0]
                    setLogs(logs => [...logs, log])
                }
            } catch (ex) {
                console.log("aborted stream!")
            }
        }
        fetchLogs()
        return () => {
            ctrl.abort()
            setLogs([]);
        };
    }, [serviceUuid])

    const handleServiceClick = (service) => {
        const fullPath = `/enclaves/${enclaveName}/services/${service.uuid}`
        navigate(fullPath, {state: {services, selected: service}})
    }

    return (
        <div className="flex h-full">
            <LeftPanel
                home={false}
                isServiceInfo={true}
                heading={"Services"}
                renderList={() => renderServices(services, handleServiceClick)}
            />
            <div className="flex h-full w-[calc(100vw-39rem)] flex-col space-y-5">
                <div className='flex flex-col h-full space-y-1 bg-white'>
                    <Heading content={`${enclaveName}::${selected.name}`}/>
                    <div className="flex-1">
                        <div className="text-xl text-left h-fit mb-2 ml-5">
                            Ports
                        </div>
                        <div className="overflow-auto">
                            {
                                selected.ports.map(port => {
                                    const urlWithApplicationString = `${port.applicationProtocol}://localhost:${port.publicPortNumber}`
                                    const urlWithoutApplicationString = `localhost:${port.publicPortNumber}`
                                    const url = port.applicationProtocol ? urlWithApplicationString : urlWithoutApplicationString

                                    return (
                                        <div className="h-fit flex flex-row space-x-10 ml-5">
                                            <div> {port.portName}:</div>
                                            <a href={url} rel="noreferrer" className="grow">
                                                <u> {url} </u>
                                            </a>
                                        </div>
                                    )
                                })
                            }
                        </div>
                    </div>
                    <LogView heading={`Service Logs`} logs={logs}/>
                </div>
            </div>
            <RightPanel home={false} isServiceInfo={true} enclaveName={enclaveName}/>
        </div>
    )
}

export default ServiceInfo;

{/* <div className="flex w-[calc(100vw-24rem)] flex-col bg-white">
                <Heading content={selected.name} color={"text-black"}/>
                <div className='flex flex-col h-full space-y-1'>
                    <div className="flex flex-col h-1/6 border-4 bg-green-200">
                        <div className="text-xl text-left h-fit mb-2 ml-5"> 
                            Ports
                        </div>
                        <div className="overflow-auto">
                                {
                                    selected.ports.map(port => {
                                        const urlWithApplicationString = `${port.applicationProtocol}://localhost:${port.publicPortNumber}`
                                        const urlWithoutApplicationString = `localhost:${port.publicPortNumber}`
                                        const url = port.applicationProtocol ? urlWithApplicationString: urlWithoutApplicationString 
                                        
                                        return (
                                            <div className="h-fit flex flex-row space-x-10 ml-5">
                                                <div> {port.portName}: </div> 
                                                <a href={url} rel="noreferrer" className="grow">
                                                    <u> {url} </u>
                                                </a>
                                            </div>  
                                        )
                                    })
                                }
                        </div>
                </div>
                </div>
            </div> */
}<|MERGE_RESOLUTION|>--- conflicted
+++ resolved
@@ -10,30 +10,8 @@
 const renderServices = (services, handleClick) => {
     return services.map(service => {
         return (
-<<<<<<< HEAD
-            <div className={`flex items-center justify-center h-14 text-base bg-[#24BA27]`} key={service.name} onClick={()=>handleClick(service)}>
-=======
             <div className={`flex items-center justify-center h-14 text-base bg-[#24BA27]`} key={service.name} onClick={() => handleClick(service)}>
->>>>>>> 32770ca9
                 <div className='cursor-default text-lg text-white'> {service.name} </div>
-            </div>
-        )
-    })
-}
-
-const renderFileArtifacts = (file_artifacts) => {
-    if (file_artifacts.length === 0) {
-        return (
-            <div className="text-3xl text-slate-200 text-center justify-center">
-                No Data
-            </div>
-        )
-    }
-
-    return file_artifacts.map((file_artifact) => {
-        return (
-            <div className="border-4 bg-[#171923] text-lg align-middle text-center h-16 p-3 text-[#24BA27]">
-                <div> {file_artifact.name} </div>
             </div>
         )
     })
@@ -53,13 +31,7 @@
         let stream;
         const ctrl = new AbortController();
         const fetchLogs = async () => {
-<<<<<<< HEAD
-            // TODO FIX
-            // stream = await getServiceLogs(ctrl, enclaveName, serviceUuid);
-=======
-            stream = await getServiceLogs(ctrl, enclaveName, serviceUuid, appData.apiHost);
->>>>>>> 32770ca9
-            try {
+                stream = await getServiceLogs(ctrl, enclaveName, serviceUuid, appData.apiHost);            try {
                 for await (const res of stream) {
                     const log = res["serviceLogsByServiceUuid"][serviceUuid]["line"][0]
                     setLogs(logs => [...logs, log])
@@ -122,34 +94,4 @@
     )
 }
 
-export default ServiceInfo;
-
-{/* <div className="flex w-[calc(100vw-24rem)] flex-col bg-white">
-                <Heading content={selected.name} color={"text-black"}/>
-                <div className='flex flex-col h-full space-y-1'>
-                    <div className="flex flex-col h-1/6 border-4 bg-green-200">
-                        <div className="text-xl text-left h-fit mb-2 ml-5"> 
-                            Ports
-                        </div>
-                        <div className="overflow-auto">
-                                {
-                                    selected.ports.map(port => {
-                                        const urlWithApplicationString = `${port.applicationProtocol}://localhost:${port.publicPortNumber}`
-                                        const urlWithoutApplicationString = `localhost:${port.publicPortNumber}`
-                                        const url = port.applicationProtocol ? urlWithApplicationString: urlWithoutApplicationString 
-                                        
-                                        return (
-                                            <div className="h-fit flex flex-row space-x-10 ml-5">
-                                                <div> {port.portName}: </div> 
-                                                <a href={url} rel="noreferrer" className="grow">
-                                                    <u> {url} </u>
-                                                </a>
-                                            </div>  
-                                        )
-                                    })
-                                }
-                        </div>
-                </div>
-                </div>
-            </div> */
-}+export default ServiceInfo;