--- conflicted
+++ resolved
@@ -32,21 +32,12 @@
         setLoading(true)
         let stream;
         const fetchLogs = async () => {
-<<<<<<< HEAD
-          stream = await runStarlark(enclave.apiClient, packageId, args, appData.jwtToken);
-          stream.on("data", data => {
-            const result = data.toObject();
-            if (result.instruction && result.instruction.executableInstruction) {
-                setLogs(logs => [...logs, result.instruction.executableInstruction])
-            }
-=======
-          stream = await runStarlark(enclave.host, enclave.port, packageId, args);
+          stream = await runStarlark(enclave.host, enclave.port, packageId, args, appData.jwtToken);
           for await (const res of stream) {
               const result = res["runResponseLine"]
               if (result.case === "instruction") {
                   setLogs(logs => [...logs, result.value.executableInstruction])
               }
->>>>>>> b6bb7e1b
 
               if (result.case === "progressInfo" && result.value.currentStepInfo.length > 0) {
                   console.log("progressinfo: ", result)
