--- conflicted
+++ resolved
@@ -74,12 +74,9 @@
     return enclaveManagerClient.createEnclave(request, createHeaderOptionsWithToken(token));
 }
 
-<<<<<<< HEAD
-export const runStarlarkPackageFromEnclaveManager = async (host, port, enclaveName, logLevel, versionTag, token) => {
-=======
-export const runStarlarkPackageFromEnclaveManager = async (host, port, packageId, args) => {
+export const runStarlarkPackageFromEnclaveManager = async (host, port,  packageId, args, token) => {
 
-    const runStarlarkPackageArgs = new RunStarlarkPackageArgs(
+    const request = new RunStarlarkPackageArgs(
         {
             "dryRun": false,
             "remote": "RunStarlarkPackageArgs_Remote",
@@ -88,19 +85,6 @@
         }
     )
 
->>>>>>> b6bb7e1b
-    const request = new RunStarlarkPackageRequest(
-        {
-            "apicIpAddress": host,
-            "apicPort": port,
-            "RunStarlarkPackageArgs": runStarlarkPackageArgs
-        }
-    );
-<<<<<<< HEAD
+
     return enclaveManagerClient.runStarlarkPackage(request, createHeaderOptionsWithToken(token));
-=======
-
-    console.log(request)
-    return enclaveManagerClient.runStarlarkPackage(request);
->>>>>>> b6bb7e1b
 }