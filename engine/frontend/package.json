{
  "name": "frontend",
  "version": "0.1.0",
  "private": true,
  "homepage": ".",
  "dependencies": {
    "@babel/plugin-proposal-private-property-in-object": "^7.21.11",
    "@bufbuild/connect": "^0.12.0",
    "@bufbuild/connect-web": "^0.12.0",
    "@chakra-ui/icon": "^3.1.0",
    "@chakra-ui/icons": "^2.1.0",
    "@chakra-ui/react": "^2.8.0",
    "@emotion/react": "^11.11.1",
    "@emotion/styled": "^11.11.0",
<<<<<<< HEAD
    "@monaco-editor/react": "^4.5.2",
=======
>>>>>>> e6b5609f
    "@tailwindcss/typography": "^0.5.10",
    "@testing-library/jest-dom": "^5.16.5",
    "@testing-library/react": "^13.4.0",
    "@testing-library/user-event": "^13.5.0",
    "@types/react-router-dom": "^5.3.3",
    "axios": "^1.4.0",
    "cors": "^2.8.5",
    "enclave-manager-sdk": "../../enclave-manager/api/typescript/",
    "framer-motion": "^10.16.1",
    "google-protobuf": "^3.21.2",
    "js-yaml": "^4.1.0",
    "kurtosis-sdk": "../../api/typescript/",
    "monaco-editor": "^0.39.0",
    "react": "^18.2.0",
    "react-dom": "^18.2.0",
    "react-markdown": "^8.0.7",
    "react-monaco-editor": "^0.54.0",
    "react-object-input": "^0.2.1",
    "react-router": "^6.13.0",
    "react-router-dom": "^6.14.1",
    "react-scripts": "5.0.1",
    "reactflow": "^11.7.2",
    "remark-gfm": "^3.0.1",
    "web-vitals": "^2.1.4"
  },
  "scripts": {
    "prebuild": "rm -r ../server/webapp",
    "start": "react-scripts start",
    "build": "react-scripts build",
    "postbuild": "cp -r build/ ../server/webapp",
    "test": "react-scripts test",
    "eject": "react-scripts eject"
  },
  "eslintConfig": {
    "extends": [
      "react-app",
      "react-app/jest"
    ]
  },
  "browserslist": {
    "production": [
      ">0.2%",
      "not dead",
      "not op_mini all"
    ],
    "development": [
      "last 1 chrome version",
      "last 1 firefox version",
      "last 1 safari version"
    ]
  },
  "devDependencies": {
    "tailwindcss": "^3.3.2"
  }
}<|MERGE_RESOLUTION|>--- conflicted
+++ resolved
@@ -12,10 +12,7 @@
     "@chakra-ui/react": "^2.8.0",
     "@emotion/react": "^11.11.1",
     "@emotion/styled": "^11.11.0",
-<<<<<<< HEAD
     "@monaco-editor/react": "^4.5.2",
-=======
->>>>>>> e6b5609f
     "@tailwindcss/typography": "^0.5.10",
     "@testing-library/jest-dom": "^5.16.5",
     "@testing-library/react": "^13.4.0",
