package kurtosis_context

import (
	"context"
	"fmt"

	"github.com/Masterminds/semver/v3"
	"github.com/kurtosis-tech/kurtosis-core-api-lib/api/golang/kurtosis_core_rpc_api_bindings"
	"github.com/kurtosis-tech/kurtosis-core-api-lib/api/golang/lib/enclaves"
	"github.com/kurtosis-tech/kurtosis-engine-server/api/golang/kurtosis_engine_rpc_api_bindings"
	"github.com/kurtosis-tech/kurtosis-engine-server/api/golang/kurtosis_engine_version"
	"github.com/kurtosis-tech/stacktrace"
	"github.com/sirupsen/logrus"
	"google.golang.org/grpc"
	"google.golang.org/grpc/codes"
	"google.golang.org/grpc/status"
	"google.golang.org/protobuf/types/known/emptypb"
)

const (
	// NOTE: This needs to be 127.0.0.1 rather than 0.0.0.0, because Windows machines don't translate 0.0.0.0 -> 127.0.0.1
	localHostIPAddressStr = "127.0.0.1"

	shouldPublishAllPorts = true

	DefaultKurtosisEngineServerPortNum = uint16(9710)

	// Blank tells the engine server to use the default
	defaultApiContainerVersionTag = ""
)

var apiContainerLogLevel = logrus.InfoLevel

// Docs available at https://docs.kurtosistech.com/kurtosis-engine-server/lib-documentation
type KurtosisContext struct {
	client kurtosis_engine_rpc_api_bindings.EngineServiceClient
}

// NewKurtosisContextFromLocalEngine
// Attempts to create a KurtosisContext connected to a Kurtosis engine running locally
func NewKurtosisContextFromLocalEngine() (*KurtosisContext, error) {
	ctx := context.Background()
	kurtosisEngineSocketStr := fmt.Sprintf("%v:%v", localHostIPAddressStr, DefaultKurtosisEngineServerPortNum)

	// TODO SECURITY: Use HTTPS to ensure we're connecting to the real Kurtosis API servers
	conn, err := grpc.Dial(kurtosisEngineSocketStr, grpc.WithInsecure())
	if err != nil {
		return nil, stacktrace.Propagate(
			err,
			"An error occurred creating a connection to the Kurtosis Engine Server at '%v'",
			kurtosisEngineSocketStr,
		)
	}

	engineServiceClient := kurtosis_engine_rpc_api_bindings.NewEngineServiceClient(conn)

	getEngineInfoResponse, err := engineServiceClient.GetEngineInfo(ctx, &emptypb.Empty{})
	if err != nil {
		errorStr := "An error occurred getting engine info"
		grpcErrorCode := status.Code(err)
		if grpcErrorCode == codes.Unavailable {
			errorStr = "The Kurtosis Engine Server is unavailable and is probably not running; you will need to start it using the Kurtosis CLI before you can create a connection to it"
		}
		return nil, stacktrace.Propagate(err, errorStr)
	}
	runningEngineVersionStr := getEngineInfoResponse.GetEngineVersion()

	runningEngineSemver, err := semver.StrictNewVersion(runningEngineVersionStr)
	if err != nil {
		logrus.Warnf("We expected the running engine version to match format X.Y.Z, but instead got '%v'; "+
			"this means that we can't verify the API library and engine versions match so you may encounter runtime errors", runningEngineVersionStr)
	}

	libraryEngineSemver, err := semver.StrictNewVersion(kurtosis_engine_version.KurtosisEngineVersion)
	if err != nil {
<<<<<<< HEAD
		logrus.Warnf("We expected the library engine version to match format X.Y.Z, but instead got '%v'; "+
			"this means that we can't verify the API library and engine versions match so you may encounter runtime errors", kurtosis_engine_version.KurtosisEngineVersion)
	}


=======
		logrus.Warnf("We expected the API library version to match format X.Y.Z, but instead got '%v'; "+
			"this means that we can't verify the API library and engine versions match so you may encounter runtime errors", kurtosis_engine_version.KurtosisEngineVersion)
	}

>>>>>>> 130adced
	if runningEngineSemver != nil && libraryEngineSemver != nil {

		runningEngineMajorVersion := runningEngineSemver.Major()
		runningEngineMinorVersion := runningEngineSemver.Minor()

		libraryEngineMajorVersion := libraryEngineSemver.Major()
		libraryEngineMinorVersion := libraryEngineSemver.Minor()

		doApiVersionsMatch := libraryEngineMajorVersion == runningEngineMajorVersion && libraryEngineMinorVersion == runningEngineMinorVersion

		if !doApiVersionsMatch {
			return nil, stacktrace.NewError(
				"An API version mismatch was detected between the running engine version '%v' and the engine version the library expects, '%v'; you should use the version of this library that corresponds to the running engine version",
				runningEngineSemver.String(),
				libraryEngineSemver.String(),
			)
		}
	}

	kurtosisContext := &KurtosisContext{
		client: engineServiceClient,
	}

	return kurtosisContext, nil
}

// Docs available at https://docs.kurtosistech.com/kurtosis-engine-server/lib-documentation
func (kurtosisCtx *KurtosisContext) CreateEnclave(
	ctx context.Context,
	enclaveId enclaves.EnclaveID,
	isPartitioningEnabled bool,
) (*enclaves.EnclaveContext, error) {

	createEnclaveArgs := &kurtosis_engine_rpc_api_bindings.CreateEnclaveArgs{
		EnclaveId:              string(enclaveId),
		ApiContainerVersionTag: defaultApiContainerVersionTag,
		ApiContainerLogLevel:   apiContainerLogLevel.String(),
		IsPartitioningEnabled:  isPartitioningEnabled,
		ShouldPublishAllPorts:  shouldPublishAllPorts,
	}

	response, err := kurtosisCtx.client.CreateEnclave(ctx, createEnclaveArgs)
	if err != nil {
		return nil, stacktrace.Propagate(err, "An error occurred creating an enclave with ID '%v'", enclaveId)
	}

	enclaveContext, err := newEnclaveContextFromEnclaveInfo(response.EnclaveInfo)
	if err != nil {
		return nil, stacktrace.Propagate(err, "An error occurred creating an enclave context from a newly-created enclave; this should never happen")
	}

	return enclaveContext, nil
}

// Docs available at https://docs.kurtosistech.com/kurtosis-engine-server/lib-documentation
func (kurtosisCtx *KurtosisContext) GetEnclaveContext(ctx context.Context, enclaveId enclaves.EnclaveID) (*enclaves.EnclaveContext, error) {
	response, err := kurtosisCtx.client.GetEnclaves(ctx, &emptypb.Empty{})
	if err != nil {
		return nil, stacktrace.Propagate(
			err,
			"An error occurred getting enclaves",
		)
	}

	allEnclaveInfo := response.EnclaveInfo
	enclaveInfo, found := allEnclaveInfo[string(enclaveId)]
	if !found {

		return nil, stacktrace.Propagate(err, "No enclave with ID '%v' found", enclaveId)
	}

	enclaveCtx, err := newEnclaveContextFromEnclaveInfo(enclaveInfo)
	if err != nil {
		return nil, stacktrace.Propagate(err, "An error occurred creating an enclave context from the returned enclave info")
	}

	return enclaveCtx, nil
}

// Docs available at https://docs.kurtosistech.com/kurtosis-engine-server/lib-documentation
func (kurtosisCtx *KurtosisContext) GetEnclaves(ctx context.Context) (map[enclaves.EnclaveID]bool, error) {
	response, err := kurtosisCtx.client.GetEnclaves(ctx, &emptypb.Empty{})
	if err != nil {
		return nil, stacktrace.Propagate(
			err,
			"An error occurred getting enclaves",
		)
	}

	result := map[enclaves.EnclaveID]bool{}
	for enclaveId := range response.EnclaveInfo {
		result[enclaves.EnclaveID(enclaveId)] = true
	}

	return result, nil
}

// Docs available at https://docs.kurtosistech.com/kurtosis-engine-server/lib-documentation
func (kurtosisCtx *KurtosisContext) StopEnclave(ctx context.Context, enclaveId enclaves.EnclaveID) error {
	stopEnclaveArgs := &kurtosis_engine_rpc_api_bindings.StopEnclaveArgs{
		EnclaveId: string(enclaveId),
	}

	if _, err := kurtosisCtx.client.StopEnclave(ctx, stopEnclaveArgs); err != nil {
		return stacktrace.Propagate(err, "An error occurred stopping enclave with ID '%v'", enclaveId)
	}

	return nil
}

// Docs available at https://docs.kurtosistech.com/kurtosis-engine-server/lib-documentation
func (kurtosisCtx *KurtosisContext) DestroyEnclave(ctx context.Context, enclaveId enclaves.EnclaveID) error {
	destroyEnclaveArgs := &kurtosis_engine_rpc_api_bindings.DestroyEnclaveArgs{
		EnclaveId: string(enclaveId),
	}

	if _, err := kurtosisCtx.client.DestroyEnclave(ctx, destroyEnclaveArgs); err != nil {
		return stacktrace.Propagate(err, "An error occurred destroying enclave with ID '%v'", enclaveId)
	}

	return nil
}

// Docs available at https://docs.kurtosistech.com/kurtosis-engine-server/lib-documentation
func (kurtosisCtx *KurtosisContext) Clean(ctx context.Context, shouldCleanAll bool) (map[string]bool, error) {
	cleanArgs := &kurtosis_engine_rpc_api_bindings.CleanArgs{
		ShouldCleanAll: shouldCleanAll,
	}
	cleanResponse, err := kurtosisCtx.client.Clean(ctx, cleanArgs)
	if err != nil {
		return nil, stacktrace.Propagate(err, "An error occurred when trying to perform a clean with the clean-all arg set to '%v'", shouldCleanAll)
	}

	return cleanResponse.RemovedEnclaveIds, nil
}

// ====================================================================================================
// 									   Private helper methods
// ====================================================================================================
func newEnclaveContextFromEnclaveInfo(
	enclaveInfo *kurtosis_engine_rpc_api_bindings.EnclaveInfo,
) (*enclaves.EnclaveContext, error) {

	enclaveContainersStatus := enclaveInfo.GetContainersStatus()
	if enclaveContainersStatus != kurtosis_engine_rpc_api_bindings.EnclaveContainersStatus_EnclaveContainersStatus_RUNNING {
		return nil, stacktrace.NewError(
			"Enclave containers status was '%v', but we can't create an enclave context from a non-running enclave",
			enclaveContainersStatus,
		)
	}

	enclaveApiContainerStatus := enclaveInfo.GetApiContainerStatus()
	if enclaveApiContainerStatus != kurtosis_engine_rpc_api_bindings.EnclaveAPIContainerStatus_EnclaveAPIContainerStatus_RUNNING {
		return nil, stacktrace.NewError(
			"Enclave API container status was '%v', but we can't create an enclave context without a running API container",
			enclaveApiContainerStatus,
		)
	}

	apiContainerInfo := enclaveInfo.GetApiContainerInfo()
	if apiContainerInfo == nil {
		return nil, stacktrace.NewError("API container was listed as running, but no API container info exists")
	}
	apiContainerHostMachineInfo := enclaveInfo.GetApiContainerHostMachineInfo()
	if apiContainerHostMachineInfo == nil {
		return nil, stacktrace.NewError("API container was listed as running, but no API container host machine info exists")
	}

	apiContainerHostMachineUrl := fmt.Sprintf(
		"%v:%v",
		apiContainerHostMachineInfo.IpOnHostMachine,
		apiContainerHostMachineInfo.GrpcPortOnHostMachine,
	)
	// TODO SECURITY: use HTTPS!
	apiContainerConn, err := grpc.Dial(apiContainerHostMachineUrl, grpc.WithInsecure())
	if err != nil {
		return nil, stacktrace.Propagate(err, "An error occurred connecting to the API container on host machine URL '%v'", apiContainerHostMachineUrl)
	}
	apiContainerClient := kurtosis_core_rpc_api_bindings.NewApiContainerServiceClient(apiContainerConn)

	result := enclaves.NewEnclaveContext(
		apiContainerClient,
		enclaves.EnclaveID(enclaveInfo.EnclaveId),
		enclaveInfo.EnclaveDataDirpathOnHostMachine,
	)

	return result, nil
}<|MERGE_RESOLUTION|>--- conflicted
+++ resolved
@@ -73,18 +73,10 @@
 
 	libraryEngineSemver, err := semver.StrictNewVersion(kurtosis_engine_version.KurtosisEngineVersion)
 	if err != nil {
-<<<<<<< HEAD
-		logrus.Warnf("We expected the library engine version to match format X.Y.Z, but instead got '%v'; "+
-			"this means that we can't verify the API library and engine versions match so you may encounter runtime errors", kurtosis_engine_version.KurtosisEngineVersion)
-	}
-
-
-=======
 		logrus.Warnf("We expected the API library version to match format X.Y.Z, but instead got '%v'; "+
 			"this means that we can't verify the API library and engine versions match so you may encounter runtime errors", kurtosis_engine_version.KurtosisEngineVersion)
 	}
 
->>>>>>> 130adced
 	if runningEngineSemver != nil && libraryEngineSemver != nil {
 
 		runningEngineMajorVersion := runningEngineSemver.Major()
