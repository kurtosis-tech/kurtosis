package args

import (
	"encoding/json"
	"reflect"
	"strings"

	"github.com/kurtosis-tech/kurtosis/engine/launcher/args/kurtosis_backend_config"
	"github.com/kurtosis-tech/stacktrace"
)

const (
	jsonFieldTag = "json"
)

// Fields are public for JSON de/serialization
type EngineServerArgs struct {
	GrpcListenPortNum uint16 `json:"grpcListenPortNum"`

	LogLevelStr string `json:"logLevelStr"`

	// So that the engine server knows its own version
	ImageVersionTag string `json:"imageVersionTag"`

	//The anonymized user ID for metrics analytics purpose `json:"metricsUserId"`
	MetricsUserID string `json:"metricsUserId"`

	//User consent to send metrics
	DidUserAcceptSendingMetrics bool `json:"didUserAcceptSendingMetrics"`

	KurtosisBackendType KurtosisBackendType `json:"kurtosisBackendType"`

	// KurtosisLocalBackendConfig corresponds to the config to connect the Kurtosis backend running in the user local
	// laptop. It is mandatory as Kurtosis cannot run without a local backend right now
	// Should be deserialized differently depending on value of KurtosisBackendType
	KurtosisLocalBackendConfig interface{} `json:"kurtosisBackendConfig"`

<<<<<<< HEAD
	// Engine server on bastion host?
	OnBastionHost bool `json:"onBastionHost"`
=======
	// KurtosisRemoteBackendConfig corresponds to the config to connect to an optional remote backend. It is used only
	// when Kurtosis is using a dual-backend context (both local and remote). In this case, Kurtosis connects  to both
	// the local backend and the remote backend using this configuration and the above KurtosisLocalBackendConfig
	// Is nil when Kurtosis is used in a local-only context
	KurtosisRemoteBackendConfig *remote_context_backend.KurtosisRemoteBackendConfig `json:"kurtosisRemoteBackendConfig,omitempty"`

	// PoolSize represents the enclave pool size, for instance if this value is 3, these amount of idle enclaves
	// will be created when the engine start in order to be used when users request for a new enclave.
	PoolSize uint8 `json:"poolSize"`
>>>>>>> fa6a621d
}

func (args *EngineServerArgs) UnmarshalJSON(data []byte) error {
	// create a mirror type to avoid unmarshalling infinitely https://stackoverflow.com/questions/52433467/how-to-call-json-unmarshal-inside-unmarshaljson-without-causing-stack-overflow
	type EngineServerArgsMirror EngineServerArgs
	var engineServerArgsMirror EngineServerArgsMirror
	if err := json.Unmarshal(data, &engineServerArgsMirror); err != nil {
		return stacktrace.Propagate(err, "Failed to unmarshal engine server args")
	}
	byteArray, err := json.Marshal(engineServerArgsMirror.KurtosisLocalBackendConfig)
	if err != nil {
		return stacktrace.Propagate(err, "Failed to re-marshal interface ")
	}
	switch engineServerArgsMirror.KurtosisBackendType {
	case KurtosisBackendType_Docker:
		var dockerConfig kurtosis_backend_config.DockerBackendConfig
		if err := json.Unmarshal(byteArray, &dockerConfig); err != nil {
			return stacktrace.Propagate(err, "Failed to unmarshal backend config '%+v' with type '%v'", engineServerArgsMirror.KurtosisLocalBackendConfig, engineServerArgsMirror.KurtosisBackendType.String())
		}
		engineServerArgsMirror.KurtosisLocalBackendConfig = dockerConfig
	case KurtosisBackendType_Kubernetes:
		var kubernetesConfig kurtosis_backend_config.KubernetesBackendConfig
		if err := json.Unmarshal(byteArray, &kubernetesConfig); err != nil {
			return stacktrace.Propagate(err, "Failed to unmarshal backend config '%+v' with type '%v'", engineServerArgsMirror.KurtosisLocalBackendConfig, engineServerArgsMirror.KurtosisBackendType.String())
		}
		engineServerArgsMirror.KurtosisLocalBackendConfig = kubernetesConfig
	default:
		return stacktrace.NewError("Unmarshalled an unrecognized Kurtosis backend type: '%v'", engineServerArgsMirror.KurtosisBackendType.String())
	}
	*args = EngineServerArgs(engineServerArgsMirror)
	return nil
}

// Even though the fields are public due to JSON de/serialization requirements, we still have this constructor so that
// we get compile errors if there are missing fields
func NewEngineServerArgs(
	grpcListenPortNum uint16,
	logLevelStr string,
	imageVersionTag string,
	metricsUserID string,
	didUserAcceptSendingMetrics bool,
	kurtosisBackendType KurtosisBackendType,
	kurtosisLocalBackendConfig interface{},
<<<<<<< HEAD
	onBastionHost bool,
=======
	kurtosisRemoteBackendConfig *remote_context_backend.KurtosisRemoteBackendConfig,
	poolSize uint8,
>>>>>>> fa6a621d
) (*EngineServerArgs, error) {
	result := &EngineServerArgs{
		GrpcListenPortNum:           grpcListenPortNum,
		LogLevelStr:                 logLevelStr,
		ImageVersionTag:             imageVersionTag,
		MetricsUserID:               metricsUserID,
		DidUserAcceptSendingMetrics: didUserAcceptSendingMetrics,
		KurtosisBackendType:         kurtosisBackendType,
		KurtosisLocalBackendConfig:  kurtosisLocalBackendConfig,
<<<<<<< HEAD
		OnBastionHost:               onBastionHost,
=======
		KurtosisRemoteBackendConfig: kurtosisRemoteBackendConfig,
		PoolSize:                    poolSize,
>>>>>>> fa6a621d
	}
	if err := result.validate(); err != nil {
		return nil, stacktrace.Propagate(err, "An error occurred validating engine server args")
	}
	return result, nil
}

func (args EngineServerArgs) validate() error {
	// Generic validation based on field type
	reflectVal := reflect.ValueOf(args)
	reflectValType := reflectVal.Type()
	for i := 0; i < reflectValType.NumField(); i++ {
		field := reflectValType.Field(i)
		jsonFieldName := field.Tag.Get(jsonFieldTag)

		// Ensure no empty strings
		strVal := reflectVal.Field(i).String()
		if strings.TrimSpace(strVal) == "" {
			return stacktrace.NewError("JSON field '%s' is whitespace or empty string", jsonFieldName)
		}
	}
	return nil
}<|MERGE_RESOLUTION|>--- conflicted
+++ resolved
@@ -35,20 +35,12 @@
 	// Should be deserialized differently depending on value of KurtosisBackendType
 	KurtosisLocalBackendConfig interface{} `json:"kurtosisBackendConfig"`
 
-<<<<<<< HEAD
 	// Engine server on bastion host?
 	OnBastionHost bool `json:"onBastionHost"`
-=======
-	// KurtosisRemoteBackendConfig corresponds to the config to connect to an optional remote backend. It is used only
-	// when Kurtosis is using a dual-backend context (both local and remote). In this case, Kurtosis connects  to both
-	// the local backend and the remote backend using this configuration and the above KurtosisLocalBackendConfig
-	// Is nil when Kurtosis is used in a local-only context
-	KurtosisRemoteBackendConfig *remote_context_backend.KurtosisRemoteBackendConfig `json:"kurtosisRemoteBackendConfig,omitempty"`
 
 	// PoolSize represents the enclave pool size, for instance if this value is 3, these amount of idle enclaves
 	// will be created when the engine start in order to be used when users request for a new enclave.
 	PoolSize uint8 `json:"poolSize"`
->>>>>>> fa6a621d
 }
 
 func (args *EngineServerArgs) UnmarshalJSON(data []byte) error {
@@ -92,12 +84,8 @@
 	didUserAcceptSendingMetrics bool,
 	kurtosisBackendType KurtosisBackendType,
 	kurtosisLocalBackendConfig interface{},
-<<<<<<< HEAD
 	onBastionHost bool,
-=======
-	kurtosisRemoteBackendConfig *remote_context_backend.KurtosisRemoteBackendConfig,
 	poolSize uint8,
->>>>>>> fa6a621d
 ) (*EngineServerArgs, error) {
 	result := &EngineServerArgs{
 		GrpcListenPortNum:           grpcListenPortNum,
@@ -107,12 +95,8 @@
 		DidUserAcceptSendingMetrics: didUserAcceptSendingMetrics,
 		KurtosisBackendType:         kurtosisBackendType,
 		KurtosisLocalBackendConfig:  kurtosisLocalBackendConfig,
-<<<<<<< HEAD
 		OnBastionHost:               onBastionHost,
-=======
-		KurtosisRemoteBackendConfig: kurtosisRemoteBackendConfig,
 		PoolSize:                    poolSize,
->>>>>>> fa6a621d
 	}
 	if err := result.validate(); err != nil {
 		return nil, stacktrace.Propagate(err, "An error occurred validating engine server args")
