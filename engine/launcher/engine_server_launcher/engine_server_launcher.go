/*
 * Copyright (c) 2021 - present Kurtosis Technologies Inc.
 * All Rights Reserved.
 */

package engine_server_launcher

import (
	"context"
	"github.com/kurtosis-tech/kurtosis/container-engine-lib/lib/backend_interface"
	"github.com/kurtosis-tech/kurtosis/container-engine-lib/lib/backend_interface/objects/port_spec"
	"github.com/kurtosis-tech/kurtosis/engine/launcher/args"
	"github.com/kurtosis-tech/kurtosis/kurtosis_version"
	"github.com/kurtosis-tech/stacktrace"
	"github.com/sirupsen/logrus"
	"net"
)

const (
	// TODO This should come from the same logic that builds the server image!!!!!
	containerImage = "kurtosistech/engine"
)

type EngineServerLauncher struct {
	kurtosisBackend backend_interface.KurtosisBackend
}

func NewEngineServerLauncher(kurtosisBackend backend_interface.KurtosisBackend) *EngineServerLauncher {
	return &EngineServerLauncher{kurtosisBackend: kurtosisBackend}
}

func (launcher *EngineServerLauncher) LaunchWithDefaultVersion(
	ctx context.Context,
	logLevel logrus.Level,
	grpcListenPortNum uint16, // The port that the engine server will listen on AND the port that it should be bound to on the host machine
	metricsUserID string,
	didUserAcceptSendingMetrics bool,
	backendConfigSupplier KurtosisBackendConfigSupplier,
<<<<<<< HEAD
	onBastionHost bool,
=======
	kurtosisRemoteBackendConfigSupplier *KurtosisRemoteBackendConfigSupplier,
	poolSize uint8,
>>>>>>> fa6a621d
) (
	resultPublicIpAddr net.IP,
	resultPublicGrpcPortSpec *port_spec.PortSpec,
	resultErr error,
) {
	publicIpAddr, publicGrpcPortSpec, err := launcher.LaunchWithCustomVersion(
		ctx,
		kurtosis_version.KurtosisVersion,
		logLevel,
		grpcListenPortNum,
		metricsUserID,
		didUserAcceptSendingMetrics,
		backendConfigSupplier,
<<<<<<< HEAD
		onBastionHost,
=======
		kurtosisRemoteBackendConfigSupplier,
		poolSize,
>>>>>>> fa6a621d
	)
	if err != nil {
		return nil, nil, stacktrace.Propagate(err, "An error occurred launching the engine server container with default version tag '%v'", kurtosis_version.KurtosisVersion)
	}
	return publicIpAddr, publicGrpcPortSpec, nil
}

func (launcher *EngineServerLauncher) LaunchWithCustomVersion(
	ctx context.Context,
	imageVersionTag string,
	logLevel logrus.Level,
	grpcListenPortNum uint16, // The port that the engine server will listen on AND the port that it should be bound to on the host machine
	metricsUserID string,
	didUserAcceptSendingMetrics bool,
	backendConfigSupplier KurtosisBackendConfigSupplier,
<<<<<<< HEAD
	onBastionHost bool,
=======
	kurtosisRemoteBackendConfigSupplier *KurtosisRemoteBackendConfigSupplier,
	poolSize uint8,
>>>>>>> fa6a621d
) (
	resultPublicIpAddr net.IP,
	resultPublicGrpcPortSpec *port_spec.PortSpec,
	resultErr error,
) {
	kurtosisBackendType, kurtosisBackendConfig := backendConfigSupplier.getKurtosisBackendConfig()
	argsObj, err := args.NewEngineServerArgs(
		grpcListenPortNum,
		logLevel.String(),
		imageVersionTag,
		metricsUserID,
		didUserAcceptSendingMetrics,
		kurtosisBackendType,
		kurtosisBackendConfig,
<<<<<<< HEAD
		onBastionHost,
=======
		remoteBackendConfigMaybe,
		poolSize,
>>>>>>> fa6a621d
	)
	if err != nil {
		return nil, nil, stacktrace.Propagate(err, "An error occurred creating the engine server args")
	}

	envVars, err := args.GetEnvFromArgs(argsObj)
	if err != nil {
		return nil, nil, stacktrace.Propagate(err, "An error occurred generating the engine server's environment variables")
	}

	engine, err := launcher.kurtosisBackend.CreateEngine(
		ctx,
		containerImage,
		imageVersionTag,
		grpcListenPortNum,
		envVars,
	)
	if err != nil {
		return nil, nil, stacktrace.Propagate(err, "An error occurred launching the engine server container with environment variables '%+v'", envVars)
	}
	return engine.GetPublicIPAddress(), engine.GetPublicGRPCPort(), nil
}<|MERGE_RESOLUTION|>--- conflicted
+++ resolved
@@ -36,12 +36,8 @@
 	metricsUserID string,
 	didUserAcceptSendingMetrics bool,
 	backendConfigSupplier KurtosisBackendConfigSupplier,
-<<<<<<< HEAD
 	onBastionHost bool,
-=======
-	kurtosisRemoteBackendConfigSupplier *KurtosisRemoteBackendConfigSupplier,
 	poolSize uint8,
->>>>>>> fa6a621d
 ) (
 	resultPublicIpAddr net.IP,
 	resultPublicGrpcPortSpec *port_spec.PortSpec,
@@ -55,12 +51,8 @@
 		metricsUserID,
 		didUserAcceptSendingMetrics,
 		backendConfigSupplier,
-<<<<<<< HEAD
 		onBastionHost,
-=======
-		kurtosisRemoteBackendConfigSupplier,
 		poolSize,
->>>>>>> fa6a621d
 	)
 	if err != nil {
 		return nil, nil, stacktrace.Propagate(err, "An error occurred launching the engine server container with default version tag '%v'", kurtosis_version.KurtosisVersion)
@@ -76,12 +68,8 @@
 	metricsUserID string,
 	didUserAcceptSendingMetrics bool,
 	backendConfigSupplier KurtosisBackendConfigSupplier,
-<<<<<<< HEAD
 	onBastionHost bool,
-=======
-	kurtosisRemoteBackendConfigSupplier *KurtosisRemoteBackendConfigSupplier,
 	poolSize uint8,
->>>>>>> fa6a621d
 ) (
 	resultPublicIpAddr net.IP,
 	resultPublicGrpcPortSpec *port_spec.PortSpec,
@@ -96,12 +84,8 @@
 		didUserAcceptSendingMetrics,
 		kurtosisBackendType,
 		kurtosisBackendConfig,
-<<<<<<< HEAD
 		onBastionHost,
-=======
-		remoteBackendConfigMaybe,
 		poolSize,
->>>>>>> fa6a621d
 	)
 	if err != nil {
 		return nil, nil, stacktrace.Propagate(err, "An error occurred creating the engine server args")
