import { Box } from "@chakra-ui/react";
import { Editor, OnChange, OnMount } from "@monaco-editor/react";
import { editor } from "monaco-editor";
<<<<<<< HEAD
import { useState } from "react";
=======
import { useEffect, useState } from "react";
>>>>>>> 2f24b731
import { isDefined } from "../utils";

type CodeEditorProps = {
  text: string;
  onTextChange?: (newText: string) => void;
  showLineNumbers?: boolean;
};

export const CodeEditor = ({ text, onTextChange, showLineNumbers }: CodeEditorProps) => {
  const isReadOnly = !isDefined(onTextChange);
  const [editor, setEditor] = useState<editor.IStandaloneCodeEditor>();

  const resizeEditorBasedOnContent = () => {
    if (isDefined(editor)) {
      const contentHeight = Math.min(750, editor.getContentHeight() || 10);
      editor.layout({ width: 500, height: contentHeight });
      editor.layout();
    }
  };

  const handleMount: OnMount = (editor, monaco) => {
    setEditor(editor);
    monaco.editor.defineTheme("kurtosis-theme", {
      base: "vs-dark",
      inherit: true,
      rules: [],
      colors: {},
    });
    monaco.editor.setTheme("kurtosis-theme");
  };

  useEffect(() => resizeEditorBasedOnContent(), [editor]);

  const handleChange: OnChange = (value, ev) => {
    if (isDefined(value) && onTextChange) {
      onTextChange(value);
      resizeEditorBasedOnContent();
    }
  };

  return (
    <Box width={"100%"} minHeight={`${editor?.getLayoutInfo().height || 10}px`}>
      <Editor
        onMount={handleMount}
        value={text}
        onChange={handleChange}
        options={{
          readOnly: isReadOnly,
          lineNumbers: showLineNumbers || (!isDefined(showLineNumbers) && !isReadOnly) ? "on" : "off",
          minimap: { enabled: false },
          wordWrap: "on",
          wrappingStrategy: "advanced",
          scrollBeyondLastLine: false,
          renderLineHighlight: isReadOnly ? "none" : "line",
          selectionHighlight: !isReadOnly,
          occurrencesHighlight: !isReadOnly,
          overviewRulerLanes: isReadOnly ? 0 : 3,
          scrollbar: {
            alwaysConsumeMouseWheel: false,
          },
        }}
        defaultLanguage={"json"}
        theme={"vs-dark"}
        height={"100%"}
      />
    </Box>
  );
};<|MERGE_RESOLUTION|>--- conflicted
+++ resolved
@@ -1,11 +1,7 @@
 import { Box } from "@chakra-ui/react";
 import { Editor, OnChange, OnMount } from "@monaco-editor/react";
 import { editor } from "monaco-editor";
-<<<<<<< HEAD
-import { useState } from "react";
-=======
 import { useEffect, useState } from "react";
->>>>>>> 2f24b731
 import { isDefined } from "../utils";
 
 type CodeEditorProps = {
