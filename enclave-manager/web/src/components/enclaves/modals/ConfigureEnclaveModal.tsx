--- conflicted
+++ resolved
@@ -194,17 +194,6 @@
             {isDefined(error) && <KurtosisAlert message={error} />}
             <Flex flexDirection={"column"} gap={"24px"} p={"12px 24px"} bg={"gray.900"}>
               <Flex justifyContent={"space-between"} alignItems={"center"}>
-<<<<<<< HEAD
-                <FormControl display={"flex"} alignItems={"center"} gap={"16px"}>
-                  <BooleanArgumentInput inputType={"switch"} name={"restartServices"} />
-                  <Tooltip
-                    label="When enabled, Kurtosis will automatically restart any services that crash inside the enclave)">
-                    <Text fontSize={"xs"}>
-                      Restart services
-                    </Text>
-                  </Tooltip>
-                </FormControl>
-=======
                 <Tooltip
                   shouldWrapChildren
                   label={"When enabled, Kurtosis will automatically restart any services that crash inside the enclave"}
@@ -214,7 +203,6 @@
                     <Text fontSize={"xs"}>Restart services</Text>
                   </FormControl>
                 </Tooltip>
->>>>>>> 7dfcceaa
                 <Tooltip shouldWrapChildren label={"Create a link that can be used to share this configuration."}>
                   <CopyButton valueToCopy={getLinkToCurrentConfig} text={"Copy link"} />
                 </Tooltip>
