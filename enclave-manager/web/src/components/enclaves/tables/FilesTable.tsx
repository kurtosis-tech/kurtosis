--- conflicted
+++ resolved
@@ -33,11 +33,7 @@
         cell: ({ row }) => <DownloadFileButton file={row.original} enclave={enclave} />,
       }),
     ],
-<<<<<<< HEAD
-    [enclaveShortUUID],
-=======
     [enclave],
->>>>>>> 2f24b731
   );
 
   return (
