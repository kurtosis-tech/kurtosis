--- conflicted
+++ resolved
@@ -42,7 +42,10 @@
 
 See the section about [deployment](https://facebook.github.io/create-react-app/docs/deployment) for more information.
 
-<<<<<<< HEAD
+### `yarn start:prod`
+
+Serve your local build on port 4000.
+
 ### `yarn prettier`
 
 Runs `prettier --check` to check that the code matches the formatting that [`prettier`](https://prettier.io/) would apply.
@@ -54,11 +57,6 @@
 
 - [Here](https://plugins.jetbrains.com/plugin/10456-prettier) for Intellij
 - [Here](https://marketplace.visualstudio.com/items?itemName=esbenp.prettier-vscode) for vscode
-=======
-### `yarn start:prod`
-
-Serve your local build on port 4000.
->>>>>>> 75b8c844
 
 ### `yarn eject`
 
