import {
  ButtonGroup,
  CircularProgress,
  Flex,
  FormControl,
  FormLabel,
  Icon,
  IconButton,
  Popover,
  PopoverArrow,
  PopoverBody,
  PopoverCloseButton,
  PopoverContent,
  PopoverHeader,
  PopoverTrigger,
  Switch,
  Tag,
} from "@chakra-ui/react";
import { StarlarkRunResponseLine } from "enclave-manager-sdk/build/api_container_service_pb";
<<<<<<< HEAD
import {
  AppPageLayout,
  isAsyncIterable,
  LogLineMessage,
  LogViewer,
  stringifyError,
  TitledBox,
} from "kurtosis-ui-components";
import { useEffect, useState } from "react";
import { FiCheck, FiX } from "react-icons/fi";
=======
import { AppPageLayout, isAsyncIterable, LogLineMessage, LogViewer, stringifyError } from "kurtosis-ui-components";
import { useEffect, useMemo, useState } from "react";
import { FiCheck, FiSettings, FiX } from "react-icons/fi";
>>>>>>> ad00ee13
import { Location, useBlocker, useLocation, useNavigate } from "react-router-dom";
import { EditEnclaveButton } from "../../components/EditEnclaveButton";
import { LogNavigationWarningModal } from "../../components/modals/LogNavigationWarningModal";
import { ServicesTable } from "../../components/tables/ServicesTable";
import { DeleteEnclavesButton } from "../../components/widgets/DeleteEnclavesButton";
import { useEnclavesContext } from "../../EnclavesContext";
import { useEnclaveFromParams } from "../EnclaveRouteContext";

// These are the stages we want to catch and handle in the UI
type EnclaveLogStage =
  | { stage: "waiting" }
  | { stage: "validating" }
  | { stage: "executing"; step: number; totalSteps: number }
  | { stage: "done"; totalSteps: number | null }
  | { stage: "failed" };

const LOG_STARTING_EXECUTION = "Starting execution";

export function starlarkResponseLineToLogLineMessage(
  l: StarlarkRunResponseLine,
  shouldUseDescriptionField: boolean,
): LogLineMessage {
  switch (l.runResponseLine.case) {
    case "instruction":
      return {
        message: shouldUseDescriptionField
          ? l.runResponseLine.value.description
          : l.runResponseLine.value.executableInstruction,
      };
    case "progressInfo":
      return { message: l.runResponseLine.value.currentStepInfo[l.runResponseLine.value.currentStepNumber] };
    case "instructionResult":
      return { message: l.runResponseLine.value.serializedInstructionResult };
    case "error":
      return { message: l.runResponseLine.value.error.value?.errorMessage || "Unknown error", status: "error" };
    case "runFinishedEvent":
      return { message: l.runResponseLine.value.isRunSuccessful ? "Script completed" : "Script failed" };
    case "info":
      return { message: l.runResponseLine.value.infoMessage };
    default:
      return { message: `Unknown line: ${l.toJsonString()}` };
  }
}

export const EnclaveLogs = () => {
  const enclave = useEnclaveFromParams();
  const { refreshServices, refreshFilesAndArtifacts, refreshStarlarkRun, updateStarlarkFinishedInEnclave } =
    useEnclavesContext();
  const navigator = useNavigate();
  const location = useLocation() as Location<{ logs: AsyncIterable<StarlarkRunResponseLine> }>;
  const [progress, setProgress] = useState<EnclaveLogStage>({ stage: "waiting" });
  const [shouldUseDescriptionField, setShouldUseDescriptionField] = useState(true);
  const [rawLogLines, setRawLogLines] = useState<(StarlarkRunResponseLine | { message: string; status: "error" })[]>(
    [],
  );
  const logLines = useMemo((): LogLineMessage[] => {
    return rawLogLines.map((rawLogLine) =>
      rawLogLine.hasOwnProperty("status")
        ? (rawLogLine as LogLineMessage)
        : starlarkResponseLineToLogLineMessage(rawLogLine as StarlarkRunResponseLine, shouldUseDescriptionField),
    );
  }, [rawLogLines, shouldUseDescriptionField]);

  const blocker = useBlocker(({ currentLocation, nextLocation }) => currentLocation.pathname !== nextLocation.pathname);

  useEffect(() => {
    let cancelled = false;
    (async () => {
      if (location.state && isAsyncIterable(location.state.logs)) {
        setRawLogLines([]);
        setProgress({ stage: "waiting" });
        try {
          for await (const line of location.state.logs) {
            if (cancelled) {
              return;
            }
            const parsedLine = starlarkResponseLineToLogLineMessage(line, shouldUseDescriptionField);
            setRawLogLines((logLines) => [...logLines, line]);
            setProgress((oldProgress) => {
              if (line.runResponseLine.case === "progressInfo") {
                if (oldProgress.stage === "waiting") {
                  return {
                    stage: "validating",
                  };
                }
                if (parsedLine.message === LOG_STARTING_EXECUTION || oldProgress.stage === "executing") {
                  return {
                    stage: "executing",
                    totalSteps: line.runResponseLine.value.totalSteps,
                    step: line.runResponseLine.value.currentStepNumber,
                  };
                }
              }
              if (line.runResponseLine.case === "runFinishedEvent") {
                return line.runResponseLine.value.isRunSuccessful
                  ? { stage: "done", totalSteps: oldProgress.stage === "executing" ? oldProgress.totalSteps : null }
                  : { stage: "failed" };
              }
              return oldProgress;
            });
            if (line.runResponseLine.case === "runFinishedEvent") {
              await Promise.all([
                refreshStarlarkRun(enclave),
                refreshServices(enclave),
                refreshFilesAndArtifacts(enclave),
              ]);
            }
          }
        } catch (error: any) {
          if (cancelled) {
            return;
          }
          setRawLogLines((logLines) => [...logLines, { message: `Error: ${stringifyError(error)}`, status: "error" }]);
          await Promise.all([refreshStarlarkRun(enclave), refreshServices(enclave), refreshFilesAndArtifacts(enclave)]);
        } finally {
          updateStarlarkFinishedInEnclave(enclave);
        }
      } else {
        navigator(`/enclave/${enclave.shortenedUuid}/overview`);
      }
    })();
    return () => {
      cancelled = true;
    };
    // eslint-disable-next-line react-hooks/exhaustive-deps
  }, [location, enclave.shortenedUuid, navigator]);

  const progressPercent =
    progress.stage === "validating"
      ? "indeterminate"
      : progress.stage === "failed"
      ? "failed"
      : progress.stage === "executing"
      ? (100 * progress.step + 1) / (progress.totalSteps + 1)
      : progress.stage === "done"
      ? 100
      : 0;

  const handleToggleDescriptive = (e: React.ChangeEvent<HTMLInputElement>) => {
    setShouldUseDescriptionField(e.target.checked);
  };

  return (
    <AppPageLayout preventPageScroll>
      <>
        <LogViewer
          logLines={logLines}
          progressPercent={progressPercent}
          copyLogsEnabled
          ProgressWidget={
            <Flex justifyContent={"space-between"} alignItems={"center"} width={"100%"}>
              <ProgressSummary progress={progress} />
              <ButtonGroup>
                <Popover>
                  <PopoverTrigger>
                    <IconButton icon={<FiSettings />} aria-label={"Settings"} />
                  </PopoverTrigger>
                  <PopoverContent>
                    <PopoverArrow />
                    <PopoverCloseButton />
                    <PopoverHeader>Settings</PopoverHeader>
                    <PopoverBody>
                      <FormControl display="flex" alignItems="center" justifyContent={"center"} mb={"0"}>
                        <FormLabel htmlFor={"descriptive"} size={"sm"}>
                          Use descriptive starlark output
                        </FormLabel>
                        <Switch
                          id={"descriptive"}
                          size={"sm"}
                          isChecked={shouldUseDescriptionField}
                          onChange={handleToggleDescriptive}
                        />
                      </FormControl>
                    </PopoverBody>
                  </PopoverContent>
                </Popover>
                <DeleteEnclavesButton enclaves={[enclave]} size={"md"} />
                <EditEnclaveButton
                  enclave={enclave}
                  size={"md"}
                  isDisabled={["waiting", "validating", "executing"].includes(progress.stage)}
                />
              </ButtonGroup>
            </Flex>
          }
          logsFileName={`${enclave.name.replaceAll(/\s+/g, "_")}-logs.txt`}
        />
        {progressPercent === 100 && enclave.services?.isOk && (
          <TitledBox title={"Services"}>
            <ServicesTable
              enclaveUUID={enclave.enclaveUuid}
              enclaveShortUUID={enclave.shortenedUuid}
              servicesResponse={enclave.services.value}
            />
          </TitledBox>
        )}
        <LogNavigationWarningModal
          isOpen={blocker.state === "blocked"}
          onCancel={() => {
            if (blocker.state === "blocked") {
              blocker.reset();
            }
          }}
          onConfirm={() => {
            if (blocker.state === "blocked") {
              blocker.proceed();
            }
          }}
        />
      </>
    </AppPageLayout>
  );
};

type ProgressSummaryProps = {
  progress: EnclaveLogStage;
};

const ProgressSummary = ({ progress }: ProgressSummaryProps) => {
  return (
    <Tag
      variant={"progress"}
      p={"0 16px"}
      h={"40px"}
      fontSize={"md"}
      colorScheme={progress.stage === "done" ? "green" : progress.stage === "failed" ? "red" : "blue"}
    >
      <Flex gap={"8px"} alignItems={"center"}>
        {progress.stage === "waiting" && "Waiting"}
        {progress.stage === "validating" && "Validating"}
        {progress.stage === "executing" && (
          <>
            <CircularProgress size={"18px"} value={(100 * progress.step + 1) / (progress.totalSteps + 1)} />
            <span>
              {progress.step} / {progress.totalSteps}
            </span>
          </>
        )}
        {progress.stage === "done" && (
          <>
            <Icon as={FiCheck} size={"18px"} />
            <span>
              {progress.totalSteps} / {progress.totalSteps}
            </span>
          </>
        )}
        {progress.stage === "failed" && (
          <>
            <Icon as={FiX} size={"18px"} />
            <span>Failed</span>
          </>
        )}
      </Flex>
    </Tag>
  );
};<|MERGE_RESOLUTION|>--- conflicted
+++ resolved
@@ -17,7 +17,6 @@
   Tag,
 } from "@chakra-ui/react";
 import { StarlarkRunResponseLine } from "enclave-manager-sdk/build/api_container_service_pb";
-<<<<<<< HEAD
 import {
   AppPageLayout,
   isAsyncIterable,
@@ -26,13 +25,8 @@
   stringifyError,
   TitledBox,
 } from "kurtosis-ui-components";
-import { useEffect, useState } from "react";
-import { FiCheck, FiX } from "react-icons/fi";
-=======
-import { AppPageLayout, isAsyncIterable, LogLineMessage, LogViewer, stringifyError } from "kurtosis-ui-components";
 import { useEffect, useMemo, useState } from "react";
 import { FiCheck, FiSettings, FiX } from "react-icons/fi";
->>>>>>> ad00ee13
 import { Location, useBlocker, useLocation, useNavigate } from "react-router-dom";
 import { EditEnclaveButton } from "../../components/EditEnclaveButton";
 import { LogNavigationWarningModal } from "../../components/modals/LogNavigationWarningModal";
