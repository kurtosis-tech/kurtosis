--- conflicted
+++ resolved
@@ -8,25 +8,16 @@
   ModalOverlay,
 } from "@chakra-ui/react";
 import { FileDisplay } from "kurtosis-ui-components";
-import { instanceUUID } from "../../../../cookies";
+import { apiKey, instanceUUID } from "../../../../cookies";
 import { EnclaveFullInfo } from "../../types";
 
 export type ConnectEnclaveModalProps = {
   enclave: EnclaveFullInfo;
-<<<<<<< HEAD
-=======
-  instanceUUID: string;
-  apiKey: string;
->>>>>>> 90c6f9f6
   isOpen: boolean;
   onClose: () => void;
 };
 
-<<<<<<< HEAD
 export const ConnectEnclaveModal = ({ isOpen, onClose, enclave }: ConnectEnclaveModalProps) => {
-=======
-export const ConnectEnclaveModal = ({ isOpen, onClose, enclave, instanceUUID, apiKey }: ConnectEnclaveModalProps) => {
->>>>>>> 90c6f9f6
   const commands = `
   export KURTOSIS_CLOUD_API_KEY="${apiKey}"
   kurtosis cloud load ${instanceUUID}
