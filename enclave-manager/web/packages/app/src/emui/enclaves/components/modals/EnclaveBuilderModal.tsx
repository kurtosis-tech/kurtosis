--- conflicted
+++ resolved
@@ -211,7 +211,7 @@
               Close
             </Button>
             <Button onClick={handlePreview}>Preview</Button>
-<<<<<<< HEAD
+            <Button onClick={handlePreview}>Preview</Button>
             <Tooltip
               label={
                 dataIssues.length === 0 ? undefined : (
@@ -236,11 +236,6 @@
                 Run
               </Button>
             </Tooltip>
-=======
-            <Button onClick={handleRun} colorScheme={"green"} isLoading={isLoading} loadingText={"Run"}>
-              Run
-            </Button>
->>>>>>> aaf64ca6
           </ButtonGroup>
         </ModalFooter>
       </ModalContent>
