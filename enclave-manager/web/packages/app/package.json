{
  "name": "@kurtosis/emui-app",
  "version": "0.88.5",
  "private": true,
  "homepage": ".",
  "dependencies": {
    "@dagrejs/dagre": "^1.0.4",
    "ansi-to-html": "^0.7.2",
    "enclave-manager-sdk": "file:../../../api/typescript",
    "html-react-parser": "^4.2.2",
    "js-cookie": "^3.0.5",
<<<<<<< HEAD
    "kurtosis-cloud-indexer-sdk": "^0.0.31",
    "kurtosis-ui-components": "0.88.0",
=======
    "kurtosis-cloud-indexer-sdk": "^0.0.2",
    "kurtosis-ui-components": "0.88.5",
>>>>>>> 159eee96
    "react-error-boundary": "^4.0.11",
    "react-hook-form": "^7.47.0",
    "react-mentions": "^4.4.10",
    "reactflow": "^11.10.2",
    "uuid": "^9.0.1",
    "yaml": "^2.3.4"
  },
  "devDependencies": {
    "@types/js-cookie": "^3.0.6",
    "@types/react-mentions": "^4.1.13",
    "@types/streamsaver": "^2.0.4",
    "@types/uuid": "^9.0.8",
    "serve": "^14.2.1",
    "source-map-explorer": "^2.5.3"
  },
  "scripts": {
    "analyze": "source-map-explorer 'build/static/js/*.js'",
    "clean": "rm -rf build",
    "waitForComponentsBuild": "scripts/wait-until-file-exists.sh ../components/build/index.js",
    "start": "yarn waitForComponentsBuild && PORT=4000 craco start",
    "start:cloud": "yarn waitForComponentsBuild && BROWSER=none PUBLIC_URL=http://localhost:3000/emui-dev PORT=4000 dotenv -e ./.env.cloudDevelopment -- craco start",
    "start:prod": "serve -p 4000 -s build",
    "build": "craco build",
    "test": "craco test",
    "eject": "craco eject"
  },
  "eslintConfig": {
    "extends": [
      "react-app",
      "react-app/jest"
    ]
  },
  "browserslist": {
    "production": [
      ">0.2%",
      "not dead",
      "not op_mini all"
    ],
    "development": [
      "last 1 chrome version",
      "last 1 firefox version",
      "last 1 safari version"
    ]
  }
}<|MERGE_RESOLUTION|>--- conflicted
+++ resolved
@@ -9,13 +9,8 @@
     "enclave-manager-sdk": "file:../../../api/typescript",
     "html-react-parser": "^4.2.2",
     "js-cookie": "^3.0.5",
-<<<<<<< HEAD
     "kurtosis-cloud-indexer-sdk": "^0.0.31",
-    "kurtosis-ui-components": "0.88.0",
-=======
-    "kurtosis-cloud-indexer-sdk": "^0.0.2",
     "kurtosis-ui-components": "0.88.5",
->>>>>>> 159eee96
     "react-error-boundary": "^4.0.11",
     "react-hook-form": "^7.47.0",
     "react-mentions": "^4.4.10",
