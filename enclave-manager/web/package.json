--- conflicted
+++ resolved
@@ -49,18 +49,12 @@
     "analyze": "source-map-explorer 'build/static/js/*.js'",
     "clean": "rm -rf build",
     "cleanInstall": "rm -rf node_modules; yarn install",
-<<<<<<< HEAD
-    "start": "react-scripts start",
-    "start:prod": "serve -s build",
-    "prebuild": "rm -rf ../../engine/server/webapp",
-    "build": "react-scripts build",
-=======
     "start": "REACT_APP_VERSION=$(git fetch origin --tags -q && git describe --dirty --match '[0-9]*' --tags)-development PORT=4000 react-scripts start",
     "start:cloud": "REACT_APP_VERSION=$(git fetch origin --tags -q && git describe --dirty --match '[0-9]*' --tags)-cloudDevelopment BROWSER=none PUBLIC_URL=http://localhost:3000/emui-dev PORT=4000 dotenv -e ./.env.cloudDevelopment -- react-scripts start",
     "start:prod": "serve -p 4000 -s build",
+    "prebuild": "rm -rf ../../engine/server/webapp",
     "build": "REACT_APP_VERSION=$(git fetch origin --tags -q && git describe --dirty --match '[0-9]*' --tags) react-scripts build",
     "build:cloudDev": "dotenv -e ./.env.cloudDevelopment -- react-scripts build",
->>>>>>> 75b8c844
     "postbuild": "cp -r build/ ../../engine/server/webapp",
     "prettier": "prettier . --check",
     "prettier:fix": "prettier . --write",
