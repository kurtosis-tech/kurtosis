--- conflicted
+++ resolved
@@ -1,13 +1,6 @@
 {
-<<<<<<< HEAD
   "packages": ["packages/*"],
-  "version": "0.85.56",
-=======
-  "packages": [
-    "packages/*"
-  ],
   "version": "0.86.2",
->>>>>>> d17d46d2
   "npmClient": "yarn",
   "$schema": "node_modules/lerna/schemas/lerna-schema.json",
   "useNx": false,
