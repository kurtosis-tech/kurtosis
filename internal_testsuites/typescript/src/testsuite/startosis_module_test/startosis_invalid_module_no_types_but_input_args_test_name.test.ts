import {createEnclave} from "../../test_helpers/enclave_setup";
import {DEFAULT_DRY_RUN, EMPTY_EXECUTE_PARAMS, IS_PARTITIONING_ENABLED, JEST_TIMEOUT_MS} from "./shared_constants";
import * as path from "path";
import log from "loglevel";
import {generateScriptOutput, readStreamContentUntilClosed} from "../../test_helpers/startosis_helpers";

const INVALID_MODULE_NO_TYPE_BUT_INPUT_ARGS_TEST_NAME = "invalid-module-no-type-input-args";
const INVALID_MODULE_NO_TYPE_BUT_INPUT_ARGS_REL_PATH = "../../../../startosis/invalid-no-type-but-input-args";

jest.setTimeout(JEST_TIMEOUT_MS)

test("Test invalid startosis module no types file but input_args in main", async () => {
    // ------------------------------------- ENGINE SETUP ----------------------------------------------
    const createEnclaveResult = await createEnclave(INVALID_MODULE_NO_TYPE_BUT_INPUT_ARGS_TEST_NAME, IS_PARTITIONING_ENABLED)

    if (createEnclaveResult.isErr()) {
        throw createEnclaveResult.error
    }

    const {enclaveContext, stopEnclaveFunction} = createEnclaveResult.value

    try {
        // ------------------------------------- TEST SETUP ----------------------------------------------
        const moduleRootPath = path.join(__dirname, INVALID_MODULE_NO_TYPE_BUT_INPUT_ARGS_REL_PATH)

        log.info(`Loading module at path '${moduleRootPath}'`)

        const outputStream = await enclaveContext.executeKurtosisModule(moduleRootPath, EMPTY_EXECUTE_PARAMS, DEFAULT_DRY_RUN)

        if (outputStream.isErr()) {
            log.error(`An error occurred execute startosis module '${moduleRootPath}'`);
            throw outputStream.error
        }
        const [interpretationError, validationErrors, executionError, instructions] = await readStreamContentUntilClosed(outputStream.value);

<<<<<<< HEAD
        expect(executeStartosisModuleValue.getInterpretationError()).not.toBeUndefined()
        expect(executeStartosisModuleValue.getInterpretationError()?.getErrorMessage())
            .toContain("Evaluation error: function run missing 1 argument (input_args)")
=======
        expect(interpretationError).not.toBeUndefined()
        expect(interpretationError?.getErrorMessage())
            .toContain("Evaluation error: function main missing 1 argument (input_args)")
>>>>>>> fc10f9bb

        expect(validationErrors).toEqual([])
        expect(executionError).toBeUndefined()

        expect(generateScriptOutput(instructions)).toEqual("")
    } finally {
        stopEnclaveFunction()
    }
})<|MERGE_RESOLUTION|>--- conflicted
+++ resolved
@@ -33,15 +33,9 @@
         }
         const [interpretationError, validationErrors, executionError, instructions] = await readStreamContentUntilClosed(outputStream.value);
 
-<<<<<<< HEAD
-        expect(executeStartosisModuleValue.getInterpretationError()).not.toBeUndefined()
-        expect(executeStartosisModuleValue.getInterpretationError()?.getErrorMessage())
-            .toContain("Evaluation error: function run missing 1 argument (input_args)")
-=======
         expect(interpretationError).not.toBeUndefined()
         expect(interpretationError?.getErrorMessage())
-            .toContain("Evaluation error: function main missing 1 argument (input_args)")
->>>>>>> fc10f9bb
+            .toContain("Evaluation error: function run missing 1 argument (input_args)")
 
         expect(validationErrors).toEqual([])
         expect(executionError).toBeUndefined()
