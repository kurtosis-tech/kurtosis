--- conflicted
+++ resolved
@@ -39,11 +39,7 @@
 	exec_recipe = ExecRecipe(
 		command = %v,
 	)
-<<<<<<< HEAD
-	exec_result = plan.exec(exec_recipe, "test")
-=======
-	exec_result = plan.exec(exec_recipe, acceptable_codes=[0], skip_code_check=True)
->>>>>>> a1b07949
+	exec_result = plan.exec(exec_recipe, "test", acceptable_codes=[0], skip_code_check=True)
 	plan.assert(exec_result["code"], "==", %d)
 	plan.assert(exec_result["output"], "==", "%s")
 `
