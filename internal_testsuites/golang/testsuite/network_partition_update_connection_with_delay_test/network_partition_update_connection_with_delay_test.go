--- conflicted
+++ resolved
@@ -62,12 +62,8 @@
 	recipe = ExecRecipe(
 		command=["ping", "-c", "1", "-W", "1", service_1.ip_address],
 	)
-<<<<<<< HEAD
-	res = plan.exec(recipe, SERVICE_ID_2)
-	plan.assert(res["code"], "==", 1)
-=======
-	res = plan.exec(recipe, acceptable_codes = [1])
->>>>>>> a1b07949
+	res = plan.exec(recipe, SERVICE_ID_2, acceptable_codes = [1])
+
 	
 	# unblock connection with some delay 
 	delay = UniformPacketDelayDistribution(ms=750)
@@ -100,12 +96,7 @@
 	recipe = ExecRecipe(
 		command=["ping", "-c", "1", "-W", "1", service_1.ip_address],
 	)
-<<<<<<< HEAD
-	res = plan.exec(recipe, SERVICE_ID_2)
-	plan.assert(res["code"], "==", 1)
-=======
-	res = plan.exec(recipe, acceptable_codes=[1])
->>>>>>> a1b07949
+	res = plan.exec(recipe, SERVICE_ID_2, acceptable_codes=[1])
 
 	plan.set_connection((SUBNETWORK_1, SUBNETWORK_3), config=ConnectionConfig(packet_delay_distribution=delay))
 	plan.update_service(SERVICE_ID_2, config=UpdateServiceConfig(subnetwork=SUBNETWORK_3))
