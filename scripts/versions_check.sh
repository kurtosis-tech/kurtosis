--- conflicted
+++ resolved
@@ -28,11 +28,7 @@
   # stripped_local_node_version should only contain node's {major.minor} versions to compare it with REQUIRED_NODE_VERSION.
   local stripped_local_node_version=$(echo "$local_node_version" | cut -d 'v' -f 2 | awk -F '.' '{print $1"."$2}')
   if [ "$(version_lte "${REQUIRED_NODE_VERSION}" "${stripped_local_node_version}")" != 1 ]; then
-<<<<<<< HEAD
-    echo "${RED_BG}${WHITE_FG}${BOLD}node "${REQUIRED_NODE_VERSION}" or higher not installed. Found ${stripped_local_node_version}${NORMAL_BG}"  
-=======
     echo "${RED_BG}${WHITE_FG}${BOLD}node "${REQUIRED_NODE_VERSION}" or higher not installed. Found ${stripped_local_node_version}${NORMAL_BG}"
->>>>>>> 5485bc13
     exit 1
   else
     echo "${BLUE_BG}${WHITE_FG}${BOLD}Minimum node version "${REQUIRED_NODE_VERSION}" expected. Found ${stripped_local_node_version} ... ok${NORMAL_BG}"
