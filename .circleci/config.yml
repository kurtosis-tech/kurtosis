--- conflicted
+++ resolved
@@ -99,7 +99,7 @@
 # Steps to prepare a job for Docker testing
 steps_prepare_testing_docker: &steps_prepare_testing_docker
   steps:
-    - <<: *run_prepare_testing_docker 
+    - <<: *run_prepare_testing_docker
 
 # Run steps to dump kurtosis enclaves from docker
 run_dump_kurtosis_enclaves: &run_dump_kurtosis_enclaves
@@ -978,7 +978,7 @@
       - checkout
 
       - <<: *abort_job_if_only_docs_changes
-      
+
       # Set up Kurtosis
       - attach_workspace:
           at: "<< pipeline.parameters.workspace-with-cli-binary-and-images-mountpoint >>"
@@ -1022,7 +1022,7 @@
           condition:
             equal: [ "docker", << parameters.cli-cluster-backend >> ]
           steps:
-            # Restart the engine and make sure Traefik restarted and reconfigured properly 
+            # Restart the engine and make sure Traefik restarted and reconfigured properly
             - run: |
                 ${KURTOSIS_BINPATH} engine restart
                 enclave_uuid=$(${KURTOSIS_BINPATH} enclave inspect test-enclave | grep "^UUID:" | awk '{print $2}')
@@ -1513,10 +1513,6 @@
             - build_files_artifacts_expander
           <<: *filters_ignore_main
 
-<<<<<<< HEAD
-  publish:
-    jobs:
-=======
       - test_reverse_proxy:
           name: "Test reverse proxy against Docker"
           cli-cluster-backend: "docker"
@@ -1541,7 +1537,8 @@
             - build_files_artifacts_expander
           <<: *filters_ignore_main
 
->>>>>>> fa087074
+  publish:
+    jobs:
       # -- Artifact-publishing jobs --------------------------------
       - publish_kurtosis_sdk_rust:
           context:
@@ -1550,18 +1547,6 @@
           <<: *filters_ignore_tags
 
       - publish_kurtosis_api_typescript:
-          context:
-            - npmjs-user
-            - slack-secrets
-<<<<<<< HEAD
-          <<: *filters_ignore_tags
-=======
-          filters:
-            branches:
-              ignore: /.*/
-            tags:
-              only: /^[0-9]+\.[0-9]+\.[0-9]+$/
-      - publish_kurtosis_ui_libs:
           context:
             - npmjs-user
             - slack-secrets
@@ -1570,7 +1555,11 @@
               ignore: /.*/
             tags:
               only: /^[0-9]+\.[0-9]+\.[0-9]+$/
->>>>>>> fa087074
+      - publish_kurtosis_ui_libs:
+          context:
+            - npmjs-user
+            - slack-secrets
+          <<: *filters_ignore_tags
       - publish_files_artifacts_expander_image:
           context:
             - docker-user
