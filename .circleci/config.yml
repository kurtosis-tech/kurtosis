--- conflicted
+++ resolved
@@ -193,16 +193,14 @@
             - "/home/circleci/go/pkg/mod"  # Go module cache on the cimg/go image, as reported by "go env GOMODCACHE"
             - "/home/circleci/.cache/go-build"  # Go build cache on the cimg/go image, as reported by "go env GOCACHE"
 
-<<<<<<< HEAD
   build_contexts_config_store:
     docker:
       - image: "cimg/go:<< pipeline.parameters.go-version >>"
     steps:
       - checkout
       - <<: *abort_job_if_only_docs_changes
-      - run: |
-          contexts-config-store/scripts/build.sh
-=======
+      - run: contexts-config-store/scripts/build.sh
+
   build_name_generator:
     docker:
       - image: "cimg/go:<< pipeline.parameters.api-go-version>>"
@@ -210,7 +208,6 @@
       - checkout
       - <<: *abort_job_if_only_docs_changes
       - run: name_generator/scripts/build.sh
->>>>>>> a0452f19
 
   build_kurtosis_api_golang:
     docker:
@@ -960,24 +957,25 @@
             branches:
               ignore:
                 - main
+
       - build_container_engine_lib:
           filters:
             branches:
               ignore:
                 - main
-<<<<<<< HEAD
+
       - build_contexts_config_store:
-=======
-      - build_name_generator:
->>>>>>> a0452f19
           filters:
             branches:
               ignore:
                 - main
-<<<<<<< HEAD
-=======
-
->>>>>>> a0452f19
+
+      - build_name_generator:
+          filters:
+            branches:
+              ignore:
+                - main
+
       - build_kurtosis_api_golang:
           # NOTE: Do NOT add our private Github user here; the API must be publicly-accessible so must build without them
           context: []
