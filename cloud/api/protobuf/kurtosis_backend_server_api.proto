--- conflicted
+++ resolved
@@ -19,19 +19,16 @@
   rpc RefreshDefaultPaymentMethod (RefreshDefaultPaymentMethodArgs) returns (google.protobuf.Empty) {};
   rpc CancelPaymentSubscription (CancelPaymentSubscriptionArgs) returns (google.protobuf.Empty) {};
   rpc UpdateAddress(UpdateAddressArgs) returns (google.protobuf.Empty) {};
-<<<<<<< HEAD
   rpc GetInstances(google.protobuf.Empty) returns (GetInstancesResponse) {};
   rpc DeleteInstance(DeleteInstanceRequest) returns (DeleteInstanceResponse) {};
   rpc ChangeActiveStatus(ChangeUserActiveRequest) returns (google.protobuf.Empty) {};
   rpc GetUser(GetUserRequest) returns (GetUserResponse) {};
-=======
   rpc CheckPortAuthorization(CheckPortAuthorizationRequest) returns(google.protobuf.Empty){
     option idempotency_level = NO_SIDE_EFFECTS;
   };
   rpc UnlockPort(UnlockPortRequest) returns(google.protobuf.Empty){};
   rpc LockPort(LockPortRequest) returns(google.protobuf.Empty){};
   rpc GetUnlockedPorts(GetUnlockedPortsRequest) returns(GetUnlockedPortsResponse){}
->>>>>>> d1e91124
 }
 
 message GetOrCreateApiKeyRequest {
@@ -153,7 +150,6 @@
   string country = 8;
 }
 
-<<<<<<< HEAD
 message DeleteInstanceRequest {
   string instance_id = 1;
   string ec2_id = 2;
@@ -224,7 +220,8 @@
   string ExternalUserID = 2;
   bool Active = 3;
   string Updated = 4;
-=======
+}
+
 message GetUnlockedPortsRequest {
   string access_token = 1;
   string instance_short_uuid=2;
@@ -254,5 +251,4 @@
 
 message GetUnlockedPortsResponse {
   repeated Port port = 1;
->>>>>>> d1e91124
 }