--- conflicted
+++ resolved
@@ -9,10 +9,6 @@
 	// !!!!!!!!!!! DO NOT UPDATE! WILL BE MANUALLY UPDATED DURING THE RELEASE PROCESS !!!!!!!!!!!!!!!!!!!!!!
 	// This is necessary so that Kurt Core consumers (e.g. modules) will know if they're compatible with the currently-running
 	//  API container
-<<<<<<< HEAD
-	KurtosisCoreVersion = "1.39.0"
-=======
 	KurtosisCoreVersion = "1.39.2"
->>>>>>> 87c41e50
 	// !!!!!!!!!!! DO NOT UPDATE! WILL BE MANUALLY UPDATED DURING THE RELEASE PROCESS !!!!!!!!!!!!!!!!!!!!!!
 )