/*
 * Copyright (c) 2022 - present Kurtosis Technologies Inc.
 * All Rights Reserved.
 */

package enclave_data_directory

import (
	"fmt"
	"github.com/kurtosis-tech/kurtosis/container-engine-lib/lib/database_accessors/enclave_db/file_artifacts_db"
	"github.com/kurtosis-tech/kurtosis/container-engine-lib/lib/uuid_generator"
	"github.com/kurtosis-tech/kurtosis/name_generator"
	"github.com/kurtosis-tech/stacktrace"
	"github.com/sirupsen/logrus"
	"io"
	"strings"
	"sync"
)

const (
	artifactExtension                     = "tgz"
	maxAllowedMatchesAgainstShortenedUuid = 1
	// TODO: this is something we can take a look in detail
	// but we with random numbers as suffix, we should always be able to have some unique name available
	maxFileArtifactNameRetriesDefault = 5
)

type FilesArtifactStore struct {
	fileCache                       *FileCache
	mutex                           *sync.RWMutex
	fileArtifactDb                  *file_artifacts_db.FileArtifactPersisted
	maxRetriesToGetFileArtifactName int
	generateNatureThemeName         func() string
}

func newFilesArtifactStoreFromDb(absoluteDirpath string, dirpathRelativeToDataDirRoot string, db *file_artifacts_db.FileArtifactPersisted) *FilesArtifactStore {
	return &FilesArtifactStore{
		fileCache:                       newFileCache(absoluteDirpath, dirpathRelativeToDataDirRoot),
		mutex:                           &sync.RWMutex{},
		maxRetriesToGetFileArtifactName: maxFileArtifactNameRetriesDefault,
		generateNatureThemeName:         name_generator.GenerateNatureThemeNameForFileArtifacts,
		fileArtifactDb:                  db,
	}
}

// method needed for testing
func NewFilesArtifactStoreForTesting(
	absoluteDirpath string,
	dirpathRelativeToDataDirRoot string,
	fileArtifactDb *file_artifacts_db.FileArtifactPersisted,
	maxRetry int,
	nameGeneratorMock func() string,
) *FilesArtifactStore {
	return &FilesArtifactStore{
		fileCache:                       newFileCache(absoluteDirpath, dirpathRelativeToDataDirRoot),
		mutex:                           &sync.RWMutex{},
		fileArtifactDb:                  fileArtifactDb,
		maxRetriesToGetFileArtifactName: maxRetry,
		generateNatureThemeName:         nameGeneratorMock,
	}
}

// StoreFile Saves file to disk.
func (store FilesArtifactStore) StoreFile(reader io.Reader, contentMd5 []byte, artifactName string) (FilesArtifactUUID, error) {
	store.mutex.Lock()
	defer store.mutex.Unlock()
	defer func(fileArtifactDb *file_artifacts_db.FileArtifactPersisted) {
		_ = fileArtifactDb.Persist()
	}(store.fileArtifactDb)

	filesArtifactUuid, err := NewFilesArtifactUUID()
	if err != nil {
		return "", stacktrace.Propagate(err, "An error occurred creating new files artifact UUID")
	}

	if _, found := store.fileArtifactDb.GetArtifactUuid(artifactName); found {
		return "", stacktrace.NewError("Files artifact name '%v' has already been used", artifactName)
	}

	err = store.storeFilesToArtifactUuidUnlocked(artifactName, filesArtifactUuid, reader, contentMd5)
	if err != nil {
		return "", stacktrace.Propagate(err, "An error occurred creating new files artifact UUID")
	}
	return filesArtifactUuid, nil
}

func (store FilesArtifactStore) UpdateFile(filesArtifactUuid FilesArtifactUUID, reader io.Reader, contentMd5 []byte) error {
	store.mutex.Lock()
	defer store.mutex.Unlock()

	artifactName, err := store.removeFileUnlocked(filesArtifactUuid)
	if err != nil {
		return stacktrace.Propagate(err, "Error removing the files artifact '%s' prior to persisting its new content", filesArtifactUuid)
	}
	if err = store.storeFilesToArtifactUuidUnlocked(artifactName, filesArtifactUuid, reader, contentMd5); err != nil {
		return stacktrace.Propagate(err, "Error persisting updated content for files artifact '%s'", filesArtifactUuid)
	}
	return nil
}

// GetFile Get the file by uuid, then by shortened uuid and finally by name
func (store FilesArtifactStore) GetFile(artifactIdentifier string) (FilesArtifactUUID, *EnclaveDataDirFile, []byte, bool, error) {
	store.mutex.RLock()
	defer store.mutex.RUnlock()
	defer func(fileArtifactDb *file_artifacts_db.FileArtifactPersisted) {
		_ = fileArtifactDb.Persist()
	}(store.fileArtifactDb)

	filesArtifactUuid := FilesArtifactUUID(artifactIdentifier)
	fileArtifactUuid, file, contentMd5, found, err := store.getFileUnlocked(filesArtifactUuid)
	if err == nil {
		return fileArtifactUuid, file, contentMd5, found, nil
	}

	filesArtifactUuids, found := store.fileArtifactDb.GetFullUuid(artifactIdentifier)
	if found {
		if len(filesArtifactUuids) > maxAllowedMatchesAgainstShortenedUuid {
			return "", nil, nil, false, stacktrace.NewError("Tried using the shortened uuid '%v' to get file but found multiple matches '%v'. Use a complete uuid to be specific about what to get.", artifactIdentifier, filesArtifactUuids)
		}
		filesArtifactUuid = FilesArtifactUUID(filesArtifactUuids[0])
		return store.getFileUnlocked(filesArtifactUuid)
	}

	filesArtifactUuidGet, found := store.fileArtifactDb.GetArtifactUuid(artifactIdentifier)
	if found {
		return store.getFileUnlocked(FilesArtifactUUID(filesArtifactUuidGet))
	}

	return "", nil, nil, false, nil
}

// RemoveFile Remove the file by uuid, then by shortened uuid and then by name
func (store FilesArtifactStore) RemoveFile(artifactIdentifier string) error {
	store.mutex.Lock()
	defer store.mutex.Unlock()
	defer func(fileArtifactDb *file_artifacts_db.FileArtifactPersisted) {
		_ = fileArtifactDb.Persist()
	}(store.fileArtifactDb)
	var filesArtifactUuid FilesArtifactUUID

	filesArtifactUuid = FilesArtifactUUID(artifactIdentifier)
	_, err := store.removeFileUnlocked(filesArtifactUuid)
	if err == nil {
		return nil
	}

	filesArtifactUuids, found := store.fileArtifactDb.GetFullUuid(artifactIdentifier)
	if found {
		if len(filesArtifactUuids) > maxAllowedMatchesAgainstShortenedUuid {
			return stacktrace.NewError("Tried using the shortened uuid '%v' to remove file but found multiple matches '%v'. Use a complete uuid to be specific about what to delete.", artifactIdentifier, filesArtifactUuids)
		}
<<<<<<< HEAD
		filesArtifactUuid = FilesArtifactUUID(filesArtifactUuids[0])
		return store.removeFileUnlocked(filesArtifactUuid)
=======
		filesArtifactUuid = filesArtifactUuids[0]
		_, err = store.removeFileUnlocked(filesArtifactUuid)
		if err != nil {
			return stacktrace.Propagate(err, "An error occurred removing files artifact with UUID '%s'", filesArtifactUuid)
		}
		return nil
>>>>>>> 16ee7621
	}

	filesArtifactUuidGet, found := store.fileArtifactDb.GetArtifactUuid(artifactIdentifier)
	if found {
<<<<<<< HEAD
		return store.removeFileUnlocked(FilesArtifactUUID(filesArtifactUuidGet))
=======
		_, err = store.removeFileUnlocked(filesArtifactUuid)
		if err != nil {
			return stacktrace.Propagate(err, "An error occurred removing files artifact with UUID '%s'", filesArtifactUuid)
		}
		return nil
>>>>>>> 16ee7621
	}

	return stacktrace.NewError("Couldn't find file for identifier '%v', tried looking up UUID, shortened UUID and by name", artifactIdentifier)
}

func (store FilesArtifactStore) ListFiles() map[string]bool {
	store.mutex.RLock()
	defer store.mutex.RUnlock()
	return store.fileArtifactDb.ListFiles()
}

func (store FilesArtifactStore) GetFileNamesAndUuids() []FileNameAndUuid {
	store.mutex.RLock()
	defer store.mutex.RUnlock()
	var nameAndUuids []FileNameAndUuid
	for artifactName, artifactUuid := range store.fileArtifactDb.GetArtifactUuidMap() {
		nameAndUuid := FileNameAndUuid{
			uuid: FilesArtifactUUID(artifactUuid),
			name: artifactName,
		}
		nameAndUuids = append(nameAndUuids, nameAndUuid)
	}
	return nameAndUuids
}

// CheckIfArtifactNameExists - It checks whether the FileArtifact with a name exists or not
func (store FilesArtifactStore) CheckIfArtifactNameExists(artifactName string) bool {
	_, found := store.fileArtifactDb.GetArtifactUuid(artifactName)
	return found
}

func (store FilesArtifactStore) GenerateUniqueNameForFileArtifact() string {
	var maybeUniqueName string

	store.mutex.RLock()
	defer store.mutex.RUnlock()

	// try to find unique nature theme random generator
	for i := 0; i <= store.maxRetriesToGetFileArtifactName; i++ {
		maybeUniqueName = store.generateNatureThemeName()
		_, found := store.fileArtifactDb.GetArtifactUuid(maybeUniqueName)
		if !found {
			return maybeUniqueName
		}
	}

	// if unique name not found, append a random number after the last found random name
	additionalSuffix := 1
	maybeUniqueNameWithRandomNumber := fmt.Sprintf("%v-%v", maybeUniqueName, additionalSuffix)

	_, found := store.fileArtifactDb.GetArtifactUuid(maybeUniqueNameWithRandomNumber)
	for found {
		additionalSuffix = additionalSuffix + 1
		maybeUniqueNameWithRandomNumber = fmt.Sprintf("%v-%v", maybeUniqueName, additionalSuffix)
		_, found = store.fileArtifactDb.GetArtifactUuid(maybeUniqueNameWithRandomNumber)
	}

	logrus.Warnf("Cannot find unique name generator, therefore using a name with a number %v", maybeUniqueNameWithRandomNumber)
	return maybeUniqueNameWithRandomNumber
}

// storeFilesToArtifactUuidUnlocked this is an non thread method to be used from thread safe contexts
func (store FilesArtifactStore) storeFilesToArtifactUuidUnlocked(filesArtifactName string, filesArtifactUuid FilesArtifactUUID, reader io.Reader, contentMd5 []byte) error {

	filename := strings.Join(
		[]string{string(filesArtifactUuid), artifactExtension},
		".",
	)
	_, err := store.fileCache.AddFile(filename, reader)
	if err != nil {
		return stacktrace.Propagate(err, "Could not store file '%s' to the file cache", filename)
	}
	shortenedUuidSlice, _ := store.fileArtifactDb.GetFullUuid(uuid_generator.ShortenedUUIDString(string(filesArtifactUuid)))
	store.fileArtifactDb.SetFullUuid(uuid_generator.ShortenedUUIDString(string(filesArtifactUuid)), append(shortenedUuidSlice, string(filesArtifactUuid)))
	store.fileArtifactDb.SetContentMd5(string(filesArtifactUuid), contentMd5)
	store.fileArtifactDb.SetArtifactUuid(filesArtifactName, string(filesArtifactUuid))
	return nil
}

// getFileUnlocked this is not thread safe, must be used from a thread safe context
func (store FilesArtifactStore) getFileUnlocked(filesArtifactUuid FilesArtifactUUID) (FilesArtifactUUID, *EnclaveDataDirFile, []byte, bool, error) {
	fileContentHash, found := store.fileArtifactDb.GetContentMd5(string(filesArtifactUuid))
	if !found {
		return "", nil, nil, false, stacktrace.NewError("Could not retrieve file with ID '%s' as it doesn't exist in the store", filesArtifactUuid)
	}
	filename := strings.Join(
		[]string{string(filesArtifactUuid), artifactExtension},
		".",
	)
	enclaveDataDirFile, err := store.fileCache.GetFile(filename)
	if err != nil {
		return "", nil, nil, false, stacktrace.Propagate(err, "Could not retrieve file with filename '%s' from the file cache", filename)
	}
	return filesArtifactUuid, enclaveDataDirFile, fileContentHash, true, nil
}

// removeFileUnlocked this is not thread safe, must be used from a thread safe context
func (store FilesArtifactStore) removeFileUnlocked(filesArtifactUuid FilesArtifactUUID) (string, error) {
	filename := strings.Join(
		[]string{string(filesArtifactUuid), artifactExtension},
		".",
	)

	var artifactName string
	if err := store.fileCache.RemoveFile(filename); err != nil {
		return "", stacktrace.Propagate(err, "There was an error in removing '%v' from the file store", filename)
	}
<<<<<<< HEAD
	for name, artifactUuid := range store.fileArtifactDb.GetArtifactUuidMap() {
		if artifactUuid == string(filesArtifactUuid) {
			store.fileArtifactDb.DeleteArtifactUuid(name)
			store.fileArtifactDb.DeleteContentMd5(artifactUuid)
=======
	for name, artifactUuid := range store.artifactNameToArtifactUuid {
		if artifactUuid == filesArtifactUuid {
			artifactName = name
			delete(store.artifactNameToArtifactUuid, name)
			delete(store.artifactContentMd5, artifactUuid)
>>>>>>> 16ee7621
		}
	}
	shortenedUuid := uuid_generator.ShortenedUUIDString(string(filesArtifactUuid))
	artifactUuids, found := store.fileArtifactDb.GetFullUuid(shortenedUuid)
	if found {
		var targetArtifactIdx int
		for index, artifactUuid := range artifactUuids {
			if artifactUuid == string(filesArtifactUuid) {
				targetArtifactIdx = index
			}
		}
		// if there's only one matching uuid we delete the shortened uuid
		if len(artifactUuids) == 1 {
<<<<<<< HEAD
			store.fileArtifactDb.DeleteFullUuid(shortenedUuid)
			return nil
=======
			delete(store.shortenedUuidToFullUuid, shortenedUuid)
			return artifactName, nil
>>>>>>> 16ee7621
		}
		// otherwise we just delete the target artifact uuid
		store.fileArtifactDb.DeleteFullUuidIndex(shortenedUuid, targetArtifactIdx)
	}

	return artifactName, nil
}<|MERGE_RESOLUTION|>--- conflicted
+++ resolved
@@ -149,30 +149,21 @@
 		if len(filesArtifactUuids) > maxAllowedMatchesAgainstShortenedUuid {
 			return stacktrace.NewError("Tried using the shortened uuid '%v' to remove file but found multiple matches '%v'. Use a complete uuid to be specific about what to delete.", artifactIdentifier, filesArtifactUuids)
 		}
-<<<<<<< HEAD
 		filesArtifactUuid = FilesArtifactUUID(filesArtifactUuids[0])
-		return store.removeFileUnlocked(filesArtifactUuid)
-=======
-		filesArtifactUuid = filesArtifactUuids[0]
 		_, err = store.removeFileUnlocked(filesArtifactUuid)
 		if err != nil {
 			return stacktrace.Propagate(err, "An error occurred removing files artifact with UUID '%s'", filesArtifactUuid)
 		}
 		return nil
->>>>>>> 16ee7621
 	}
 
 	filesArtifactUuidGet, found := store.fileArtifactDb.GetArtifactUuid(artifactIdentifier)
 	if found {
-<<<<<<< HEAD
-		return store.removeFileUnlocked(FilesArtifactUUID(filesArtifactUuidGet))
-=======
-		_, err = store.removeFileUnlocked(filesArtifactUuid)
+		_, err = store.removeFileUnlocked(FilesArtifactUUID(filesArtifactUuidGet))
 		if err != nil {
 			return stacktrace.Propagate(err, "An error occurred removing files artifact with UUID '%s'", filesArtifactUuid)
 		}
 		return nil
->>>>>>> 16ee7621
 	}
 
 	return stacktrace.NewError("Couldn't find file for identifier '%v', tried looking up UUID, shortened UUID and by name", artifactIdentifier)
@@ -280,18 +271,11 @@
 	if err := store.fileCache.RemoveFile(filename); err != nil {
 		return "", stacktrace.Propagate(err, "There was an error in removing '%v' from the file store", filename)
 	}
-<<<<<<< HEAD
 	for name, artifactUuid := range store.fileArtifactDb.GetArtifactUuidMap() {
 		if artifactUuid == string(filesArtifactUuid) {
+			artifactName = name
 			store.fileArtifactDb.DeleteArtifactUuid(name)
 			store.fileArtifactDb.DeleteContentMd5(artifactUuid)
-=======
-	for name, artifactUuid := range store.artifactNameToArtifactUuid {
-		if artifactUuid == filesArtifactUuid {
-			artifactName = name
-			delete(store.artifactNameToArtifactUuid, name)
-			delete(store.artifactContentMd5, artifactUuid)
->>>>>>> 16ee7621
 		}
 	}
 	shortenedUuid := uuid_generator.ShortenedUUIDString(string(filesArtifactUuid))
@@ -305,13 +289,8 @@
 		}
 		// if there's only one matching uuid we delete the shortened uuid
 		if len(artifactUuids) == 1 {
-<<<<<<< HEAD
 			store.fileArtifactDb.DeleteFullUuid(shortenedUuid)
-			return nil
-=======
-			delete(store.shortenedUuidToFullUuid, shortenedUuid)
 			return artifactName, nil
->>>>>>> 16ee7621
 		}
 		// otherwise we just delete the target artifact uuid
 		store.fileArtifactDb.DeleteFullUuidIndex(shortenedUuid, targetArtifactIdx)
