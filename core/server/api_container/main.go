--- conflicted
+++ resolved
@@ -8,12 +8,7 @@
 import (
 	"context"
 	"fmt"
-<<<<<<< HEAD
-	kurtosis_backend "github.com/kurtosis-tech/container-engine-lib/lib"
-	docker_backend_creator "github.com/kurtosis-tech/container-engine-lib/lib/backend_impls/docker/backend_creator"
-=======
 	"github.com/kurtosis-tech/container-engine-lib/lib/backend_impls/docker/backend_creator"
->>>>>>> 8e5f3318
 	"github.com/kurtosis-tech/container-engine-lib/lib/backend_interface"
 	"github.com/kurtosis-tech/container-engine-lib/lib/backend_interface/objects/enclave"
 	"github.com/kurtosis-tech/kurtosis-core/api/golang/kurtosis_core_rpc_api_bindings"
@@ -70,12 +65,7 @@
 }
 
 func runMain() error {
-<<<<<<< HEAD
-	// TODO TODO TODO PUT ARGS IN THE ENV PROCESS
-	serverArgs, err := args.GetArgsFromEnv()
-=======
 	serverArgs, ownIpAddress, err := args.GetArgsFromEnv()
->>>>>>> 8e5f3318
 	if err != nil {
 		return stacktrace.Propagate(err, "Couldn't retrieve API container args from the environment")
 	}
@@ -88,32 +78,6 @@
 
 	enclaveDataDir := enclave_data_directory.NewEnclaveDataDirectory(serverArgs.EnclaveDataVolumeDirpath)
 
-<<<<<<< HEAD
-	apiContainerModeArgs := docker_backend_creator.APIContainerModeArgs{
-		// TODO TODO TODO Verify background context makes sense
-		Context:   context.Background(),
-		EnclaveID: enclave.EnclaveID(serverArgs.EnclaveId),
-	}
-
-	// TODO TODO TODO Parse parameters from main.go to pick the backend
-	// TODO TODO TODO TEMP SCRATCH CODE
-	backendType := "docker"
-	var kurtosisBackend backend_interface.KurtosisBackend
-	switch backendType {
-	case "docker":
-		kurtosisBackend, err = docker_backend_creator.GetLocalDockerKurtosisBackend(&apiContainerModeArgs)
-		if err != nil {
-			return stacktrace.Propagate(err, "An error occurred getting local Docker Kurtosis backend")
-		}
-	case "kubernetes":
-		panic("todo todo todo fix this")
-		kurtosisBackend, err = kurtosis_backend.GetLocalKubernetesKurtosisBackend("standard", 10)
-		if err != nil {
-			return stacktrace.Propagate(err, "An error occurred getting local Docker Kurtosis backend")
-		}
-	default:
-		return stacktrace.NewError("Backend type in API container '%v' is not an expected backend type.", backendType)
-=======
 	//
 	apiContainerModeArgs := &backend_creator.APIContainerModeArgs{
 		Context:   context.Background(),
@@ -122,7 +86,6 @@
 	kurtosisBackend, err := backend_creator.GetLocalDockerKurtosisBackend(apiContainerModeArgs)
 	if err != nil {
 		return stacktrace.Propagate(err, "An error occurred getting local Docker Kurtosis backend")
->>>>>>> 8e5f3318
 	}
 
 	serviceNetwork, moduleStore, err := createServiceNetworkAndModuleStore(kurtosisBackend, enclaveDataDir, serverArgs, ownIpAddress)
