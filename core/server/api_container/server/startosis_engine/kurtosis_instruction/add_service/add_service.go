package add_service

import (
	"context"
	"fmt"
	"github.com/kurtosis-tech/kurtosis/api/golang/core/kurtosis_core_rpc_api_bindings"
	"github.com/kurtosis-tech/kurtosis/container-engine-lib/lib/backend_interface/objects/service"
	"github.com/kurtosis-tech/kurtosis/core/server/api_container/server/service_network"
	"github.com/kurtosis-tech/kurtosis/core/server/api_container/server/startosis_engine/kurtosis_instruction/shared_helpers"
	"github.com/kurtosis-tech/kurtosis/core/server/api_container/server/startosis_engine/kurtosis_starlark_framework"
	"github.com/kurtosis-tech/kurtosis/core/server/api_container/server/startosis_engine/kurtosis_starlark_framework/builtin_argument"
	"github.com/kurtosis-tech/kurtosis/core/server/api_container/server/startosis_engine/kurtosis_starlark_framework/kurtosis_plan_instruction"
	"github.com/kurtosis-tech/kurtosis/core/server/api_container/server/startosis_engine/kurtosis_types/service_config"
	"github.com/kurtosis-tech/kurtosis/core/server/api_container/server/startosis_engine/runtime_value_store"
	"github.com/kurtosis-tech/kurtosis/core/server/api_container/server/startosis_engine/startosis_errors"
	"github.com/kurtosis-tech/kurtosis/core/server/api_container/server/startosis_engine/startosis_validator"
	"github.com/kurtosis-tech/stacktrace"
	"github.com/sirupsen/logrus"
	"go.starlark.net/starlark"
	"reflect"
	"time"
)

const (
	AddServiceBuiltinName = "add_service"

	ServiceNameArgName   = "service_name"
	ServiceConfigArgName = "config"
)

func NewAddService(serviceNetwork service_network.ServiceNetwork, runtimeValueStore *runtime_value_store.RuntimeValueStore) *kurtosis_plan_instruction.KurtosisPlanInstruction {
	return &kurtosis_plan_instruction.KurtosisPlanInstruction{
		KurtosisBaseBuiltin: &kurtosis_starlark_framework.KurtosisBaseBuiltin{
			Name: AddServiceBuiltinName,

			Arguments: []*builtin_argument.BuiltinArgument{
				{
					Name:              ServiceNameArgName,
					IsOptional:        false,
					ZeroValueProvider: builtin_argument.ZeroValueProvider[starlark.String],
					Validator: func(value starlark.Value) *startosis_errors.InterpretationError {
						return builtin_argument.NonEmptyString(value, ServiceNameArgName)
					},
				},
				{
					Name:              ServiceConfigArgName,
					IsOptional:        false,
					ZeroValueProvider: builtin_argument.ZeroValueProvider[*service_config.ServiceConfig],
					Validator: func(value starlark.Value) *startosis_errors.InterpretationError {
						// we just try to convert the configs here to validate their shape, to avoid code duplication
						// with Interpret
						if _, err := validateAndConvertConfig(value); err != nil {
							return err
						}
						return nil
					},
				},
			},
		},

		Capabilities: func() kurtosis_plan_instruction.KurtosisPlanInstructionCapabilities {
			return &AddServiceCapabilities{
				serviceNetwork:    serviceNetwork,
				runtimeValueStore: runtimeValueStore,

				serviceName:   "",  // populated at interpretation time
				serviceConfig: nil, // populated at interpretation time

				resultUuid: "", // populated at interpretation time
			}
		},

		DefaultDisplayArguments: map[string]bool{
			ServiceNameArgName:   true,
			ServiceConfigArgName: true,
		},
	}
}

type AddServiceCapabilities struct {
	serviceNetwork    service_network.ServiceNetwork
	runtimeValueStore *runtime_value_store.RuntimeValueStore

<<<<<<< HEAD
	serviceName     service.ServiceName
	serviceConfig   *kurtosis_core_rpc_api_bindings.ServiceConfig
	readyConditions *service_config.ReadyConditions
=======
	serviceName   service.ServiceName
	serviceConfig *kurtosis_core_rpc_api_bindings.ServiceConfig

	resultUuid string
>>>>>>> 55210ec5
}

func (builtin *AddServiceCapabilities) Interpret(arguments *builtin_argument.ArgumentValuesSet) (starlark.Value, *startosis_errors.InterpretationError) {
	serviceName, err := builtin_argument.ExtractArgumentValue[starlark.String](arguments, ServiceNameArgName)
	if err != nil {
		return nil, startosis_errors.WrapWithInterpretationError(err, "Unable to extract value for '%s' argument", ServiceNameArgName)
	}

	serviceConfig, err := builtin_argument.ExtractArgumentValue[*service_config.ServiceConfig](arguments, ServiceConfigArgName)
	if err != nil {
		return nil, startosis_errors.WrapWithInterpretationError(err, "Unable to extract value for '%s' argument", ServiceConfigArgName)
	}
	apiServiceConfig, interpretationErr := validateAndConvertConfig(serviceConfig)
	if interpretationErr != nil {
		return nil, interpretationErr
	}

	readyConditions, interpretationErr := serviceConfig.GetReadyConditions()
	if interpretationErr != nil {
		return nil, interpretationErr
	}

	builtin.serviceName = service.ServiceName(serviceName.GoString())
	builtin.serviceConfig = apiServiceConfig
<<<<<<< HEAD
	builtin.readyConditions = readyConditions

	returnValue, interpretationErr := makeAddServiceInterpretationReturnValue(builtin.serviceName, builtin.serviceConfig)
=======
	builtin.resultUuid, err = builtin.runtimeValueStore.CreateValue()
	if err != nil {
		return nil, startosis_errors.WrapWithInterpretationError(err, "Unable to create runtime value to hold '%v' command return values", AddServiceBuiltinName)
	}
	returnValue, interpretationErr := makeAddServiceInterpretationReturnValue(builtin.serviceConfig, builtin.resultUuid)
>>>>>>> 55210ec5
	if interpretationErr != nil {
		return nil, interpretationErr
	}
	return returnValue, nil

}

func (builtin *AddServiceCapabilities) Validate(_ *builtin_argument.ArgumentValuesSet, validatorEnvironment *startosis_validator.ValidatorEnvironment) *startosis_errors.ValidationError {
	if validationErr := validateSingleService(validatorEnvironment, builtin.serviceName, builtin.serviceConfig); validationErr != nil {
		return validationErr
	}
	return nil
}

func (builtin *AddServiceCapabilities) Execute(ctx context.Context, _ *builtin_argument.ArgumentValuesSet) (string, error) {
	replacedServiceName, replacedServiceConfig, err := replaceMagicStrings(builtin.runtimeValueStore, builtin.serviceName, builtin.serviceConfig)
	if err != nil {
		return "", stacktrace.Propagate(err, "An error occurred replace a magic string in '%s' instruction arguments for service '%s'. Execution cannot proceed", AddServiceBuiltinName, builtin.serviceName)
	}
	startedService, err := builtin.serviceNetwork.StartService(ctx, replacedServiceName, replacedServiceConfig)
	if err != nil {
		return "", stacktrace.Propagate(err, "Unexpected error occurred starting service '%s'", replacedServiceName)
	}
<<<<<<< HEAD

	serviceUUID := startedService.GetRegistration().GetUUID()

	instructionResult := fmt.Sprintf("Service '%s' added with service UUID '%s'", replacedServiceName, serviceUUID)

	readyConditions := builtin.readyConditions
	recipe := readyConditions.GetRecipe()
	field := readyConditions.GetField()
	assertion := readyConditions.GetAssertion()
	target := readyConditions.GetTarget()
	interval := readyConditions.GetInterval()
	timeout := readyConditions.GetTimeout()

	startTime := time.Now()

	lastResult, tries, err := shared_helpers.ExecuteServiceAssertionWithRecipe(
		ctx,
		builtin.serviceNetwork,
		builtin.runtimeValueStore,
		replacedServiceName,
		recipe,
		field,
		assertion,
		target,
		interval,
		timeout,

	)
	if err != nil {
		return "", stacktrace.Propagate(
			err,
			"An error occurred checking if service '%v' with UUID '%v' is ready, using "+
				"recipe '%+v', value field '%v', assertion '%v', target '%v', interval '%s' and time-out '%s'.",
			replacedServiceName,
			serviceUUID,
			recipe,
			field,
			assertion,
			target,
			interval,
			timeout,
		)
	}
	logrus.Debugf("Checking if service with UUID '%v' is ready took %d tries (%v in total). "+
		"Assertion passed with following:\n%s",
		serviceUUID,
		tries,
		time.Since(startTime),
		recipe.ResultMapToString(lastResult),
	)

=======
	fillAddServiceReturnValueWithRuntimeValues(startedService, builtin.resultUuid, builtin.runtimeValueStore)
	instructionResult := fmt.Sprintf("Service '%s' added with service UUID '%s'", replacedServiceName, startedService.GetRegistration().GetUUID())
>>>>>>> 55210ec5
	return instructionResult, nil
}

func validateAndConvertConfig(rawConfig starlark.Value) (*kurtosis_core_rpc_api_bindings.ServiceConfig, *startosis_errors.InterpretationError) {
	config, ok := rawConfig.(*service_config.ServiceConfig)
	if !ok {
		return nil, startosis_errors.NewInterpretationError("The '%s' argument is not a ServiceConfig (was '%s').", ConfigsArgName, reflect.TypeOf(rawConfig))
	}
	apiServiceConfig, interpretationErr := config.ToKurtosisType()
	if interpretationErr != nil {
		return nil, interpretationErr
	}
	return apiServiceConfig, nil
}<|MERGE_RESOLUTION|>--- conflicted
+++ resolved
@@ -81,16 +81,11 @@
 	serviceNetwork    service_network.ServiceNetwork
 	runtimeValueStore *runtime_value_store.RuntimeValueStore
 
-<<<<<<< HEAD
 	serviceName     service.ServiceName
 	serviceConfig   *kurtosis_core_rpc_api_bindings.ServiceConfig
 	readyConditions *service_config.ReadyConditions
-=======
-	serviceName   service.ServiceName
-	serviceConfig *kurtosis_core_rpc_api_bindings.ServiceConfig
 
 	resultUuid string
->>>>>>> 55210ec5
 }
 
 func (builtin *AddServiceCapabilities) Interpret(arguments *builtin_argument.ArgumentValuesSet) (starlark.Value, *startosis_errors.InterpretationError) {
@@ -115,17 +110,13 @@
 
 	builtin.serviceName = service.ServiceName(serviceName.GoString())
 	builtin.serviceConfig = apiServiceConfig
-<<<<<<< HEAD
 	builtin.readyConditions = readyConditions
-
-	returnValue, interpretationErr := makeAddServiceInterpretationReturnValue(builtin.serviceName, builtin.serviceConfig)
-=======
 	builtin.resultUuid, err = builtin.runtimeValueStore.CreateValue()
 	if err != nil {
 		return nil, startosis_errors.WrapWithInterpretationError(err, "Unable to create runtime value to hold '%v' command return values", AddServiceBuiltinName)
 	}
+
 	returnValue, interpretationErr := makeAddServiceInterpretationReturnValue(builtin.serviceConfig, builtin.resultUuid)
->>>>>>> 55210ec5
 	if interpretationErr != nil {
 		return nil, interpretationErr
 	}
@@ -149,11 +140,6 @@
 	if err != nil {
 		return "", stacktrace.Propagate(err, "Unexpected error occurred starting service '%s'", replacedServiceName)
 	}
-<<<<<<< HEAD
-
-	serviceUUID := startedService.GetRegistration().GetUUID()
-
-	instructionResult := fmt.Sprintf("Service '%s' added with service UUID '%s'", replacedServiceName, serviceUUID)
 
 	readyConditions := builtin.readyConditions
 	recipe := readyConditions.GetRecipe()
@@ -176,15 +162,13 @@
 		target,
 		interval,
 		timeout,
-
 	)
 	if err != nil {
 		return "", stacktrace.Propagate(
 			err,
-			"An error occurred checking if service '%v' with UUID '%v' is ready, using "+
+			"An error occurred checking if service '%v' is ready, using "+
 				"recipe '%+v', value field '%v', assertion '%v', target '%v', interval '%s' and time-out '%s'.",
 			replacedServiceName,
-			serviceUUID,
 			recipe,
 			field,
 			assertion,
@@ -193,18 +177,16 @@
 			timeout,
 		)
 	}
-	logrus.Debugf("Checking if service with UUID '%v' is ready took %d tries (%v in total). "+
+	logrus.Debugf("Checking if service '%v' is ready took %d tries (%v in total). "+
 		"Assertion passed with following:\n%s",
-		serviceUUID,
+		replacedServiceName,
 		tries,
 		time.Since(startTime),
 		recipe.ResultMapToString(lastResult),
 	)
 
-=======
 	fillAddServiceReturnValueWithRuntimeValues(startedService, builtin.resultUuid, builtin.runtimeValueStore)
 	instructionResult := fmt.Sprintf("Service '%s' added with service UUID '%s'", replacedServiceName, startedService.GetRegistration().GetUUID())
->>>>>>> 55210ec5
 	return instructionResult, nil
 }
 
