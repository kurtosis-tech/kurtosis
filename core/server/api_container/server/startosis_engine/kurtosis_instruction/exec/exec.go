package exec

import (
	"context"
	"github.com/kurtosis-tech/kurtosis/container-engine-lib/lib/backend_interface/objects/service"
	"github.com/kurtosis-tech/kurtosis/core/server/api_container/server/service_network"
	"github.com/kurtosis-tech/kurtosis/core/server/api_container/server/startosis_engine/kurtosis_instruction/shared_helpers"
	"github.com/kurtosis-tech/kurtosis/core/server/api_container/server/startosis_engine/kurtosis_starlark_framework"
	"github.com/kurtosis-tech/kurtosis/core/server/api_container/server/startosis_engine/kurtosis_starlark_framework/builtin_argument"
	"github.com/kurtosis-tech/kurtosis/core/server/api_container/server/startosis_engine/kurtosis_starlark_framework/kurtosis_plan_instruction"
	"github.com/kurtosis-tech/kurtosis/core/server/api_container/server/startosis_engine/kurtosis_types"
	"github.com/kurtosis-tech/kurtosis/core/server/api_container/server/startosis_engine/recipe"
	"github.com/kurtosis-tech/kurtosis/core/server/api_container/server/startosis_engine/runtime_value_store"
	"github.com/kurtosis-tech/kurtosis/core/server/api_container/server/startosis_engine/startosis_errors"
	"github.com/kurtosis-tech/kurtosis/core/server/api_container/server/startosis_engine/startosis_validator"
	"github.com/kurtosis-tech/stacktrace"
	"github.com/sirupsen/logrus"
	"go.starlark.net/starlark"
)

var defaultAcceptableCodes = []int{
	0, // EXIT_SUCCESS
}

const (
	ExecBuiltinName = "exec"

	RecipeArgName          = "recipe"
	ServiceNameArgName     = "service_name"
	AcceptableCodesArgName = "acceptable_codes"
)

func NewExec(serviceNetwork service_network.ServiceNetwork, runtimeValueStore *runtime_value_store.RuntimeValueStore) *kurtosis_plan_instruction.KurtosisPlanInstruction {
	return &kurtosis_plan_instruction.KurtosisPlanInstruction{
		KurtosisBaseBuiltin: &kurtosis_starlark_framework.KurtosisBaseBuiltin{
			Name: ExecBuiltinName,
			Arguments: []*builtin_argument.BuiltinArgument{
				{
					Name:              RecipeArgName,
					IsOptional:        false,
					ZeroValueProvider: builtin_argument.ZeroValueProvider[*recipe.ExecRecipe],
					Validator:         nil,
				},
				{
					Name:              ServiceNameArgName,
					IsOptional:        true, //TODO make it non-optional when we remove recipe.service_name, issue pending: https://github.com/kurtosis-tech/kurtosis-private/issues/1128
					ZeroValueProvider: builtin_argument.ZeroValueProvider[starlark.String],
					Validator: func(value starlark.Value) *startosis_errors.InterpretationError {
						return builtin_argument.NonEmptyString(value, ServiceNameArgName)
					},
				},
				{
					Name:              AcceptableCodesArgName,
					IsOptional:        true,
					ZeroValueProvider: builtin_argument.ZeroValueProvider[*starlark.List],
					Validator:         nil,
				},
			},
		},

		Capabilities: func() kurtosis_plan_instruction.KurtosisPlanInstructionCapabilities {
			return &ExecCapabilities{
				serviceNetwork:    serviceNetwork,
				runtimeValueStore: runtimeValueStore,

				serviceName:     "",  // will be populated at interpretation time
				execRecipe:      nil, // will be populated at interpretation time
				resultUuid:      "",  // will be populated at interpretation time
				acceptableCodes: nil, // will be populated at interpretation time
			}
		},

		DefaultDisplayArguments: map[string]bool{
			RecipeArgName: true,
		},
	}
}

type ExecCapabilities struct {
	serviceNetwork    service_network.ServiceNetwork
	runtimeValueStore *runtime_value_store.RuntimeValueStore

	serviceName     service.ServiceName
	execRecipe      *recipe.ExecRecipe
	resultUuid      string
	acceptableCodes []int
}

func (builtin *ExecCapabilities) Interpret(arguments *builtin_argument.ArgumentValuesSet) (starlark.Value, *startosis_errors.InterpretationError) {
<<<<<<< HEAD
	var serviceName service.ServiceName
	acceptableCodes := defaultAcceptableCodes
=======
	execRecipe, err := builtin_argument.ExtractArgumentValue[*recipe.ExecRecipe](arguments, RecipeArgName)
	if err != nil {
		return nil, startosis_errors.WrapWithInterpretationError(err, "Unable to extract value for '%s' argument", RecipeArgName)
	}
>>>>>>> 853aa5d9

	var serviceName service.ServiceName
	if arguments.IsSet(ServiceNameArgName) {
		serviceNameArgumentValue, err := builtin_argument.ExtractArgumentValue[starlark.String](arguments, ServiceNameArgName)
		if err != nil {
			return nil, startosis_errors.WrapWithInterpretationError(err, "Unable to extract value for '%s' argument", ServiceNameArgName)
		}
		serviceName = service.ServiceName(serviceNameArgumentValue.GoString())
<<<<<<< HEAD
	}

	if arguments.IsSet(AcceptableCodesArgName) {
		acceptableCodesValue, err := builtin_argument.ExtractArgumentValue[*starlark.List](arguments, AcceptableCodesArgName)
		if err != nil {
			return nil, startosis_errors.WrapWithInterpretationError(err, "Unable to extract value for '%v' argument", acceptableCodes)
		}
		acceptableCodes, err = kurtosis_types.SafeCastToIntegerSlice(acceptableCodesValue)
		if err != nil {
			return nil, startosis_errors.WrapWithInterpretationError(err, "Unable to parse '%v' argument", acceptableCodes)
		}
	}

	execRecipe, err := builtin_argument.ExtractArgumentValue[*recipe.ExecRecipe](arguments, RecipeArgName)
	if err != nil {
		return nil, startosis_errors.WrapWithInterpretationError(err, "Unable to extract value for '%s' argument", RecipeArgName)
=======
	} else if execRecipe.GetServiceName() != shared_helpers.EmptyServiceName {
		serviceName = execRecipe.GetServiceName()
		logrus.Warnf("The recipe.service_name field will be deprecated soon, users will have to pass the service name value direclty to the 'exec', 'request' and 'wait' instructions")
	} else {
		return nil, startosis_errors.NewInterpretationError("Service name is not set, either as an exec instruction's argument or as a recipe field. You can fix it passing the 'service_name' argument in the 'exec' call")
>>>>>>> 853aa5d9
	}

	resultUuid, err := builtin.runtimeValueStore.CreateValue()
	if err != nil {
		return nil, startosis_errors.NewInterpretationError("An error occurred while generating UUID for future reference for %v instruction", ExecBuiltinName)
	}

	builtin.serviceName = serviceName
	builtin.execRecipe = execRecipe
	builtin.resultUuid = resultUuid
	builtin.acceptableCodes = acceptableCodes

	returnValue, interpretationErr := builtin.execRecipe.CreateStarlarkReturnValue(builtin.resultUuid)
	if interpretationErr != nil {
		return nil, startosis_errors.WrapWithInterpretationError(err, "An error occurred while generating return value for %v instruction", ExecBuiltinName)
	}
	return returnValue, nil
}

func (builtin *ExecCapabilities) Validate(_ *builtin_argument.ArgumentValuesSet, _ *startosis_validator.ValidatorEnvironment) *startosis_errors.ValidationError {
	// TODO: validate recipe
	return nil
}

func (builtin *ExecCapabilities) Execute(ctx context.Context, _ *builtin_argument.ArgumentValuesSet) (string, error) {
	result, err := builtin.execRecipe.Execute(ctx, builtin.serviceNetwork, builtin.runtimeValueStore, builtin.serviceName)
	if err != nil {
		return "", stacktrace.Propagate(err, "Error executing exec recipe")
	}
	isAcceptableCode := false
	for _, acceptableCode := range builtin.acceptableCodes {
		if result["code"] == starlark.MakeInt(acceptableCode) {
			isAcceptableCode = true
			break
		}
	}
	if !isAcceptableCode {
		return "", stacktrace.NewError("Request returned status code '%v' that is not part of the acceptable status codes '%v'", result["code"], builtin.acceptableCodes)
	}
	builtin.runtimeValueStore.SetValue(builtin.resultUuid, result)
	instructionResult := builtin.execRecipe.ResultMapToString(result)
	return instructionResult, err
}<|MERGE_RESOLUTION|>--- conflicted
+++ resolved
@@ -87,15 +87,10 @@
 }
 
 func (builtin *ExecCapabilities) Interpret(arguments *builtin_argument.ArgumentValuesSet) (starlark.Value, *startosis_errors.InterpretationError) {
-<<<<<<< HEAD
-	var serviceName service.ServiceName
-	acceptableCodes := defaultAcceptableCodes
-=======
 	execRecipe, err := builtin_argument.ExtractArgumentValue[*recipe.ExecRecipe](arguments, RecipeArgName)
 	if err != nil {
 		return nil, startosis_errors.WrapWithInterpretationError(err, "Unable to extract value for '%s' argument", RecipeArgName)
 	}
->>>>>>> 853aa5d9
 
 	var serviceName service.ServiceName
 	if arguments.IsSet(ServiceNameArgName) {
@@ -104,9 +99,14 @@
 			return nil, startosis_errors.WrapWithInterpretationError(err, "Unable to extract value for '%s' argument", ServiceNameArgName)
 		}
 		serviceName = service.ServiceName(serviceNameArgumentValue.GoString())
-<<<<<<< HEAD
+	} else if execRecipe.GetServiceName() != shared_helpers.EmptyServiceName {
+		serviceName = execRecipe.GetServiceName()
+		logrus.Warnf("The recipe.service_name field will be deprecated soon, users will have to pass the service name value direclty to the 'exec', 'request' and 'wait' instructions")
+	} else {
+		return nil, startosis_errors.NewInterpretationError("Service name is not set, either as an exec instruction's argument or as a recipe field. You can fix it passing the 'service_name' argument in the 'exec' call")
 	}
 
+	acceptableCodes := defaultAcceptableCodes
 	if arguments.IsSet(AcceptableCodesArgName) {
 		acceptableCodesValue, err := builtin_argument.ExtractArgumentValue[*starlark.List](arguments, AcceptableCodesArgName)
 		if err != nil {
@@ -116,18 +116,6 @@
 		if err != nil {
 			return nil, startosis_errors.WrapWithInterpretationError(err, "Unable to parse '%v' argument", acceptableCodes)
 		}
-	}
-
-	execRecipe, err := builtin_argument.ExtractArgumentValue[*recipe.ExecRecipe](arguments, RecipeArgName)
-	if err != nil {
-		return nil, startosis_errors.WrapWithInterpretationError(err, "Unable to extract value for '%s' argument", RecipeArgName)
-=======
-	} else if execRecipe.GetServiceName() != shared_helpers.EmptyServiceName {
-		serviceName = execRecipe.GetServiceName()
-		logrus.Warnf("The recipe.service_name field will be deprecated soon, users will have to pass the service name value direclty to the 'exec', 'request' and 'wait' instructions")
-	} else {
-		return nil, startosis_errors.NewInterpretationError("Service name is not set, either as an exec instruction's argument or as a recipe field. You can fix it passing the 'service_name' argument in the 'exec' call")
->>>>>>> 853aa5d9
 	}
 
 	resultUuid, err := builtin.runtimeValueStore.CreateValue()
