package test_engine

import (
	"fmt"
	"github.com/kurtosis-tech/kurtosis/api/golang/core/lib/binding_constructors"
	"github.com/kurtosis-tech/kurtosis/core/server/api_container/server/startosis_engine/kurtosis_starlark_framework/builtin_argument"
	"github.com/kurtosis-tech/kurtosis/core/server/api_container/server/startosis_engine/kurtosis_types/port_spec"
	"github.com/stretchr/testify/require"
	"testing"
)

type portSpecFullTestCase struct {
	*testing.T
}

func newPortSpecFullTestCase(t *testing.T) *portSpecFullTestCase {
	return &portSpecFullTestCase{
		T: t,
	}
}

func (t *portSpecFullTestCase) GetId() string {
	return fmt.Sprintf("%s_%s", port_spec.PortSpecTypeName, "full")
}

<<<<<<< HEAD
func (t *portSpecFullTestCase) GetTypeConstructor() *kurtosis_type_constructor.KurtosisTypeConstructor {
	return port_spec.NewPortSpecType()
}

//TODO add a test to validate no empty string for wait
=======
>>>>>>> 1ef651da
func (t *portSpecFullTestCase) GetStarlarkCode() string {
	return fmt.Sprintf("%s(%s=%d, %s=%q, %s=%q, %s=%q)",
		port_spec.PortSpecTypeName,
		port_spec.PortNumberAttr,
		TestPrivatePortNumber,
		port_spec.TransportProtocolAttr,
		TestPrivatePortProtocolStr,
		port_spec.PortApplicationProtocolAttr,
		TestPrivateApplicationProtocol,
		port_spec.WaitAttr,
		TestWaitConfiguration,
	)
}

func (t *portSpecFullTestCase) Assert(typeValue builtin_argument.KurtosisValueType) {
	portSpecStarlark, ok := typeValue.(*port_spec.PortSpec)
	require.True(t, ok)
	portSpec, err := portSpecStarlark.ToKurtosisType()
	require.Nil(t, err)

	expectedPortSpec := binding_constructors.NewPort(TestPrivatePortNumber, TestPrivatePortProtocol, TestPrivateApplicationProtocol)
	require.Equal(t, expectedPortSpec, portSpec)

}<|MERGE_RESOLUTION|>--- conflicted
+++ resolved
@@ -23,14 +23,6 @@
 	return fmt.Sprintf("%s_%s", port_spec.PortSpecTypeName, "full")
 }
 
-<<<<<<< HEAD
-func (t *portSpecFullTestCase) GetTypeConstructor() *kurtosis_type_constructor.KurtosisTypeConstructor {
-	return port_spec.NewPortSpecType()
-}
-
-//TODO add a test to validate no empty string for wait
-=======
->>>>>>> 1ef651da
 func (t *portSpecFullTestCase) GetStarlarkCode() string {
 	return fmt.Sprintf("%s(%s=%d, %s=%q, %s=%q, %s=%q)",
 		port_spec.PortSpecTypeName,
