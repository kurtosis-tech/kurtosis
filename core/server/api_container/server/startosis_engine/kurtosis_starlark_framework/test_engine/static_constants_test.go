package test_engine

import (
	"github.com/kurtosis-tech/kurtosis/api/golang/core/kurtosis_core_rpc_api_bindings"
	"github.com/kurtosis-tech/kurtosis/container-engine-lib/lib/backend_interface/objects/enclave"
	"github.com/kurtosis-tech/kurtosis/container-engine-lib/lib/backend_interface/objects/service"
	"github.com/kurtosis-tech/kurtosis/core/server/api_container/server/service_network/service_network_types"
	"github.com/kurtosis-tech/kurtosis/core/server/commons/enclave_data_directory"
)

var (
	TestEnclaveUuid = enclave.EnclaveUUID("test-enclave-uuid")

	TestServiceName  = service.ServiceName("test-service-name")
	TestServiceUuid  = service.ServiceUUID("test-service-uuid")
	TestServiceName2 = service.ServiceName("test-service-name-2")
	TestServiceUuid2 = service.ServiceUUID("test-service-uuid-2")

	TestArtifactName = "artifact-name"
	TestArtifactUuid = enclave_data_directory.FilesArtifactUUID("file-artifact-uuid")

	TestSrcPath = "/path/to/file.txt"

	TestModuleFileName = "github.com/kurtosistech/test-package/helpers.star"

	TestContainerImageName = "kurtosistech/example-datastore-server"

	TestPrivatePortId              = "grpc"
	TestPrivatePortNumber          = uint32(1323)
	TestPrivatePortProtocolStr     = "TCP"
	TestPrivatePortProtocol        = kurtosis_core_rpc_api_bindings.Port_TCP
	TestPrivateApplicationProtocol = "https"

	TestPublicPortId              = "endpoints"
	TestPublicPortNumber          = uint32(80)
	TestPublicPortProtocolStr     = "TCP"
	TestPublicPortProtocol        = kurtosis_core_rpc_api_bindings.Port_TCP
	TestPublicApplicationProtocol = "https"

	TestFilesArtifactPath1 = "path/to/file/1"
	TestFilesArtifactName1 = "file_1"
	TestFilesArtifactPath2 = "path/to/file/2"
	TestFilesArtifactName2 = "file_2"

	TestEntryPointSlice = []string{
		"127.0.0.0",
		"1234",
	}

	TestCmdSlice = []string{
		"bash",
		"-c",
		"/apps/main.py",
	}

	TestEnvVarName1  = "VAR_1"
	TestEnvVarValue1 = "VALUE_1"
	TestEnvVarName2  = "VAR_2"
	TestEnvVarValue2 = "VALUE_2"

	TestPrivateIPAddressPlaceholder = "<IP_ADDRESS>"

	TestSubnetwork  = service_network_types.PartitionID("test-subnetwork")
	TestSubnetwork2 = service_network_types.PartitionID("test-subnetwork-2")

	TestCpuAllocation = uint64(2000)

	TestMemoryAllocation = uint64(1024)

<<<<<<< HEAD
	TestReadyConditionsRecipeEndpoint = "/endpoint?input=data"
	TestReadyConditionsField          = "code"
	TestReadyConditionsAssertion      = "=="
	TestReadyConditionsTarget         = "200"

	TestGetRequestMethod = "GET"
=======
	TestReadyConditionsRecipePortId   = "http"
	TestReadyConditionsRecipeEndpoint = "/endpoint?input=data"
	TestReadyConditionsRecipeExtract  = "{}"
	TestReadyConditionsField          = "code"
	TestReadyConditionsAssertion      = "=="
	TestReadyConditionsTarget         = "200"
	TestReadyConditionsInterval       = "1s"
	TestReadyConditionsTimeout        = "100ms"
>>>>>>> bf91a360
)<|MERGE_RESOLUTION|>--- conflicted
+++ resolved
@@ -67,14 +67,6 @@
 
 	TestMemoryAllocation = uint64(1024)
 
-<<<<<<< HEAD
-	TestReadyConditionsRecipeEndpoint = "/endpoint?input=data"
-	TestReadyConditionsField          = "code"
-	TestReadyConditionsAssertion      = "=="
-	TestReadyConditionsTarget         = "200"
-
-	TestGetRequestMethod = "GET"
-=======
 	TestReadyConditionsRecipePortId   = "http"
 	TestReadyConditionsRecipeEndpoint = "/endpoint?input=data"
 	TestReadyConditionsRecipeExtract  = "{}"
@@ -83,5 +75,6 @@
 	TestReadyConditionsTarget         = "200"
 	TestReadyConditionsInterval       = "1s"
 	TestReadyConditionsTimeout        = "100ms"
->>>>>>> bf91a360
+
+	TestGetRequestMethod = "GET"
 )