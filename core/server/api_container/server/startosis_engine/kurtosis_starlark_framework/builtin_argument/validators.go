--- conflicted
+++ resolved
@@ -34,7 +34,6 @@
 	return nil
 }
 
-<<<<<<< HEAD
 func FloatInRange(value starlark.Value, argNameForLogging string, min float64, max float64) *startosis_errors.InterpretationError {
 	valueStarlarkFloat, ok := value.(starlark.Float)
 	if !ok {
@@ -48,7 +47,8 @@
 		return startosis_errors.NewInterpretationError("Value for '%s' was expected to be a float between %f and %f, but it was %v", argNameForLogging, min, max, valueFloat)
 	}
 	return nil
-=======
+}
+
 func StringValues(value starlark.Value, argNameForLogging string, acceptableValues []string) *startosis_errors.InterpretationError {
 	valueStr, ok := value.(starlark.String)
 	if !ok {
@@ -78,5 +78,4 @@
 		mustMatchRegexpStr,
 		valueStr.GoString(),
 	)
->>>>>>> 92b38231
 }