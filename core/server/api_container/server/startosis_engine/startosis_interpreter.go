--- conflicted
+++ resolved
@@ -118,12 +118,6 @@
 
 func (interpreter *StartosisInterpreter) buildBindings(threadName string, instructionsQueue *[]kurtosis_instruction.KurtosisInstruction) (*starlark.Thread, *starlark.StringDict) {
 	thread := &starlark.Thread{
-<<<<<<< HEAD
-		Name:       threadName,
-		Print:      makePrintFunction(scriptOutputBuffer),
-		Load:       interpreter.makeLoadFunction(instructionsQueue, scriptOutputBuffer),
-		OnMaxSteps: nil,
-=======
 		Name:  threadName,
 		Load:  interpreter.makeLoadFunction(instructionsQueue),
 		Print: makePrintFunction(),
@@ -131,7 +125,6 @@
 
 	recursiveInterpretForModuleLoading := func(moduleId string, serializedStartosis string) (starlark.StringDict, error) {
 		return interpreter.interpretInternal(moduleId, serializedStartosis, EmptyInputArgs, instructionsQueue)
->>>>>>> b0772b89
 	}
 
 	predeclared := &starlark.StringDict{
