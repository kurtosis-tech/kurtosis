--- conflicted
+++ resolved
@@ -142,14 +142,8 @@
 		// Kurtosis instructions - will push instructions to the queue that will affect the enclave state at execution
 		add_service.AddServiceBuiltinName:                starlark.NewBuiltin(add_service.AddServiceBuiltinName, add_service.GenerateAddServiceBuiltin(instructionsQueue, interpreter.serviceNetwork, interpreter.factsEngine)),
 		assert.AssertBuiltinName:                         starlark.NewBuiltin(assert.AssertBuiltinName, assert.GenerateAssertBuiltin(instructionsQueue, interpreter.recipeExecutor, interpreter.serviceNetwork)),
-<<<<<<< HEAD
-		exec.ExecBuiltinName:                             starlark.NewBuiltin(exec.ExecBuiltinName, exec.GenerateExecBuiltin(instructionsQueue, interpreter.serviceNetwork)),
 		request.RequestBuiltinName:                       starlark.NewBuiltin(request.RequestBuiltinName, request.GenerateRequestBuiltin(instructionsQueue, interpreter.recipeExecutor, interpreter.serviceNetwork)),
-=======
 		exec.ExecBuiltinName:                             starlark.NewBuiltin(exec.ExecBuiltinName, exec.GenerateExecBuiltin(instructionsQueue, interpreter.serviceNetwork, interpreter.recipeExecutor)),
-		extract.ExtractBuiltinName:                       starlark.NewBuiltin(extract.ExtractBuiltinName, extract.GenerateExtractInstructionBuiltin(instructionsQueue, interpreter.recipeExecutor, interpreter.serviceNetwork)),
-		get_value.GetValueBuiltinName:                    starlark.NewBuiltin(get_value.GetValueBuiltinName, get_value.GenerateGetValueBuiltin(instructionsQueue, interpreter.recipeExecutor, interpreter.serviceNetwork)),
->>>>>>> 76c6f12b
 		kurtosis_print.PrintBuiltinName:                  starlark.NewBuiltin(kurtosis_print.PrintBuiltinName, kurtosis_print.GeneratePrintBuiltin(instructionsQueue, interpreter.recipeExecutor, interpreter.serviceNetwork)),
 		remove_service.RemoveServiceBuiltinName:          starlark.NewBuiltin(remove_service.RemoveServiceBuiltinName, remove_service.GenerateRemoveServiceBuiltin(instructionsQueue, interpreter.serviceNetwork)),
 		render_templates.RenderTemplatesBuiltinName:      starlark.NewBuiltin(render_templates.RenderTemplatesBuiltinName, render_templates.GenerateRenderTemplatesBuiltin(instructionsQueue, interpreter.serviceNetwork)),
@@ -236,8 +230,6 @@
 		return slError
 	}
 	return startosis_errors.NewInterpretationError("UnknownError: %s\n", err.Error())
-<<<<<<< HEAD
-=======
 }
 
 func newStartosisInterpreterWithRecipeExecutorForTesting(serviceNetwork service_network.ServiceNetwork, moduleContentProvider startosis_packages.PackageContentProvider, recipeExecutor *runtime_value_store.RuntimeValueStore) *StartosisInterpreter {
@@ -249,5 +241,4 @@
 		moduleGlobalsCache:    make(map[string]*startosis_packages.ModuleCacheEntry),
 		moduleContentProvider: moduleContentProvider,
 	}
->>>>>>> 76c6f12b
 }