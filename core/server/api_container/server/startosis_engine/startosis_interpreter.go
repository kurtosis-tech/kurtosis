--- conflicted
+++ resolved
@@ -117,10 +117,6 @@
 	}
 
 	predeclared := &starlark.StringDict{
-<<<<<<< HEAD
-		starlarkstruct.Default.GoString():                        starlark.NewBuiltin(starlarkstruct.Default.GoString(), starlarkstruct.Make), // extension to build struct in starlark
-		add_service.AddServiceBuiltinName:                        starlark.NewBuiltin(add_service.AddServiceBuiltinName, add_service.GenerateAddServiceBuiltin(instructionsQueue, interpreter.serviceNetwork, interpreter.factsEngine)),
-=======
 		// go-starlark add-ons
 		starlarkstruct.Default.GoString(): starlark.NewBuiltin(starlarkstruct.Default.GoString(), starlarkstruct.Make), // extension to build struct in starlark
 		starlarkjson.Module.Name:          starlarkjson.Module,
@@ -128,8 +124,7 @@
 		time.Module.Name:                  time.Module,
 
 		// Kurtosis instructions - will push instructions to the queue that will affect the enclave state at execution
-		add_service.AddServiceBuiltinName:                        starlark.NewBuiltin(add_service.AddServiceBuiltinName, add_service.GenerateAddServiceBuiltin(instructionsQueue, interpreter.serviceNetwork)),
->>>>>>> 54c672d1
+		add_service.AddServiceBuiltinName:                        starlark.NewBuiltin(add_service.AddServiceBuiltinName, add_service.GenerateAddServiceBuiltin(instructionsQueue, interpreter.serviceNetwork, interpreter.factsEngine)),
 		exec.ExecBuiltinName:                                     starlark.NewBuiltin(exec.ExecBuiltinName, exec.GenerateExecBuiltin(instructionsQueue, interpreter.serviceNetwork)),
 		store_files_from_service.StoreFileFromServiceBuiltinName: starlark.NewBuiltin(store_files_from_service.StoreFileFromServiceBuiltinName, store_files_from_service.GenerateStoreFilesFromServiceBuiltin(instructionsQueue, interpreter.serviceNetwork)),
 		render_templates.RenderTemplatesBuiltinName:              starlark.NewBuiltin(render_templates.RenderTemplatesBuiltinName, render_templates.GenerateRenderTemplatesBuiltin(instructionsQueue, interpreter.serviceNetwork)),
