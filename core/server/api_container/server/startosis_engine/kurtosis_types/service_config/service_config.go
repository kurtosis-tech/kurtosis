--- conflicted
+++ resolved
@@ -212,7 +212,6 @@
 	}, nil
 }
 
-<<<<<<< HEAD
 func (config *ServiceConfig) ToKurtosisType(
 	serviceNetwork service_network.ServiceNetwork,
 	locatorOfModuleInWhichThisBuiltInIsBeingCalled string,
@@ -220,60 +219,6 @@
 	packageContentProvider startosis_packages.PackageContentProvider,
 	packageReplaceOptions map[string]string,
 ) (*service.ServiceConfig, *startosis_errors.InterpretationError) {
-=======
-func ConvertFilesArtifactsMounts(filesArtifactsMountDirpathsMap map[string]string, serviceNetwork service_network.ServiceNetwork) (*service_directory.FilesArtifactsExpansion, *startosis_errors.InterpretationError) {
-	filesArtifactsExpansions := []args.FilesArtifactExpansion{}
-	serviceDirpathsToArtifactIdentifiers := map[string]string{}
-	expanderDirpathToUserServiceDirpathMap := map[string]string{}
-	for mountpointOnUserService, filesArtifactIdentifier := range filesArtifactsMountDirpathsMap {
-		dirpathToExpandTo := path.Join(filesArtifactExpansionDirsParentDirpath, filesArtifactIdentifier)
-		expansion := args.FilesArtifactExpansion{
-			FilesIdentifier:   filesArtifactIdentifier,
-			DirPathToExpandTo: dirpathToExpandTo,
-		}
-		filesArtifactsExpansions = append(filesArtifactsExpansions, expansion)
-		serviceDirpathsToArtifactIdentifiers[mountpointOnUserService] = filesArtifactIdentifier
-		expanderDirpathToUserServiceDirpathMap[dirpathToExpandTo] = mountpointOnUserService
-	}
-
-	// TODO: Sad that we need the service network here to get the APIC info. This is wrong, we should fix this by
-	//  passing the APIC info DOWN to the backend and have the backend create the expander itself.
-	//  Here writing those info into each service config is dumb
-	apiContainerInfo := serviceNetwork.GetApiContainerInfo()
-	filesArtifactsExpanderArgs, err := args.NewFilesArtifactsExpanderArgs(
-		apiContainerInfo.GetIpAddress().String(),
-		apiContainerInfo.GetGrpcPortNum(),
-		filesArtifactsExpansions,
-	)
-	if err != nil {
-		return nil, startosis_errors.NewInterpretationError("An error occurred creating files artifacts expander args")
-	}
-
-	expanderEnvVars, err := args.GetEnvFromArgs(filesArtifactsExpanderArgs)
-	if err != nil {
-		return nil, startosis_errors.NewInterpretationError("An error occurred getting files artifacts expander environment variables using args: %+v", filesArtifactsExpanderArgs)
-	}
-
-	expanderImageAndTag := fmt.Sprintf(
-		"%v:%v",
-		filesArtifactsExpanderImage,
-		apiContainerInfo.GetVersion(),
-	)
-
-	return &service_directory.FilesArtifactsExpansion{
-		ExpanderImage:                        expanderImageAndTag,
-		ExpanderEnvVars:                      expanderEnvVars,
-		ServiceDirpathsToArtifactIdentifiers: serviceDirpathsToArtifactIdentifiers,
-		ExpanderDirpathsToServiceDirpaths:    expanderDirpathToUserServiceDirpathMap,
-	}, nil
-}
-
-func convertPersistentDirectoryMounts(persistentDirectoriesMap map[string]service_directory.PersistentDirectory) *service_directory.PersistentDirectories {
-	return service_directory.NewPersistentDirectories(persistentDirectoriesMap)
-}
-
-func (config *ServiceConfig) ToKurtosisType(serviceNetwork service_network.ServiceNetwork) (*service.ServiceConfig, *startosis_errors.InterpretationError) {
->>>>>>> b2fd9f24
 	var ok bool
 
 	var imageName string
@@ -561,6 +506,10 @@
 	}, nil
 }
 
+func convertPersistentDirectoryMounts(persistentDirectoriesMap map[string]service_directory.PersistentDirectory) *service_directory.PersistentDirectories {
+	return service_directory.NewPersistentDirectories(persistentDirectoriesMap)
+}
+
 func convertPortMapEntry(attrNameForLogging string, key starlark.Value, value starlark.Value, dictForLogging *starlark.Dict) (string, *port_spec.PortSpec, *startosis_errors.InterpretationError) {
 	keyStr, ok := key.(starlark.String)
 	if !ok {
@@ -629,14 +578,6 @@
 		}
 	}
 	return filesArtifacts, persistentDirectories, nil
-}
-
-func convertPersistentDirectoryMounts(persistentDirectoriesDirpathsMap map[string]string) *service_directory.PersistentDirectories {
-	persistentDirectoriesMap := map[string]service_directory.DirectoryPersistentKey{}
-	for dirPath, persistentKeyStr := range persistentDirectoriesDirpathsMap {
-		persistentDirectoriesMap[dirPath] = service_directory.DirectoryPersistentKey(persistentKeyStr)
-	}
-	return service_directory.NewPersistentDirectories(persistentDirectoriesMap)
 }
 
 // If [rawImageAttrValue] is a string, returns the image name with no image build spec (image will be fetched from local cache or remote)
