package startosis_engine

import (
	"context"
	"fmt"
	"github.com/kurtosis-tech/kurtosis/api/golang/core/kurtosis_core_rpc_api_bindings"
	"github.com/kurtosis-tech/kurtosis/api/golang/core/lib/binding_constructors"
	"github.com/kurtosis-tech/kurtosis/core/server/api_container/server/startosis_engine/instructions_plan"
	"github.com/kurtosis-tech/kurtosis/core/server/api_container/server/startosis_engine/kurtosis_instruction/shared_helpers/magic_string_helper"
	"github.com/kurtosis-tech/kurtosis/core/server/api_container/server/startosis_engine/runtime_value_store"
	"github.com/kurtosis-tech/kurtosis/core/server/api_container/server/startosis_engine/startosis_constants"
	"github.com/kurtosis-tech/stacktrace"
	"github.com/sirupsen/logrus"
	"sync"
)

const (
<<<<<<< HEAD
	progressMsg = "Execution in progress"
=======
	progressMsg      = "Execution in progress"
	ParallelismParam = "PARALLELISM"
	// we limit the output to 64k characters
	// TODO(tedi) get rid of this in favor of streaming
	outputSizeLimit          = 64 * 1024
	outputLimitReachedSuffix = "..."
>>>>>>> 6bb994d5
)

var (
	skippedInstructionOutput = "SKIPPED - This instruction has already been run in this enclave"
)

type StartosisExecutor struct {
	mutex             *sync.Mutex
	enclavePlan       *instructions_plan.InstructionsPlan
	runtimeValueStore *runtime_value_store.RuntimeValueStore
}

type ExecutionError struct {
	Error string
}

func NewStartosisExecutor(runtimeValueStore *runtime_value_store.RuntimeValueStore) *StartosisExecutor {
	return &StartosisExecutor{
		mutex:             &sync.Mutex{},
		enclavePlan:       instructions_plan.NewInstructionsPlan(),
		runtimeValueStore: runtimeValueStore,
	}
}

// Execute executes the list of Kurtosis instructions _asynchronously_ against the Kurtosis backend
// Consumers of this method should read the response lines channel and return as soon as one it is closed
//
// The channel of KurtosisExecutionResponseLine can contain three kinds of line:
// - A regular KurtosisInstruction that was successfully executed
// - A KurtosisExecutionError if the execution failed
// - A ProgressInfo to update the current "state" of the execution
func (executor *StartosisExecutor) Execute(ctx context.Context, dryRun bool, parallelism int, instructionsSequence []*instructions_plan.ScheduledInstruction, serializedScriptOutput string) <-chan *kurtosis_core_rpc_api_bindings.StarlarkRunResponseLine {
	executor.mutex.Lock()
	starlarkRunResponseLineStream := make(chan *kurtosis_core_rpc_api_bindings.StarlarkRunResponseLine)
	ctxWithParallelism := context.WithValue(ctx, startosis_constants.ParallelismParam, parallelism)
	go func() {
		defer func() {
			executor.mutex.Unlock()
			close(starlarkRunResponseLineStream)
		}()

		// TODO: for now the plan is append only, as each Starlark run happens on top of whatever exists in the enclave
		logrus.Debugf("Current enclave plan contains %d instuctions. About to process a new plan with %d instructions (dry-run: %v)",
			executor.enclavePlan.Size(), len(instructionsSequence), dryRun)

		executor.enclavePlan = instructions_plan.NewInstructionsPlan()
		totalNumberOfInstructions := uint32(len(instructionsSequence))
		for index, scheduledInstruction := range instructionsSequence {
			instructionNumber := uint32(index + 1)

			if scheduledInstruction.IsImportedFromCurrentEnclavePlan() {
				executor.enclavePlan.AddScheduledInstruction(scheduledInstruction).Executed(true).ImportedFromCurrentEnclavePlan(true)
				continue
			}
			progress := binding_constructors.NewStarlarkRunResponseLineFromSinglelineProgressInfo(
				progressMsg, instructionNumber, totalNumberOfInstructions)
			starlarkRunResponseLineStream <- progress

			instruction := scheduledInstruction.GetInstruction()
			canonicalInstruction := binding_constructors.NewStarlarkRunResponseLineFromInstruction(instruction.GetCanonicalInstruction(scheduledInstruction.IsExecuted()))
			starlarkRunResponseLineStream <- canonicalInstruction

			if !dryRun {
				var err error
				var instructionOutput *string
				if scheduledInstruction.IsExecuted() {
					// instruction already executed within this enclave. Do not run it
					instructionOutput = &skippedInstructionOutput
				} else {
					instructionOutput, err = instruction.Execute(ctxWithParallelism)
				}
				if err != nil {
					sendErrorAndFail(starlarkRunResponseLineStream, err, "An error occurred executing instruction (number %d) at %v:\n%v", instructionNumber, instruction.GetPositionInOriginalScript().String(), instruction.String())
					return
				}
				if instructionOutput != nil {
					instructionOutputStr := *instructionOutput
					if len(instructionOutputStr) > outputSizeLimit {
						instructionOutputStr = fmt.Sprintf("%s%s", instructionOutputStr[0:outputSizeLimit], outputLimitReachedSuffix)
					}
					starlarkRunResponseLineStream <- binding_constructors.NewStarlarkRunResponseLineFromInstructionResult(instructionOutputStr)
				}
				// mark the instruction as executed and add it to the current instruction plan
				executor.enclavePlan.AddScheduledInstruction(scheduledInstruction).Executed(true)
			}
		}

		if !dryRun {
			scriptWithValuesReplaced, err := magic_string_helper.ReplaceRuntimeValueInString(serializedScriptOutput, executor.runtimeValueStore)
			if err != nil {
				sendErrorAndFail(starlarkRunResponseLineStream, err, "An error occurred while replacing the runtime values in the output of the script")
				return
			}
			starlarkRunResponseLineStream <- binding_constructors.NewStarlarkRunResponseLineFromRunSuccessEvent(scriptWithValuesReplaced)
			logrus.Debugf("Current enclave plan has been updated. It now contains %d instructions", executor.enclavePlan.Size())
		} else {
			logrus.Debugf("Current enclave plan remained the same as the it was a dry-run. It contains %d instructions", executor.enclavePlan.Size())
		}
	}()
	return starlarkRunResponseLineStream
}

func (executor *StartosisExecutor) GetCurrentEnclavePLan() *instructions_plan.InstructionsPlan {
	return executor.enclavePlan
}

func sendErrorAndFail(starlarkRunResponseLineStream chan<- *kurtosis_core_rpc_api_bindings.StarlarkRunResponseLine, err error, msg string, msgArgs ...interface{}) {
	propagatedErr := stacktrace.Propagate(err, msg, msgArgs...)
	serializedError := binding_constructors.NewStarlarkExecutionError(propagatedErr.Error())
	starlarkRunResponseLineStream <- binding_constructors.NewStarlarkRunResponseLineFromExecutionError(serializedError)
	starlarkRunResponseLineStream <- binding_constructors.NewStarlarkRunResponseLineFromRunFailureEvent()
}<|MERGE_RESOLUTION|>--- conflicted
+++ resolved
@@ -15,16 +15,12 @@
 )
 
 const (
-<<<<<<< HEAD
 	progressMsg = "Execution in progress"
-=======
 	progressMsg      = "Execution in progress"
-	ParallelismParam = "PARALLELISM"
 	// we limit the output to 64k characters
 	// TODO(tedi) get rid of this in favor of streaming
 	outputSizeLimit          = 64 * 1024
 	outputLimitReachedSuffix = "..."
->>>>>>> 6bb994d5
 )
 
 var (
