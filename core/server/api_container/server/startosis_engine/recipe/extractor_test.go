package recipe

import (
	"github.com/sirupsen/logrus"
	"github.com/stretchr/testify/assert"
	"go.starlark.net/starlark"
	"go.starlark.net/syntax"
	"testing"
)

var jsonObject = []byte(`
{
	"integer": 1,
	"str": "a",
	"list": [0.2, "b"],
	"dict": {
		"key": "value",
		"another_key": -1
	},
	"bool": false
}
`)

func TestExtractor_Success(t *testing.T) {
	logrus.SetLevel(logrus.DebugLevel)
	expectedDict := starlark.NewDict(2)
	_ = expectedDict.SetKey(starlark.String("key"), starlark.String("value"))
	_ = expectedDict.SetKey(starlark.String("another_key"), starlark.MakeInt(-1))
	queryList := []string{".integer", ".str", ".list", ".dict.key", ".bool", ".dict", ".integer, .str"}
	expectedList := []starlark.Comparable{
		starlark.MakeInt(1),
		starlark.String("a"),
		starlark.NewList([]starlark.Value{starlark.Float(0.2), starlark.String("b")}),
		starlark.String("value"),
		starlark.Bool(false),
		expectedDict,
		starlark.NewList([]starlark.Value{starlark.MakeInt(1), starlark.String("a")}),
	}
	for i := range queryList {
<<<<<<< HEAD
		result, err := extract(jsonObject, queryList[i])
		assert.Nil(t, err)
		assert.Equal(t, expectedList[i], result)
=======
		result, extractErr := Extractor(queryList[i], jsonObject)
		assert.Nil(t, extractErr)
		equal, cmpErr := expectedList[i].CompareSameType(syntax.EQL, result, 2)
		assert.Nil(t, cmpErr)
		assert.True(t, equal)
>>>>>>> 735db5a8
	}
}

func TestExtractor_FailureQueryNotFound(t *testing.T) {
	queryList := []string{".not_found", ".list.[2]", ".dict.not_found"}
	for i := range queryList {
		result, err := extract(jsonObject, queryList[i])
		assert.Nil(t, result)
		assert.NotNil(t, err)
	}
}

func TestExtractor_FailureQueryInvalid(t *testing.T) {
	notValidQuery := "not valid query"
	result, err := extract(jsonObject, notValidQuery)
	assert.Nil(t, result)
	assert.NotNil(t, err)
}

func TestExtractor_FailureInput(t *testing.T) {
	testInputs := map[string]string{
		"1":       ".",
		"\"hi\"":  "length",
		"\"bye\"": ".",
	}
	testOutputs := []any{
		starlark.MakeInt(1),
		starlark.MakeInt(2),
		starlark.String("bye"),
	}
	index := 0
	for input, query := range testInputs {
		result, err := extract([]byte(input), query)
		assert.Nil(t, err)
		assert.Equal(t, testOutputs[index], result)
		index += 1
	}
}

func TestExtractor_SimpleValues(t *testing.T) {
	extractors := map[string]string{
		"id":  ".integer",
		"id2": ".str",
	}
	result, err := runExtractors(jsonObject, extractors)
	assert.Nil(t, err)
	assert.Equal(t, map[string]starlark.Comparable{
		"extract.id":  starlark.MakeInt(1),
		"extract.id2": starlark.String("a"),
	}, result)
}

func TestRunExtractors_OutputKeys(t *testing.T) {
	extractors := map[string]string{
		"id":  ".integer",
		"id2": ".str",
	}
	result, err := runExtractors(jsonObject, extractors)
	assert.Nil(t, err)
	assert.Equal(t, map[string]starlark.Comparable{
		"extract.id":  starlark.MakeInt(1),
		"extract.id2": starlark.String("a"),
	}, result)
}

func TestRunExtractors_EmptyOutput(t *testing.T) {
	extractors := map[string]string{}
	result, err := runExtractors(jsonObject, extractors)
	assert.Nil(t, err)
	assert.NotNil(t, result)
	assert.Len(t, result, 0)
}

func TestRunExtractors_FailureQueryInvalid(t *testing.T) {
	extractors := map[string]string{
		"id": ".does_not_exist",
	}
	result, err := runExtractors(jsonObject, extractors)
	assert.NotNil(t, err)
	assert.Nil(t, result)
}<|MERGE_RESOLUTION|>--- conflicted
+++ resolved
@@ -37,17 +37,11 @@
 		starlark.NewList([]starlark.Value{starlark.MakeInt(1), starlark.String("a")}),
 	}
 	for i := range queryList {
-<<<<<<< HEAD
-		result, err := extract(jsonObject, queryList[i])
-		assert.Nil(t, err)
-		assert.Equal(t, expectedList[i], result)
-=======
-		result, extractErr := Extractor(queryList[i], jsonObject)
+		result, extractErr := extract(jsonObject, queryList[i])
 		assert.Nil(t, extractErr)
 		equal, cmpErr := expectedList[i].CompareSameType(syntax.EQL, result, 2)
 		assert.Nil(t, cmpErr)
 		assert.True(t, equal)
->>>>>>> 735db5a8
 	}
 }
 
