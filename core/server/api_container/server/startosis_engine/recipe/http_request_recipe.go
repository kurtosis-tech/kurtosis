--- conflicted
+++ resolved
@@ -86,73 +86,10 @@
 		bodyKey:       starlark.String(responseBody),
 		statusCodeKey: starlark.MakeInt(response.StatusCode),
 	}
-<<<<<<< HEAD
 	for _, query := range recipe.extractors {
 		extractedValue, err := Extractor(query, body)
 		if err != nil {
 			return nil, stacktrace.Propagate(err, "An error occurred running extractor '%v' on recipe", query)
-=======
-	extractDict, err := extractInternal(responseBody, extractors)
-	if err != nil {
-		return nil, stacktrace.Propagate(err, "An error occurred while running extractors on HTTP response body")
-	}
-	for extractorKey, extractorValue := range extractDict {
-		resultDict[fmt.Sprintf("%v.%v", extractKeyPrefix, extractorKey)] = extractorValue
-	}
-	return resultDict, nil
-}
-
-func extractInternal(responseBody []byte, extractors map[string]string) (map[string]starlark.Comparable, error) {
-	if len(extractors) == 0 {
-		return map[string]starlark.Comparable{}, nil
-	}
-	logrus.Debug("Executing extract recipe")
-	var jsonBody interface{}
-	err := json.Unmarshal(responseBody, &jsonBody)
-	if err != nil {
-		return nil, stacktrace.Propagate(err, "An error occurred when parsing JSON response body")
-	}
-	extractorResult := map[string]starlark.Comparable{}
-	for extractorKey, extractor := range extractors {
-		logrus.Debugf("Running against '%v' '%v'", jsonBody, extractor)
-		query, err := gojq.Parse(extractor)
-		if err != nil {
-			return nil, stacktrace.Propagate(err, "An error occurred when parsing field extractor '%v'", extractor)
-		}
-		iter := query.Run(jsonBody)
-		foundMatch := false
-		for {
-			matchValue, ok := iter.Next()
-			if !ok {
-				break
-			}
-			if err, ok := matchValue.(error); ok {
-				logrus.Errorf("HTTP request recipe extract emitted error '%v'", err)
-			}
-			if matchValue != nil {
-				var parsedMatchValue starlark.Comparable
-				logrus.Debug("Start parsing...")
-				switch value := matchValue.(type) {
-				case int:
-					parsedMatchValue = starlark.MakeInt(value)
-				case string:
-					parsedMatchValue = starlark.String(value)
-				case float32:
-					parsedMatchValue = starlark.Float(value)
-				case float64:
-					parsedMatchValue = starlark.Float(value)
-				default:
-					parsedMatchValue = starlark.String(fmt.Sprintf("%v", value))
-				}
-				logrus.Debugf("Parsed successfully %v %v", matchValue, parsedMatchValue)
-				extractorResult[extractorKey] = parsedMatchValue
-				foundMatch = true
-				break
-			}
-		}
-		if !foundMatch {
-			return nil, stacktrace.NewError("No field '%s' was found on input '%s'", extractor, string(responseBody))
->>>>>>> 1ef651da
 		}
 		resultDict[fmt.Sprintf("%v.%v", ExtractKeyPrefix, query)] = extractedValue
 	}
