package recipe

import (
	"context"
	"encoding/json"
	"fmt"
	"github.com/itchyny/gojq"
	"github.com/kurtosis-tech/kurtosis/container-engine-lib/lib/backend_interface/objects/service"
	"github.com/kurtosis-tech/kurtosis/core/server/api_container/server/service_network"
	"github.com/kurtosis-tech/kurtosis/core/server/api_container/server/startosis_engine/kurtosis_instruction/shared_helpers/magic_string_helper"
	"github.com/kurtosis-tech/kurtosis/core/server/api_container/server/startosis_engine/kurtosis_types"
	"github.com/kurtosis-tech/kurtosis/core/server/api_container/server/startosis_engine/runtime_value_store"
	"github.com/kurtosis-tech/kurtosis/core/server/api_container/server/startosis_engine/startosis_errors"
	"github.com/kurtosis-tech/stacktrace"
	"github.com/sirupsen/logrus"
	"go.starlark.net/starlark"
	"io"
	"net/http"
	"strings"
)

const (
	postMethod        = "POST"
	getMethod         = "GET"
	emptyBody         = ""
	unusedContentType = ""

	statusCodeKey    = "code"
	bodyKey          = "body"
	extractKeyPrefix = "extract"

	portIdAttr      = "port_id"
	serviceNameAttr = "service_name"
	endpointAttr    = "endpoint"
	methodAttr      = "method"
	contentTypeAttr = "content_type"

	defaultContentType = "application/json"

	PostHttpRecipeTypeName = "PostHttpRequestRecipe"
	GetHttpRecipeTypeName  = "GetHttpRequestRecipe"

	HttpRecipeTypeName = "HttpRequestRecipe"
)

type HttpRequestRecipe struct {
	// Deprecated: we will deprecate this soon, more here: https://app.zenhub.com/workspaces/engineering-636cff9fc978ceb2aac05a1d/issues/gh/kurtosis-tech/kurtosis-private/1128
	serviceName service.ServiceName //TODO deprecate
	portId      string
	contentType string
	endpoint    string
	method      string
	body        string
	extractors  map[string]string
}

func NewPostHttpRequestRecipe(serviceName service.ServiceName, portId string, contentType string, endpoint string, body string, extractors map[string]string) *HttpRequestRecipe {
	return &HttpRequestRecipe{
		serviceName: serviceName,
		portId:      portId,
		method:      postMethod,
		contentType: contentType,
		endpoint:    endpoint,
		body:        body,
		extractors:  extractors,
	}
}

func NewGetHttpRequestRecipe(serviceName service.ServiceName, portId string, endpoint string, extractors map[string]string) *HttpRequestRecipe {
	return &HttpRequestRecipe{
		serviceName: serviceName,
		portId:      portId,
		method:      getMethod,
		contentType: unusedContentType,
		endpoint:    endpoint,
		body:        emptyBody,
		extractors:  extractors,
	}
}

// String the starlark.Value interface
func (recipe *HttpRequestRecipe) String() string {
	buffer := new(strings.Builder)
	instanceName := recipe.GetInstanceName()

	buffer.WriteString(instanceName + "(")
	buffer.WriteString(portIdAttr + "=")
	buffer.WriteString(fmt.Sprintf("%q, ", recipe.portId))

	//TODO  remove this check when we deprecate the service_name field
	if recipe.serviceName != "" {
		buffer.WriteString(serviceNameAttr + "=")
		buffer.WriteString(fmt.Sprintf("%q, ", recipe.serviceName))
	}

	buffer.WriteString(endpointAttr + "=")
	buffer.WriteString(fmt.Sprintf("%q, ", recipe.endpoint))

	if recipe.method == postMethod {
		buffer.WriteString(bodyKey + "=")
		buffer.WriteString(fmt.Sprintf("%q, ", recipe.body))
		buffer.WriteString(contentTypeAttr + "=")
		buffer.WriteString(fmt.Sprintf("%q, ", recipe.contentType))
	}

	buffer.WriteString(extractKeyPrefix + "=")
	extractors, err := convertMapToStarlarkDict(recipe.extractors)

	if err != nil {
		logrus.Errorf("Error occurred while accessing extractors")
	}

	if extractors.Len() > 0 {
		buffer.WriteString(fmt.Sprintf("%v)", extractors))
	} else {
		buffer.WriteString(fmt.Sprintf("%q)", ""))
	}
	return buffer.String()
}

// Type implements the starlark.Value interface
func (recipe *HttpRequestRecipe) Type() string {
	return HttpRecipeTypeName
}

// Freeze implements the starlark.Value interface
func (recipe *HttpRequestRecipe) Freeze() {
	// this is a no-op its already immutable
}

// Truth implements the starlark.Value interface
func (recipe *HttpRequestRecipe) Truth() starlark.Bool {
	truth := recipe.portId != "" && recipe.serviceName != "" && recipe.endpoint != "" && recipe.method != ""
	if recipe.method == postMethod {
		truth = truth && recipe.body != "" && recipe.contentType != ""
	}
	return starlark.Bool(truth)
}

// Hash implements the starlark.Value interface
// This shouldn't be hashed, users should use a portId instead
func (recipe *HttpRequestRecipe) Hash() (uint32, error) {
	return 0, startosis_errors.NewInterpretationError("unhashable type: '%v'", HttpRecipeTypeName)
}

func (recipe *HttpRequestRecipe) GetInstanceName() string {
	instanceName := GetHttpRecipeTypeName
	if recipe.method == postMethod {
		instanceName = PostHttpRecipeTypeName
	}
	return instanceName
}

// Attr implements the starlark.HasAttrs interface.
func (recipe *HttpRequestRecipe) Attr(name string) (starlark.Value, error) {
	switch name {
	case portIdAttr:
		return starlark.String(recipe.portId), nil
	case serviceNameAttr:
		return starlark.String(recipe.serviceName), nil
	case extractKeyPrefix:
		return convertMapToStarlarkDict(recipe.extractors)
	case bodyKey:
		return starlark.String(recipe.body), nil
	case contentTypeAttr:
		return starlark.String(recipe.contentType), nil
	case methodAttr:
		return starlark.String(recipe.method), nil
	case endpointAttr:
		return starlark.String(recipe.endpoint), nil
	default:
		return nil, startosis_errors.NewInterpretationError("'%v' has no attribute '%v;", HttpRecipeTypeName, name)
	}
}

// AttrNames implements the starlark.HasAttrs interface.
func (recipe *HttpRequestRecipe) AttrNames() []string {
	return []string{portIdAttr, serviceNameAttr, extractKeyPrefix, endpointAttr, contentTypeAttr, methodAttr, bodyKey}
}

func MakeGetHttpRequestRecipe(_ *starlark.Thread, builtin *starlark.Builtin, args starlark.Tuple, kwargs []starlark.Tuple) (starlark.Value, error) {
	var portId string
	var endpoint string
	var serviceName string
	var maybeExtractField starlark.Value

	if err := starlark.UnpackArgs(builtin.Name(), args, kwargs,
		portIdAttr, &portId,
		endpointAttr, &endpoint,
		kurtosis_types.MakeOptional(extractKeyPrefix), &maybeExtractField,
		MakeOptional(serviceNameAttr), &serviceName,
	); err != nil {
		return nil, startosis_errors.NewInterpretationError(err.Error())
	}

	extractedMap := map[string]string{}
	var err *startosis_errors.InterpretationError

	if maybeExtractField != nil {
		extractedMap, err = kurtosis_types.SafeCastToMapStringString(maybeExtractField, extractKeyPrefix)
		if err != nil {
			return nil, err
		}
	}
	recipe := NewGetHttpRequestRecipe(service.ServiceName(serviceName), portId, endpoint, extractedMap)
	return recipe, nil
}

func MakePostHttpRequestRecipe(_ *starlark.Thread, builtin *starlark.Builtin, args starlark.Tuple, kwargs []starlark.Tuple) (starlark.Value, error) {
	var portId string
	var endpoint string
	var serviceName string

<<<<<<< HEAD
	var maybeBody starlark.Value
	var contentType string
=======
	var body string
	contentType := defaultContentType
>>>>>>> 02b5f47f
	var maybeExtractField starlark.Value

	if err := starlark.UnpackArgs(builtin.Name(), args, kwargs,
		portIdAttr, &portId,
		endpointAttr, &endpoint,
<<<<<<< HEAD
		kurtosis_types.MakeOptional(bodyKey), &maybeBody,
		contentTypeAttr, &contentType,
=======
		bodyKey, &body,
		kurtosis_types.MakeOptional(contentTypeAttr), &contentType,
>>>>>>> 02b5f47f
		kurtosis_types.MakeOptional(extractKeyPrefix), &maybeExtractField,
		kurtosis_types.MakeOptional(serviceNameAttr), &serviceName,
	); err != nil {
		return nil, startosis_errors.NewInterpretationError("%v", err.Error())
	}

	extractedMap := map[string]string{}
	extractedBody := ""
	var err *startosis_errors.InterpretationError

	if maybeExtractField != nil {
		extractedMap, err = kurtosis_types.SafeCastToMapStringString(maybeExtractField, extractKeyPrefix)
		if err != nil {
			return nil, err
		}
	}

	if maybeBody != nil {
		extractedBody, err = kurtosis_types.SafeCastToString(maybeBody, bodyKey)
		if err != nil {
			return nil, err
		}
	}

	recipe := NewPostHttpRequestRecipe(service.ServiceName(serviceName), portId, contentType, endpoint, extractedBody, extractedMap)
	return recipe, nil
}

func (recipe *HttpRequestRecipe) Execute(
	ctx context.Context,
	serviceNetwork service_network.ServiceNetwork,
	runtimeValueStore *runtime_value_store.RuntimeValueStore,
	serviceName service.ServiceName,
) (map[string]starlark.Comparable, error) {
	var response *http.Response
	var err error
	logrus.Debugf("Running HTTP request recipe '%v'", recipe)
	recipeBodyWithRuntimeValue, err := magic_string_helper.ReplaceRuntimeValueInString(recipe.body, runtimeValueStore)
	if err != nil {
		return nil, stacktrace.Propagate(err, "An error occurred while replacing runtime values in the body of the http recipe")
	}

	if serviceName == emptyServiceName {
		return nil, stacktrace.NewError("The service name parameter can't be an empty string")
	}
	serviceNameStr := string(serviceName)

	response, err = serviceNetwork.HttpRequestService(
		ctx,
		serviceNameStr,
		recipe.portId,
		recipe.method,
		recipe.contentType,
		recipe.endpoint,
		recipeBodyWithRuntimeValue,
	)
	if err != nil {
		return nil, stacktrace.Propagate(err, "An error occurred when running HTTP request recipe")
	}
	defer func() {
		err := response.Body.Close()
		if err != nil {
			logrus.Errorf("An error occurred when closing response body: %v", err)
		}
	}()
	body, err := io.ReadAll(response.Body)
	logrus.Debugf("Got response '%v'", string(body))
	if err != nil {
		return nil, stacktrace.Propagate(err, "An error occurred while reading HTTP response body")
	}
	resultDict := map[string]starlark.Comparable{
		bodyKey:       starlark.String(body),
		statusCodeKey: starlark.MakeInt(response.StatusCode),
	}
	extractDict, err := recipe.extract(body)
	if err != nil {
		return nil, stacktrace.Propagate(err, "An error occurred while running extractors on HTTP response body")
	}
	for extractorKey, extractorValue := range extractDict {
		resultDict[fmt.Sprintf("%v.%v", extractKeyPrefix, extractorKey)] = extractorValue
	}
	return resultDict, nil
}

func (recipe *HttpRequestRecipe) extract(body []byte) (map[string]starlark.Comparable, error) {
	if len(recipe.extractors) == 0 {
		return map[string]starlark.Comparable{}, nil
	}
	logrus.Debug("Executing extract recipe")
	var jsonBody interface{}
	err := json.Unmarshal(body, &jsonBody)
	if err != nil {
		return nil, stacktrace.Propagate(err, "An error occurred when parsing JSON response body")
	}
	extractorResult := map[string]starlark.Comparable{}
	for extractorKey, extractor := range recipe.extractors {
		logrus.Debugf("Running against '%v' '%v'", jsonBody, extractor)
		query, err := gojq.Parse(extractor)
		if err != nil {
			return nil, stacktrace.Propagate(err, "An error occurred when parsing field extractor '%v'", extractor)
		}
		iter := query.Run(jsonBody)
		foundMatch := false
		for {
			matchValue, ok := iter.Next()
			if !ok {
				break
			}
			if err, ok := matchValue.(error); ok {
				logrus.Errorf("HTTP request recipe extract emitted error '%v'", err)
			}
			if matchValue != nil {
				var parsedMatchValue starlark.Comparable
				logrus.Debug("Start parsing...")
				switch value := matchValue.(type) {
				case int:
					parsedMatchValue = starlark.MakeInt(value)
				case string:
					parsedMatchValue = starlark.String(value)
				case float32:
					parsedMatchValue = starlark.Float(value)
				case float64:
					parsedMatchValue = starlark.Float(value)
				default:
					parsedMatchValue = starlark.String(fmt.Sprintf("%v", value))
				}
				logrus.Debugf("Parsed successfully %v %v", matchValue, parsedMatchValue)
				extractorResult[extractorKey] = parsedMatchValue
				foundMatch = true
				break
			}
		}
		if !foundMatch {
			return nil, stacktrace.NewError("No field '%v' was found on input '%v'", extractor, body)
		}
	}
	logrus.Debugf("Extractor result map '%v'", extractorResult)
	return extractorResult, nil
}

func (recipe *HttpRequestRecipe) ResultMapToString(resultMap map[string]starlark.Comparable) string {
	statusCode := resultMap[statusCodeKey]
	body := resultMap[bodyKey]
	extractedFieldString := strings.Builder{}
	for resultKey, resultValue := range resultMap {
		if strings.Contains(resultKey, extractKeyPrefix) {
			extractedFieldString.WriteString(fmt.Sprintf("\n'%v': %v", resultKey, resultValue))
		}
	}
	if extractedFieldString.Len() == 0 {
		return fmt.Sprintf("Request had response code '%v' and body %v", statusCode, body)
	} else {
		return fmt.Sprintf("Request had response code '%v' and body %v, with extracted fields:%s", statusCode, body, extractedFieldString.String())
	}
}

func (recipe *HttpRequestRecipe) CreateStarlarkReturnValue(resultUuid string) (*starlark.Dict, *startosis_errors.InterpretationError) {
	dict := &starlark.Dict{}
	err := dict.SetKey(starlark.String(bodyKey), starlark.String(fmt.Sprintf(magic_string_helper.RuntimeValueReplacementPlaceholderFormat, resultUuid, bodyKey)))
	if err != nil {
		return nil, startosis_errors.NewInterpretationError("An error has occurred when creating return value for request recipe, setting field '%v'", bodyKey)
	}
	err = dict.SetKey(starlark.String(statusCodeKey), starlark.String(fmt.Sprintf(magic_string_helper.RuntimeValueReplacementPlaceholderFormat, resultUuid, statusCodeKey)))
	if err != nil {
		return nil, startosis_errors.NewInterpretationError("An error has occurred when creating return value for request recipe, setting field '%v'", statusCodeKey)
	}
	for extractorKey := range recipe.extractors {
		fullExtractorKey := fmt.Sprintf("%v.%v", extractKeyPrefix, extractorKey)
		err = dict.SetKey(starlark.String(fullExtractorKey), starlark.String(fmt.Sprintf(magic_string_helper.RuntimeValueReplacementPlaceholderFormat, resultUuid, fullExtractorKey)))
		if err != nil {
			return nil, startosis_errors.NewInterpretationError("An error has occurred when creating return value for request recipe, setting field '%v'", fullExtractorKey)
		}
	}
	dict.Freeze()
	return dict, nil
}

// TODO this will be removed when we deprecate the service_name field, more here: https://app.zenhub.com/workspaces/engineering-636cff9fc978ceb2aac05a1d/issues/gh/kurtosis-tech/kurtosis-private/1128
func (recipe *HttpRequestRecipe) GetServiceName() service.ServiceName {
	return recipe.serviceName
}

func convertMapToStarlarkDict(inputMap map[string]string) (*starlark.Dict, *startosis_errors.InterpretationError) {
	sizeOfExtractors := len(inputMap)
	dict := starlark.NewDict(sizeOfExtractors)
	for key, val := range inputMap {
		err := dict.SetKey(starlark.String(key), starlark.String(val))
		if err != nil {
			return nil, startosis_errors.NewInterpretationError("Error occurred while converting extractor map to starlark type")
		}
	}
	return dict, nil
}<|MERGE_RESOLUTION|>--- conflicted
+++ resolved
@@ -188,7 +188,7 @@
 		portIdAttr, &portId,
 		endpointAttr, &endpoint,
 		kurtosis_types.MakeOptional(extractKeyPrefix), &maybeExtractField,
-		MakeOptional(serviceNameAttr), &serviceName,
+		kurtosis_types.MakeOptional(serviceNameAttr), &serviceName,
 	); err != nil {
 		return nil, startosis_errors.NewInterpretationError(err.Error())
 	}
@@ -211,25 +211,15 @@
 	var endpoint string
 	var serviceName string
 
-<<<<<<< HEAD
 	var maybeBody starlark.Value
-	var contentType string
-=======
-	var body string
 	contentType := defaultContentType
->>>>>>> 02b5f47f
 	var maybeExtractField starlark.Value
 
 	if err := starlark.UnpackArgs(builtin.Name(), args, kwargs,
 		portIdAttr, &portId,
 		endpointAttr, &endpoint,
-<<<<<<< HEAD
 		kurtosis_types.MakeOptional(bodyKey), &maybeBody,
-		contentTypeAttr, &contentType,
-=======
-		bodyKey, &body,
 		kurtosis_types.MakeOptional(contentTypeAttr), &contentType,
->>>>>>> 02b5f47f
 		kurtosis_types.MakeOptional(extractKeyPrefix), &maybeExtractField,
 		kurtosis_types.MakeOptional(serviceNameAttr), &serviceName,
 	); err != nil {
