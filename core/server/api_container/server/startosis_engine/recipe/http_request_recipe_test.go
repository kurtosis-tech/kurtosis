--- conflicted
+++ resolved
@@ -138,19 +138,7 @@
 	require.Nil(t, err)
 	kwargsWithoutBody := []starlark.Tuple{
 		starlark.Tuple([]starlark.Value{
-<<<<<<< HEAD
-			starlark.String(EndpointAttr),
-			starlark.String("?input=output"),
-		}),
-		starlark.Tuple([]starlark.Value{
 			starlark.String(PortIdAttr),
-=======
-			starlark.String(serviceNameKey),
-			starlark.String("web-server"),
-		}),
-		starlark.Tuple([]starlark.Value{
-			starlark.String(portIdAttr),
->>>>>>> a1b07949
 			starlark.String("portId"),
 		}),
 		starlark.Tuple([]starlark.Value{
@@ -174,15 +162,11 @@
 	builtin := &starlark.Builtin{}
 	kwargs := []starlark.Tuple{
 		starlark.Tuple([]starlark.Value{
-			starlark.String(serviceNameKey),
-			starlark.String("web-server"),
-		}),
-		starlark.Tuple([]starlark.Value{
-			starlark.String(endpointAttr),
+			starlark.String(EndpointAttr),
 			starlark.String("?input=output"),
 		}),
 		starlark.Tuple([]starlark.Value{
-			starlark.String(portIdAttr),
+			starlark.String(PortIdAttr),
 			starlark.String("portId"),
 		}),
 		starlark.Tuple([]starlark.Value{
