package git_package_content_provider

import (
	"errors"
	"github.com/go-git/go-git/v5"
	"github.com/go-git/go-git/v5/plumbing"
	"github.com/kurtosis-tech/kurtosis/container-engine-lib/lib/database_accessors/enclave_db"
	"github.com/kurtosis-tech/kurtosis/core/server/api_container/server/startosis_engine/startosis_constants"
	"github.com/kurtosis-tech/kurtosis/core/server/api_container/server/startosis_engine/startosis_errors"
	"github.com/kurtosis-tech/kurtosis/core/server/commons/yaml_parser"
	"github.com/mholt/archiver"
	"github.com/sirupsen/logrus"
	"io"
	"os"
	"path"
	"strings"
)

const (
	moduleDirPermission         = 0755
	temporaryRepoDirPattern     = "tmp-repo-dir-*"
	temporaryArchiveFilePattern = "temp-module-archive-*.tgz"
	defaultTmpDir               = ""

	onlyOneReplacement       = 1
	replacedWithEmptyString  = ""
	relativeFilePathNotFound = ""
	isNotBareClone           = false

	// this doesn't get us the entire history, speeding us up
	defaultDepth = 1
	// this gets us the entire history - useful for fetching commits on a repo
	depthAssumingBranchTagsCommitsAreSpecified = 0
	howImportWorksLink                         = "https://docs.kurtosis.com/explanations/how-do-kurtosis-imports-work"
	filePathToKurtosisYamlNotFound             = ""
	replaceCountPackageDirWithGithubConstant   = 1

	packageDocLink        = "https://docs.kurtosis.com/concepts-reference/packages"
	osPathSeparatorString = string(os.PathSeparator)

	dotRelativePathIndicatorString = "."

	onlyOneReplace = 1
)

type GitPackageContentProvider struct {
	packagesTmpDir                  string
	packagesDir                     string
	packageReplaceOptionsRepository *packageReplaceOptionsRepository
}

func NewGitPackageContentProvider(moduleDir string, tmpDir string, enclaveDb *enclave_db.EnclaveDB) *GitPackageContentProvider {
	return &GitPackageContentProvider{
		packagesDir:                     moduleDir,
		packagesTmpDir:                  tmpDir,
		packageReplaceOptionsRepository: NewPackageReplaceOptionsRepository(enclaveDb),
	}
}

func (provider *GitPackageContentProvider) ClonePackage(packageId string) (string, *startosis_errors.InterpretationError) {
	parsedURL, interpretationError := parseGitURL(packageId)
	if interpretationError != nil {
		return "", interpretationError
	}

	interpretationError = provider.atomicClone(parsedURL)
	if interpretationError != nil {
		return "", interpretationError
	}

	relPackagePathToPackagesDir := getPathToPackageRoot(parsedURL)
	packageAbsolutePathOnDisk := path.Join(provider.packagesDir, relPackagePathToPackagesDir)

	return packageAbsolutePathOnDisk, nil
}

func (provider *GitPackageContentProvider) GetKurtosisYaml(packageAbsolutePathOnDisk string) (*yaml_parser.KurtosisYaml, *startosis_errors.InterpretationError) {
	pathToKurtosisYaml := path.Join(packageAbsolutePathOnDisk, startosis_constants.KurtosisYamlName)
	if _, err := os.Stat(pathToKurtosisYaml); err != nil {
		return nil, startosis_errors.WrapWithInterpretationError(err, "Couldn't find a '%v' in the root of the package: '%v'. Packages are expected to have a '%v' at root; for more information have a look at %v",
			startosis_constants.KurtosisYamlName, packageAbsolutePathOnDisk, startosis_constants.KurtosisYamlName, packageDocLink)
	}

	kurtosisYaml, interpretationError := validateAndGetKurtosisYaml(pathToKurtosisYaml, provider.packagesDir)
	if interpretationError != nil {
		return nil, interpretationError
	}

	return kurtosisYaml, nil
}

func (provider *GitPackageContentProvider) GetOnDiskAbsoluteFilePath(absoluteFileLocator string) (string, *startosis_errors.InterpretationError) {
	parsedURL, interpretationError := parseGitURL(absoluteFileLocator)
	if interpretationError != nil {
		return "", interpretationError
	}
	if parsedURL.relativeFilePath == "" {
		return "", startosis_errors.NewInterpretationError("The path '%v' needs to point to a specific file but it didn't. Users can only read or import specific files and not entire packages.", absoluteFileLocator)
	}
	pathToFileOnDisk := path.Join(provider.packagesDir, parsedURL.relativeFilePath)
	packagePath := path.Join(provider.packagesDir, parsedURL.relativeRepoPath)

	// Return the file path straight if it exists
	if _, err := os.Stat(pathToFileOnDisk); err == nil {
		return pathToFileOnDisk, nil
	}

	// Check if the repo exists
	// If the repo exists but the `pathToFileOnDisk` doesn't that means there's a mistake in the locator
	if _, err := os.Stat(packagePath); err == nil {
		relativeFilePathWithoutPackageName := strings.Replace(parsedURL.relativeFilePath, parsedURL.relativeRepoPath, replacedWithEmptyString, onlyOneReplacement)
		return "", startosis_errors.NewInterpretationError("'%v' doesn't exist in the package '%v'", relativeFilePathWithoutPackageName, parsedURL.relativeRepoPath)
	}

	// Otherwise clone the repo and return the absolute path of the requested file
	interpretationError = provider.atomicClone(parsedURL)
	if interpretationError != nil {
		return "", interpretationError
	}

	// check whether kurtosis yaml exists in the path
	maybeKurtosisYamlPath, err := getKurtosisYamlPathForFileUrl(pathToFileOnDisk, provider.packagesDir)
	if err != nil {
		return "", startosis_errors.WrapWithInterpretationError(err, "Error occurred while verifying whether '%v' belongs to a Kurtosis package.", absoluteFileLocator)
	}

	if maybeKurtosisYamlPath == filePathToKurtosisYamlNotFound {
		return "", startosis_errors.NewInterpretationError("%v is not found in the path of '%v'; files can only be accessed from Kurtosis packages. For more information, go to: %v", startosis_constants.KurtosisYamlName, absoluteFileLocator, howImportWorksLink)
	}

	if _, interpretationError = validateAndGetKurtosisYaml(maybeKurtosisYamlPath, provider.packagesDir); interpretationError != nil {
		return "", interpretationError
	}

	return pathToFileOnDisk, nil
}

func (provider *GitPackageContentProvider) GetModuleContents(fileInsideModuleUrl string) (string, *startosis_errors.InterpretationError) {
	pathToFile, interpretationError := provider.GetOnDiskAbsoluteFilePath(fileInsideModuleUrl)
	if interpretationError != nil {
		return "", interpretationError
	}

	// Load the file content from its absolute path
	contents, err := os.ReadFile(pathToFile)
	if err != nil {
		return "", startosis_errors.WrapWithInterpretationError(err, "Loading module content for module '%s' failed. An error occurred in reading contents of the file '%v'", fileInsideModuleUrl, pathToFile)
	}

	return string(contents), nil
}

func (provider *GitPackageContentProvider) GetOnDiskAbsolutePackagePath(packageId string) (string, *startosis_errors.InterpretationError) {
	parsedPackageId, interpretationError := parseGitURL(packageId)
	if interpretationError != nil {
		return "", interpretationError
	}

	relPackagePathToPackagesDir := getPathToPackageRoot(parsedPackageId)
	packageAbsolutePathOnDisk := path.Join(provider.packagesDir, relPackagePathToPackagesDir)

	_, err := os.Stat(packageAbsolutePathOnDisk)
	if err != nil {
		return "", startosis_errors.NewInterpretationError("Package '%v' does not exist on disk at '%s'", packageId, packageAbsolutePathOnDisk)
	}
	return packageAbsolutePathOnDisk, nil
}

func (provider *GitPackageContentProvider) StorePackageContents(packageId string, moduleTar io.Reader, overwriteExisting bool) (string, *startosis_errors.InterpretationError) {
	parsedPackageId, interpretationError := parseGitURL(packageId)
	if interpretationError != nil {
		return "", interpretationError
	}

	relPackagePathToPackagesDir := getPathToPackageRoot(parsedPackageId)
	packageAbsolutePathOnDisk := path.Join(provider.packagesDir, relPackagePathToPackagesDir)

	if overwriteExisting {
		err := os.RemoveAll(packageAbsolutePathOnDisk)
		if err != nil {
			return "", startosis_errors.WrapWithInterpretationError(err, "An error occurred while removing the existing package '%v' from disk at '%v'", packageId, packageAbsolutePathOnDisk)
		}
	}

	_, err := os.Stat(packageAbsolutePathOnDisk)
	if err == nil {
		return "", startosis_errors.NewInterpretationError("Package '%v' already exists on disk, not overwriting", packageAbsolutePathOnDisk)
	}

	tempFile, err := os.CreateTemp(defaultTmpDir, temporaryArchiveFilePattern)
	if err != nil {
		return "", startosis_errors.NewInterpretationError("An error occurred while creating temporary file to write compressed '%v' to", packageId)
	}
	defer os.Remove(tempFile.Name())

	_, err = io.Copy(tempFile, moduleTar)
	if err != nil {
		return "", startosis_errors.WrapWithInterpretationError(err, "An error occurred while writing contents of '%v' to '%v'", packageId, tempFile.Name())
	}
	err = archiver.Unarchive(tempFile.Name(), packageAbsolutePathOnDisk)
	if err != nil {
		return "", startosis_errors.WrapWithInterpretationError(err, "An error occurred while unarchiving '%v' to '%v'", tempFile.Name(), packageAbsolutePathOnDisk)
	}

	return packageAbsolutePathOnDisk, nil
}

func (provider *GitPackageContentProvider) GetAbsoluteLocatorForRelativeLocator(
	parentModuleId string,
	maybeRelativeLocator string,
	packageReplaceOptions map[string]string,
) (string, *startosis_errors.InterpretationError) {
	var absoluteLocator string

	if isLocalAbsoluteLocator(maybeRelativeLocator, parentModuleId) {
		return "", startosis_errors.NewInterpretationError("The locator '%s' set in attribute is not a 'local relative locator'. Local absolute locators are not allowed you should modified it to be a valid 'local relative locator'", maybeRelativeLocator)
	}

	// maybe it's not a relative url in which case we return the url
	_, errorParsingUrl := parseGitURL(maybeRelativeLocator)
	if errorParsingUrl == nil {
		absoluteLocator = maybeRelativeLocator
	} else {
		parsedParentModuleId, errorParsingPackageId := parseGitURL(parentModuleId)
		if errorParsingPackageId != nil {
			return "", startosis_errors.NewInterpretationError("Parent package id '%v' isn't a valid locator; relative URLs don't work with standalone scripts", parentModuleId)
		}

		absoluteLocator = parsedParentModuleId.getAbsoluteLocatorRelativeToThisURL(maybeRelativeLocator)
	}

	replacedAbsoluteLocator := replaceAbsoluteLocator(absoluteLocator, packageReplaceOptions)

	return replacedAbsoluteLocator, nil
}

func (provider *GitPackageContentProvider) CloneReplacedPackagesIfNeeded(currentPackageReplaceOptions map[string]string) *startosis_errors.InterpretationError {

	historicalPackageReplaceOptions, err := provider.packageReplaceOptionsRepository.Get()
	if err != nil {
		return startosis_errors.WrapWithInterpretationError(err, "An error occurred getting the historical package replace options from the repository")
	}

	for packageId, historicalReplace := range historicalPackageReplaceOptions {

		shouldClonePackage := false

		isHistoricalLocalReplace := isLocalDependencyReplace(historicalReplace)
		logrus.Debugf("historicalReplace '%v' isHistoricalLocalReplace? '%v', ", historicalReplace, isHistoricalLocalReplace)

		currentReplace, isCurrentReplace := currentPackageReplaceOptions[packageId]
		if isCurrentReplace {
			// the package will be cloned if the current replace is remote and the historical is local
			isCurrentRemoteReplace := !isLocalDependencyReplace(currentReplace)
			logrus.Debugf("currentReplace '%v' isCurrentRemoteReplace? '%v', ", isCurrentRemoteReplace, currentReplace)
			if isCurrentRemoteReplace && isHistoricalLocalReplace {
				shouldClonePackage = true
			}
		}

		// there is no current replace for this dependency but the version in the cache is local
		if !isCurrentReplace && isHistoricalLocalReplace {
			shouldClonePackage = true
		}

		if shouldClonePackage {
			if _, err := provider.ClonePackage(packageId); err != nil {
				return startosis_errors.WrapWithInterpretationError(err, "An error occurred cloning package '%v'", packageId)
			}
		}
	}

	// upgrade the historical-replace list with the new values
	for packageId, currentReplace := range currentPackageReplaceOptions {
		historicalPackageReplaceOptions[packageId] = currentReplace
	}

	if err = provider.packageReplaceOptionsRepository.Save(historicalPackageReplaceOptions); err != nil {
		return startosis_errors.WrapWithInterpretationError(err, "An error occurred saving the historical package replace options from the repository")
	}
	return nil
}

// atomicClone This first clones to a temporary directory and then moves it
// TODO make this support versioning via tags, commit hashes or branches
func (provider *GitPackageContentProvider) atomicClone(parsedURL *ParsedGitURL) *startosis_errors.InterpretationError {
	// First we clone into a temporary directory
	tempRepoDirPath, err := os.MkdirTemp(provider.packagesTmpDir, temporaryRepoDirPattern)
	if err != nil {
		return startosis_errors.WrapWithInterpretationError(err, "Cloning the module '%s' failed. Error creating temporary directory for the repository to be cloned into", parsedURL.gitURL)
	}
	defer os.RemoveAll(tempRepoDirPath)
	gitClonePath := path.Join(tempRepoDirPath, parsedURL.relativeRepoPath)

	depth := defaultDepth
	if parsedURL.tagBranchOrCommit != emptyTagBranchOrCommit {
		depth = depthAssumingBranchTagsCommitsAreSpecified
	}

	repo, err := git.PlainClone(gitClonePath, isNotBareClone, &git.CloneOptions{
		URL:               parsedURL.gitURL,
		Auth:              nil,
		RemoteName:        "",
		ReferenceName:     "",
		SingleBranch:      false,
		NoCheckout:        false,
		Depth:             depth,
		RecurseSubmodules: 0,
		Progress:          io.Discard,
		Tags:              0,
		InsecureSkipTLS:   false,
		CABundle:          nil,
	})
	if err != nil {
		// TODO remove public repository from error after we support private repositories
		// We silent the underlying error here as it can be confusing to the user. For example, when there's a typo in
		// the repo name, pointing to a non existing repo, the underlying error is: "authentication required"
		logrus.Errorf("Error cloning git repository: '%s' to '%s'. Error was: \n%s", parsedURL.gitURL, gitClonePath, err.Error())
		return startosis_errors.NewInterpretationError("Error in cloning git repository '%s' to '%s'. Make sure that '%v' exists and is a public repository.", parsedURL.gitURL, gitClonePath, parsedURL.gitURL)
	}

	if parsedURL.tagBranchOrCommit != emptyTagBranchOrCommit {
		referenceTagOrBranch, found, referenceErr := getReferenceName(repo, parsedURL)
		if err != nil {
			return referenceErr
		}

		checkoutOptions := &git.CheckoutOptions{
			Hash:   plumbing.Hash{},
			Branch: "",
			Create: false,
			Force:  false,
			Keep:   false,
		}
		if found {
			// if we have a tag or branch we set it
			checkoutOptions.Branch = referenceTagOrBranch
		} else {
			maybeHash := plumbing.NewHash(parsedURL.tagBranchOrCommit)
			// check whether the hash is a valid hash
			_, err = repo.CommitObject(maybeHash)
			if err != nil {
				return startosis_errors.NewInterpretationError("Tried using the passed version '%v' as commit as we couldn't find a tag/branch for it in the repo '%v' but failed", parsedURL.tagBranchOrCommit, parsedURL.gitURL)
			}
			checkoutOptions.Hash = maybeHash
		}

		workTree, err := repo.Worktree()
		if err != nil {
			return startosis_errors.NewInterpretationError("Tried getting worktree for cloned repo '%v' but failed", parsedURL.gitURL)
		}

		if err := workTree.Checkout(checkoutOptions); err != nil {
			return startosis_errors.NewInterpretationError("Tried checking out '%v' on repository '%v' but failed", parsedURL.tagBranchOrCommit, parsedURL.gitURL)
		}
	}

	// Then we move it into the target directory
	packageAuthorPath := path.Join(provider.packagesDir, parsedURL.moduleAuthor)
	packagePath := path.Join(provider.packagesDir, parsedURL.relativeRepoPath)
	fileMode, err := os.Stat(packageAuthorPath)
	if err == nil && !fileMode.IsDir() {
		return startosis_errors.WrapWithInterpretationError(err, "Expected '%s' to be a directory but it is something else", packageAuthorPath)
	}
	if err != nil {
		if err = os.Mkdir(packageAuthorPath, moduleDirPermission); err != nil {
			return startosis_errors.WrapWithInterpretationError(err, "Cloning the package '%s' failed. An error occurred while creating the directory '%s'.", parsedURL.gitURL, packageAuthorPath)
		}
	}
	if _, err = os.Stat(packagePath); !os.IsNotExist(err) {
		logrus.Debugf("Package '%s' already exists in enclave at path '%s'. Going to remove previous version.", parsedURL.gitURL, packagePath)
		if err = os.RemoveAll(packagePath); err != nil {
			return startosis_errors.NewInterpretationError("Unable to remove a previous version of package '%s' existing inside Kurtosis enclave at '%s'.", parsedURL.gitURL, packagePath)
		}
	}
	if err = os.Rename(gitClonePath, packagePath); err != nil {
		return startosis_errors.NewInterpretationError("Cloning the package '%s' failed. An error occurred while moving package at temporary destination '%s' to final destination '%s'", parsedURL.gitURL, gitClonePath, packagePath)
	}
	return nil
}

func replaceAbsoluteLocator(absoluteLocator string, packageReplaceOptions map[string]string) string {
	if absoluteLocator == "" {
		return absoluteLocator
	}

	found, packageToBeReplaced, replaceWithPackage := findPackageReplace(absoluteLocator, packageReplaceOptions)
	if found {
		// we skip if it's a local replace because we will use the same absolute locator
		// due the file was already uploaded in the enclave's package cache
		if isLocalDependencyReplace(replaceWithPackage) {
			return absoluteLocator
		}
		replacedAbsoluteLocator := strings.Replace(absoluteLocator, packageToBeReplaced, replaceWithPackage, onlyOneReplace)
		logrus.Debugf("absoluteLocator '%s' replaced with '%s'", absoluteLocator, replacedAbsoluteLocator)
		return replacedAbsoluteLocator
	}

	return absoluteLocator
}

func findPackageReplace(absoluteLocator string, packageReplaceOptions map[string]string) (bool, string, string) {
	pathToAnalyze := absoluteLocator
	for {
		numberSlashes := strings.Count(pathToAnalyze, urlPathSeparator)

		// check for the minimal path e.g.: github.com/org/package
		if numberSlashes < minimumSubPathsForValidGitURL {
			break
		}
		lastIndex := strings.LastIndex(pathToAnalyze, urlPathSeparator)

		packageToBeReplaced := pathToAnalyze[:lastIndex]
		replaceWithPackage, ok := packageReplaceOptions[packageToBeReplaced]
		if ok {
			logrus.Debugf("dependency replace found for '%s', package '%s' will be replaced with '%s'", absoluteLocator, packageToBeReplaced, replaceWithPackage)
			return true, packageToBeReplaced, replaceWithPackage
		}

		pathToAnalyze = packageToBeReplaced
	}

	return false, "", ""
}

// methods checks whether the root of the package is same as repository root
// or it is a sub-folder under it
func getPathToPackageRoot(parsedPackagePath *ParsedGitURL) string {
	packagePathOnDisk := parsedPackagePath.relativeRepoPath
	if parsedPackagePath.relativeFilePath != relativeFilePathNotFound {
		packagePathOnDisk = parsedPackagePath.relativeFilePath
	}
	return packagePathOnDisk
}

func getReferenceName(repo *git.Repository, parsedURL *ParsedGitURL) (plumbing.ReferenceName, bool, *startosis_errors.InterpretationError) {
	tag, err := repo.Tag(parsedURL.tagBranchOrCommit)
	if err == nil {
		return tag.Name(), true, nil
	}
	if err != nil && err != git.ErrTagNotFound {
		return "", false, startosis_errors.NewInterpretationError("An error occurred while checking whether '%v' is a tag and exists in '%v'", parsedURL.tagBranchOrCommit, parsedURL.gitURL)
	}

	// for branches there is repo.Branch() but that doesn't work with remote branches
	refs, err := repo.References()
	if err != nil {
		return "", false, startosis_errors.NewInterpretationError("An error occurred while fetching references for repository '%v'", parsedURL.gitURL)
	}

	var branchReference *plumbing.Reference
	err = refs.ForEach(func(r *plumbing.Reference) error {
		if r.Name() == plumbing.NewRemoteReferenceName(git.DefaultRemoteName, parsedURL.tagBranchOrCommit) {
			branchReference = r
			return nil
		}
		return nil
	})

	// checking the error even though the above can't ever error
	if err != nil {
		return "", false, startosis_errors.NewInterpretationError("An error occurred while iterating through references in repository '%v'; This is a bug in Kurtosis", parsedURL.gitURL)
	}

	if branchReference != nil {
		return branchReference.Name(), true, nil
	}

	return "", false, nil
}

// this method validates the contents of the kurtosis.yml found at path identified by the absPathToKurtosisYmlInThePackage
func validateAndGetKurtosisYaml(absPathToKurtosisYmlInThePackage string, packageDir string) (*yaml_parser.KurtosisYaml, *startosis_errors.InterpretationError) {
	kurtosisYaml, errWhileParsing := yaml_parser.ParseKurtosisYaml(absPathToKurtosisYmlInThePackage)
	if errWhileParsing != nil {
		return nil, startosis_errors.WrapWithInterpretationError(errWhileParsing, "Error occurred while parsing %v", absPathToKurtosisYmlInThePackage)
	}

	// this method validates whether the package name is also the locator - it should the location where kurtosis.yml exists
	if err := validatePackageNameMatchesKurtosisYamlLocation(kurtosisYaml, absPathToKurtosisYmlInThePackage, packageDir); err != nil {
		return nil, startosis_errors.WrapWithInterpretationError(err, "Error occurred while validating %v", absPathToKurtosisYmlInThePackage)
	}

	return kurtosisYaml, nil
}

// this method validates whether the package name found in kurtosis yml is same as the location where kurtosis.yml is found
func validatePackageNameMatchesKurtosisYamlLocation(kurtosisYaml *yaml_parser.KurtosisYaml, absPathToKurtosisYmlInThePackage string, packageDir string) *startosis_errors.InterpretationError {
	// get package name from absolute path to package
	packageNameFromAbsPackagePath := strings.Replace(absPathToKurtosisYmlInThePackage, packageDir, startosis_constants.GithubDomainPrefix, replaceCountPackageDirWithGithubConstant)
	packageName := kurtosisYaml.GetPackageName()

	if strings.HasSuffix(packageName, osPathSeparatorString) {
		return startosis_errors.NewInterpretationError("Kurtosis package name cannot have trailing %q; package name: %v and kurtosis.yml is found at: %v", osPathSeparatorString, packageName, packageNameFromAbsPackagePath)
	}

	// re-using parseGitURL with packageName found from kurtosis.yml as it already does some validations
	_, err := parseGitURL(packageName)
	if err != nil {
		return startosis_errors.WrapWithInterpretationError(err, "Error occurred while validating package name: %v which is found in kurtosis.yml at: '%v'", kurtosisYaml.GetPackageName(), packageNameFromAbsPackagePath)
	}

	removeKurtosisYmlFromPackageName := path.Dir(packageNameFromAbsPackagePath)

	// wrapping the strings with trim - so that we can ignore `/` mismatches
	if packageName != removeKurtosisYmlFromPackageName {
		return startosis_errors.NewInterpretationError("The package name in %v must match the location it is in. Package name is '%v' and kurtosis.yml is found here: '%v'", startosis_constants.KurtosisYamlName, kurtosisYaml.GetPackageName(), removeKurtosisYmlFromPackageName)
	}
	return nil
}

// While importing/reading a file we are currently cloning the repository, and trying to find whether kurtosis.yml exists in the path;
// this is being done as part of interpretation step of starlark.
// TODO: we should clean this up and have a dependency management system; all the dependencies should be stated kurtosis.yml upfront
// TODO: this will simplify our validation process, and enable customers to use local packages like go.
// TODO: in my opinion - we should eventually clone and validate the packages even before we start the interpretation process, maybe inside
//
//	api_container_service
func getKurtosisYamlPathForFileUrl(absPathToFile string, packagesDir string) (string, *startosis_errors.InterpretationError) {
	return getKurtosisYamlPathForFileUrlInternal(absPathToFile, packagesDir, os.Stat)
}

// This method walks along the path of the file and determines whether kurtosis.yml is found in any directory. If the path is found, it returns
// the absolute path of kurtosis.yml, otherwise it returns an empty string when the kurtosis.yml is not found.
//
// For example, the path to the file is /kurtosis-data/startosis-packages/some-repo/some-folder/some-file-to-be-read.star
// This method will start the walk from some-repo, then go to some-folder and so on.
// It will continue the search for kurtosis.yml until either kurtosis.yml is found or the path is fully transversed.
func getKurtosisYamlPathForFileUrlInternal(absPathToFile string, packagesDir string, stat func(string) (os.FileInfo, error)) (string, *startosis_errors.InterpretationError) {
	// it will remove /kurtosis-data/startosis-package from absPathToFile and start the search from repo itself.
	// we can be sure that kurtosis.yml will never be found in those folders.
	beginSearchForKurtosisYamlFromRepo := strings.TrimPrefix(absPathToFile, packagesDir)
	if beginSearchForKurtosisYamlFromRepo == absPathToFile {
		return filePathToKurtosisYamlNotFound, startosis_errors.NewInterpretationError("Absolute path to file: %v must start with following prefix %v", absPathToFile, packagesDir)
	}

	removeTrailingPathSeparator := strings.Trim(beginSearchForKurtosisYamlFromRepo, osPathSeparatorString)
	dirs := strings.Split(removeTrailingPathSeparator, osPathSeparatorString)
	logrus.Debugf("Found directories: %v", dirs)

	maybePackageRootPath := packagesDir
	for _, dir := range dirs[:len(dirs)-1] {
		maybePackageRootPath = path.Join(maybePackageRootPath, dir)
		pathToKurtosisYaml := path.Join(maybePackageRootPath, startosis_constants.KurtosisYamlName)
		if _, err := stat(pathToKurtosisYaml); err == nil {
			logrus.Debugf("Found root path: %v", maybePackageRootPath)
			// the method should return the absolute path to minimize the confusion
			return pathToKurtosisYaml, nil
		} else if !errors.Is(err, os.ErrNotExist) {
			return filePathToKurtosisYamlNotFound, startosis_errors.WrapWithInterpretationError(err, "An error occurred while locating %v in the path of '%v'", startosis_constants.KurtosisYamlName, absPathToFile)
		}
	}
	return filePathToKurtosisYamlNotFound, nil
}

<<<<<<< HEAD
func isLocalDependencyReplace(replace string) bool {
	if strings.HasPrefix(replace, osPathSeparatorString) || strings.HasPrefix(replace, dotRelativePathIndicatorString) {
		return true
	}
	return false
=======
func isLocalAbsoluteLocator(locator string, parentPackageId string) bool {
	return strings.HasPrefix(locator, parentPackageId)
>>>>>>> 2ce3bb6a
}<|MERGE_RESOLUTION|>--- conflicted
+++ resolved
@@ -553,14 +553,13 @@
 	return filePathToKurtosisYamlNotFound, nil
 }
 
-<<<<<<< HEAD
+func isLocalAbsoluteLocator(locator string, parentPackageId string) bool {
+	return strings.HasPrefix(locator, parentPackageId)
+}
+
 func isLocalDependencyReplace(replace string) bool {
 	if strings.HasPrefix(replace, osPathSeparatorString) || strings.HasPrefix(replace, dotRelativePathIndicatorString) {
 		return true
 	}
 	return false
-=======
-func isLocalAbsoluteLocator(locator string, parentPackageId string) bool {
-	return strings.HasPrefix(locator, parentPackageId)
->>>>>>> 2ce3bb6a
 }