--- conflicted
+++ resolved
@@ -770,11 +770,7 @@
 	require.Len(t, instructions, 2)
 }
 
-<<<<<<< HEAD
-// TODO remove this when whe deprecate the service_name field in
-=======
 // TODO remove this when we deprecate the service_name field in
->>>>>>> 55ff3300
 func TestStartosisInterpreter_ValidExecRecipeWithoutServiceName(t *testing.T) {
 	packageContentProvider := mock_package_content_provider.NewMockPackageContentProvider()
 	defer packageContentProvider.RemoveAll()
