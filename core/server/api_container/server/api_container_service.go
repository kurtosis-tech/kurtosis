--- conflicted
+++ resolved
@@ -79,11 +79,7 @@
 
 	startosisModuleContentProvider startosis_packages.PackageContentProvider
 
-<<<<<<< HEAD
-	isProduction bool
-=======
 	restartPolicy kurtosis_core_rpc_api_bindings.RestartPolicy
->>>>>>> d8ad6af3
 
 	starlarkRun *kurtosis_core_rpc_api_bindings.GetStarlarkRunResponse
 }
@@ -93,21 +89,13 @@
 	serviceNetwork service_network.ServiceNetwork,
 	startosisRunner *startosis_engine.StartosisRunner,
 	startosisModuleContentProvider startosis_packages.PackageContentProvider,
-<<<<<<< HEAD
-	isProduction bool,
-=======
 	restartPolicy kurtosis_core_rpc_api_bindings.RestartPolicy,
->>>>>>> d8ad6af3
 ) (*ApiContainerService, error) {
 	service := &ApiContainerService{
 		filesArtifactStore:             filesArtifactStore,
 		serviceNetwork:                 serviceNetwork,
 		startosisRunner:                startosisRunner,
 		startosisModuleContentProvider: startosisModuleContentProvider,
-<<<<<<< HEAD
-		isProduction:                   isProduction,
-		starlarkRun:                    nil,
-=======
 		restartPolicy:                  restartPolicy,
 		starlarkRun: &kurtosis_core_rpc_api_bindings.GetStarlarkRunResponse{
 			PackageId:              startosis_constants.PackageIdPlaceholderForStandaloneScript,
@@ -119,7 +107,6 @@
 			ExperimentalFeatures:   []kurtosis_core_rpc_api_bindings.KurtosisFeatureFlag{},
 			RestartPolicy:          kurtosis_core_rpc_api_bindings.RestartPolicy_NEVER,
 		},
->>>>>>> d8ad6af3
 	}
 
 	return service, nil
@@ -143,11 +130,7 @@
 		RelativePathToMainFile: startosis_constants.PlaceHolderMainFileForPlaceStandAloneScript,
 		MainFunctionName:       mainFuncName,
 		ExperimentalFeatures:   experimentalFeatures,
-<<<<<<< HEAD
-		IsProduction:           apicService.isProduction,
-=======
 		RestartPolicy:          apicService.restartPolicy,
->>>>>>> d8ad6af3
 	}
 
 	return nil
@@ -258,11 +241,7 @@
 		RelativePathToMainFile: relativePathToMainFile,
 		MainFunctionName:       mainFuncName,
 		ExperimentalFeatures:   args.ExperimentalFeatures,
-<<<<<<< HEAD
-		IsProduction:           apicService.isProduction,
-=======
 		RestartPolicy:          apicService.restartPolicy,
->>>>>>> d8ad6af3
 	}
 
 	return nil
