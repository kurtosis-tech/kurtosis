--- conflicted
+++ resolved
@@ -86,13 +86,11 @@
 
 	startosisModuleContentProvider startosis_packages.PackageContentProvider
 
-<<<<<<< HEAD
 	restartPolicy kurtosis_core_rpc_api_bindings.RestartPolicy
 
 	starlarkRun *kurtosis_core_rpc_api_bindings.GetStarlarkRunResponse
-=======
+
 	metricsClient metrics_client.MetricsClient
->>>>>>> 2a6c9080
 }
 
 func NewApiContainerService(
@@ -100,18 +98,14 @@
 	serviceNetwork service_network.ServiceNetwork,
 	startosisRunner *startosis_engine.StartosisRunner,
 	startosisModuleContentProvider startosis_packages.PackageContentProvider,
-<<<<<<< HEAD
 	restartPolicy kurtosis_core_rpc_api_bindings.RestartPolicy,
-=======
 	metricsClient metrics_client.MetricsClient,
->>>>>>> 2a6c9080
 ) (*ApiContainerService, error) {
 	service := &ApiContainerService{
 		filesArtifactStore:             filesArtifactStore,
 		serviceNetwork:                 serviceNetwork,
 		startosisRunner:                startosisRunner,
 		startosisModuleContentProvider: startosisModuleContentProvider,
-<<<<<<< HEAD
 		restartPolicy:                  restartPolicy,
 		starlarkRun: &kurtosis_core_rpc_api_bindings.GetStarlarkRunResponse{
 			PackageId:              startosis_constants.PackageIdPlaceholderForStandaloneScript,
@@ -123,9 +117,7 @@
 			ExperimentalFeatures:   []kurtosis_core_rpc_api_bindings.KurtosisFeatureFlag{},
 			RestartPolicy:          kurtosis_core_rpc_api_bindings.RestartPolicy_NEVER,
 		},
-=======
 		metricsClient:                  metricsClient,
->>>>>>> 2a6c9080
 	}
 
 	return service, nil
@@ -137,12 +129,9 @@
 	parallelism := int(args.GetParallelism())
 	dryRun := shared_utils.GetOrDefaultBool(args.DryRun, defaultStartosisDryRun)
 	mainFuncName := args.GetMainFunctionName()
-<<<<<<< HEAD
 	experimentalFeatures := args.GetExperimentalFeatures()
-=======
 	cloudUserId := shared_utils.GetOrDefaultString(args.CloudUserId, defaultCloudUserId)
 	cloudInstanceID := shared_utils.GetOrDefaultString(args.CloudInstanceId, defaultCloudInstanceId)
->>>>>>> 2a6c9080
 
 	metricsErr := apicService.metricsClient.TrackKurtosisRun(startosis_constants.PackageIdPlaceholderForStandaloneScript, isNotRemote, dryRun, isScript, cloudInstanceID, cloudUserId)
 	if metricsErr != nil {
