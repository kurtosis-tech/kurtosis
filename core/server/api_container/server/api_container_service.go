--- conflicted
+++ resolved
@@ -464,7 +464,7 @@
 
 	allModuleIDs := make(map[string]bool, len(apicService.moduleStore.GetModules()))
 
-	for moduleID, _ := range apicService.moduleStore.GetModules() {
+	for moduleID := range apicService.moduleStore.GetModules() {
 		moduleIDStr := string(moduleID)
 		if _, ok := allModuleIDs[moduleIDStr]; !ok {
 			allModuleIDs[moduleIDStr] = true
@@ -518,12 +518,12 @@
 	return response, nil
 }
 
-func (service ApiContainerService) CopyFilesArtifactFromService(ctx context.Context, args *kurtosis_core_rpc_api_bindings.CopyFilesArtifactFromServiceArgs) (*kurtosis_core_rpc_api_bindings.CopyFilesArtifactFromServiceResponse, error) {
+func (apicService ApiContainerService) CopyFilesArtifactFromService(ctx context.Context, args *kurtosis_core_rpc_api_bindings.StoreFilesArtifactFromServiceArgs) (*kurtosis_core_rpc_api_bindings.StoreFilesArtifactFromServiceResponse, error) {
 	serviceIdStr := args.ServiceId
 	serviceId := kurtosis_backend_service.ServiceID(serviceIdStr)
 	srcPath := args.FilesArtifactPath
 
-	readCloser, err := service.serviceNetwork.CopyFromService(ctx, serviceId, srcPath)
+	readCloser, err := apicService.serviceNetwork.CopyFromService(ctx, serviceId, srcPath)
 	if err != nil {
 		return nil, stacktrace.Propagate(err, "An error occurred copying source '%v' from service with ID '%v'", srcPath, serviceId)
 	}
@@ -545,7 +545,7 @@
 	}
 	defer tarGzipFile.Close()
 
-	store, err := service.enclaveDataDir.GetFilesArtifactStore()
+	store, err := apicService.enclaveDataDir.GetFilesArtifactStore()
 	if err != nil {
 		return nil, stacktrace.Propagate(err, "An error occurred getting the files artifact store")
 	}
@@ -556,7 +556,7 @@
 		return nil, stacktrace.Propagate(err, "An error occurred while trying to store file '%v' into the artifact file store", tarGzipFileFilepath)
 	}
 
-	response := &kurtosis_core_rpc_api_bindings.CopyFilesArtifactFromServiceResponse{Uuid: uuid}
+	response := &kurtosis_core_rpc_api_bindings.StoreFilesArtifactFromServiceResponse{Uuid: uuid}
 	return response, nil
 }
 
@@ -622,12 +622,7 @@
 	return result, nil
 }
 
-<<<<<<< HEAD
-func (service ApiContainerService) waitForEndpointAvailability(
-=======
-
 func (apicService ApiContainerService) waitForEndpointAvailability(
->>>>>>> a279cbb1
 	serviceIdStr string,
 	httpMethod string,
 	port uint32,
@@ -760,7 +755,10 @@
 		}
 
 		// maintaining access and modification time in best effort fashion
-		os.Chtimes(destinationFilepath, tarHeader.AccessTime, tarHeader.ModTime)
+		if err := os.Chtimes(destinationFilepath, tarHeader.AccessTime, tarHeader.ModTime); err != nil {
+			//We don't want to block the entire process because we were not able to update time files
+			logrus.Debugf("An error occurred updating access and modifications times for '%v' using acces time '%v' and modification time '%v' from tar file '%v'", destinationFilepath, tarHeader.AccessTime, tarHeader.ModTime, tarHeader.Name)
+		}
 	}
 
 	return tempDirectoryName, nil
