--- conflicted
+++ resolved
@@ -37,24 +37,17 @@
 
 	kurtosisBackend backend_interface.KurtosisBackend
 
-	enclaveId enclave.EnclaveID
-
 	// module_id -> IP addr, container ID, etc.
 	modules map[module.ModuleID]moduleInfo
 
 	moduleLauncher *module_launcher.ModuleLauncher
 }
 
-<<<<<<< HEAD
-func NewModuleStore(kurtosisBackend backend_interface.KurtosisBackend, enclaveId enclave.EnclaveID, moduleLauncher *module_launcher.ModuleLauncher) *ModuleStore {
-=======
 func NewModuleStore(enclaveId enclave.EnclaveID, kurtosisBackend backend_interface.KurtosisBackend, moduleLauncher *module_launcher.ModuleLauncher) *ModuleStore {
->>>>>>> bdb80ba9
 	return &ModuleStore{
 		enclaveId:       enclaveId,
 		mutex:           &sync.Mutex{},
 		kurtosisBackend: kurtosisBackend,
-		enclaveId: 		 enclaveId,
 		modules:         map[module.ModuleID]moduleInfo{},
 		moduleLauncher:  moduleLauncher,
 	}
