package facts_engine

import (
	"context"
	"fmt"
	"github.com/kurtosis-tech/kurtosis/api/golang/core/kurtosis_core_rpc_api_bindings"
	"github.com/kurtosis-tech/kurtosis/container-engine-lib/lib/backend_interface/objects/service"
	"github.com/kurtosis-tech/kurtosis/core/server/api_container/server/service_network"
	"github.com/kurtosis-tech/stacktrace"
	"github.com/sirupsen/logrus"
	bolt "go.etcd.io/bbolt"
	"google.golang.org/protobuf/proto"
	"google.golang.org/protobuf/types/known/timestamppb"
	"io"
	"strconv"
	"sync"
	"time"
)

type FactId string

type FactsEngine struct {
	db             *bolt.DB
	exitChanMap    map[FactId]chan bool
	serviceNetwork service_network.ServiceNetwork
	lock           *sync.Mutex
}

var (
	factValuesBucketName  = []byte(factValuesBucketNameStr)
	factRecipesBucketName = []byte(factRecipesBucketNameStr)
)

const (
	factValuesBucketNameStr    = "fact_values"
	factRecipesBucketNameStr   = "fact_recipes"
	defaultWaitTimeBetweenRuns = 2 * time.Second
	factIdFormatStr            = "%v.%v"
)

func NewFactsEngine(db *bolt.DB, serviceNetwork service_network.ServiceNetwork) *FactsEngine {
	return &FactsEngine{
		db,
		make(map[FactId]chan bool),
		serviceNetwork,
		&sync.Mutex{},
	}
}

func (engine *FactsEngine) Start() {
	err := engine.restoreStoredRecipes()
	if err != nil {
		logrus.Info("No fact recipes were found on the database")
	}
}

func (engine *FactsEngine) Stop() {
	for _, exitChan := range engine.exitChanMap {
		exitChan <- true
		close(exitChan)
	}
}

func (engine *FactsEngine) PushRecipe(recipe *kurtosis_core_rpc_api_bindings.FactRecipe) error {
	// Locking avoid the condition where two recipes of the same fact are pushed at the same time
	engine.lock.Lock()
	defer engine.lock.Unlock()
	factId := GetFactId(recipe.GetServiceId(), recipe.GetFactName())
	if err := engine.persistRecipe(recipe); err != nil {
		return stacktrace.Propagate(err, "An error occurred when persisting recipe for fact '%v'", factId)
	}
	engine.setupRunRecipeLoop(factId, recipe)
	return nil
}

<<<<<<< HEAD
func (engine *FactsEngine) setupRunRecipeLoop(recipe *kurtosis_core_rpc_api_bindings.FactRecipe) error {
	factId := GetFactId(recipe.GetServiceId(), recipe.GetFactName())
=======
func (engine *FactsEngine) setupRunRecipeLoop(factId FactId, recipe *kurtosis_core_rpc_api_bindings.FactRecipe) {
>>>>>>> a937526f
	exitChan, isRunning := engine.exitChanMap[factId]
	if isRunning {
		logrus.Infof("Stopped running fact '%v' to run new recipe", factId)
		exitChan <- true
	} else {
		logrus.Infof("Setting up and running fact '%v'", factId)
	}
	engine.exitChanMap[factId] = make(chan bool)
	go engine.runRecipeLoop(factId, engine.exitChanMap[factId], recipe)
}

func (engine *FactsEngine) FetchLatestFactValue(factId FactId) (*kurtosis_core_rpc_api_bindings.FactValue, error) {
	returnFactValue := &kurtosis_core_rpc_api_bindings.FactValue{}
	err := engine.db.View(func(tx *bolt.Tx) error {
		factValuesBucket := tx.Bucket(factValuesBucketName)
		if factValuesBucket == nil {
			return stacktrace.NewError("An error occurred because the bucket '%v' wasn't found on the database", factValuesBucketNameStr)
		}
		factBucket := factValuesBucket.Bucket([]byte(factId))
		if factBucket == nil {
			return stacktrace.NewError("An error occurred because the fact bucket '%v' wasn't found on the database", factId)
		}
		timestamp, factValue := factBucket.Cursor().Last()
		// If the bucket is empty then a nil key and value are returned.
		if timestamp == nil {
			return stacktrace.NewError("An error occurred because no fact value was found for fact '%v'", factId)
		}
<<<<<<< HEAD
		err := proto.Unmarshal(factValue, returnFactValue)
		if err != nil {
=======
		returnTimestamp = string(timestamp)
		if err := proto.Unmarshal(factValue, returnFactValue); err != nil {
>>>>>>> a937526f
			return stacktrace.Propagate(err, "An error occurred when unmarshalling fact value from '%v'", factId)
		}
		return nil
	})
	if err != nil {
		return nil, stacktrace.Propagate(err, "An error occurred when fetching latest fact value '%v'", factId)
	}
	return returnFactValue, nil
}

func (engine *FactsEngine) restoreStoredRecipes() error {
	return engine.db.View(func(tx *bolt.Tx) error {
		bucket := tx.Bucket(factRecipesBucketName)
		if bucket == nil {
			logrus.Info("No fact recipes were found on the database")
			return nil
		}
		restoredRecipes := 0
		err := bucket.ForEach(func(storedRecipe, _ []byte) error {
			unmarshalledFactRecipe := &kurtosis_core_rpc_api_bindings.FactRecipe{}
			err := proto.Unmarshal(storedRecipe, unmarshalledFactRecipe)
			if err != nil {
				return stacktrace.Propagate(err, "An error occurred when unmarshalling recipe")
			}
			factId := GetFactIdFromRecipe(unmarshalledFactRecipe)
			engine.setupRunRecipeLoop(factId, unmarshalledFactRecipe)
			restoredRecipes += 1
			return nil
		})
		if err != nil {
			return stacktrace.Propagate(err, "An error occurred when restoring recipes")
		}
		logrus.Infof("%d fact recipes were restored from the database", restoredRecipes)
		return nil
	})
}

func (engine *FactsEngine) persistRecipe(recipe *kurtosis_core_rpc_api_bindings.FactRecipe) error {
	return engine.db.Update(func(tx *bolt.Tx) error {
		bucket, err := tx.CreateBucketIfNotExists(factRecipesBucketName)
		if err != nil {
			return stacktrace.Propagate(err, "Failure creating or retrieving bucket '%v'", factRecipesBucketNameStr)
		}
		marshaledFactRecipe, err := proto.Marshal(recipe)
		if err != nil {
			return stacktrace.Propagate(err, "Failure marshaling recipe '%v'", recipe)
		}
		err = bucket.Put(marshaledFactRecipe, []byte{})
		if err != nil {
			return stacktrace.Propagate(err, "Failure saving marshaled recipe '%v'", recipe)
		}
		return nil
	})
}

func (engine *FactsEngine) runRecipeLoop(factId FactId, exit <-chan bool, recipe *kurtosis_core_rpc_api_bindings.FactRecipe) {
	var ticker *time.Ticker
	if recipe.GetRefreshInterval() != nil {
		ticker = time.NewTicker(recipe.GetRefreshInterval().AsDuration())
	} else {
		ticker = time.NewTicker(defaultWaitTimeBetweenRuns)
	}
	for {
		select {
		case <-exit:
			return
		case <-ticker.C:
<<<<<<< HEAD
			// TODO(victor.colombo): Take hint from protobuf on how long to wait for it
=======
>>>>>>> a937526f
			now := time.Now()
			timestamp := strconv.FormatInt(now.UnixNano(), 10)
			factValue, err := engine.runRecipe(recipe)
			factValue.UpdatedAt = timestamppb.New(time.Now())
			if err != nil {
				logrus.Errorf(stacktrace.Propagate(err, "An error occurred when running recipe").Error())
				// TODO(victor.colombo): Run exponential backoff
				continue
			}
			marshaledFactValue, err := proto.Marshal(factValue)
			if err != nil {
				logrus.Errorf(stacktrace.Propagate(err, "An error occurred when marshaling fact value").Error())
				// TODO(victor.colombo): Define what to do in case, and when this happens
				continue
			}
			err = engine.updateFactValue(factId, timestamp, marshaledFactValue)
			if err != nil {
				logrus.Errorf(stacktrace.Propagate(err, "An error occurred when updating fact value").Error())
				// TODO(victor.colombo): Define what to do in case, and when this happens
				continue
			}
		}
	}
}

func GetFactId(serviceId string, factName string) FactId {
	return FactId(fmt.Sprintf(factIdFormatStr, serviceId, factName))
}

func (engine *FactsEngine) runRecipe(recipe *kurtosis_core_rpc_api_bindings.FactRecipe) (*kurtosis_core_rpc_api_bindings.FactValue, error) {
	if recipe.GetConstantFact() != nil {
		return recipe.GetConstantFact().GetFactValue(), nil
	}
	if recipe.GetExecFact() != nil {
		_, result, err := engine.serviceNetwork.ExecCommand(context.Background(), service.ServiceID(recipe.GetServiceId()), recipe.GetExecFact().GetCmdArgs())
		if err != nil {
			return nil, stacktrace.Propagate(err, "An error occurred when running exec recipe")
		}
		return &kurtosis_core_rpc_api_bindings.FactValue{
			FactValue: &kurtosis_core_rpc_api_bindings.FactValue_StringValue{
				StringValue: result,
			},
		}, nil
	}
	if recipe.GetHttpRequestFact() != nil {
		response, err := engine.serviceNetwork.HttpRequestService(
			context.Background(),
			service.ServiceID(recipe.GetServiceId()),
			recipe.GetHttpRequestFact().GetPortId(),
			recipe.GetHttpRequestFact().GetMethod().String(),
			recipe.GetHttpRequestFact().GetContentType(),
			recipe.GetHttpRequestFact().GetEndpoint(),
			recipe.GetHttpRequestFact().GetBody(),
		)
		if err != nil {
			return nil, stacktrace.Propagate(err, "An error occurred when running HTTP request recipe")
		}
		body, err := io.ReadAll(response.Body)
		if err != nil {
			return nil, stacktrace.Propagate(err, "An error occurred when reading HTTP response body")
		}
		return &kurtosis_core_rpc_api_bindings.FactValue{
			FactValue: &kurtosis_core_rpc_api_bindings.FactValue_StringValue{
				StringValue: string(body),
			},
		}, nil
	}
	panic("Recipe type not implemented!!!")
}

func (engine *FactsEngine) updateFactValue(factId FactId, timestamp string, value []byte) error {
	err := engine.db.Update(func(tx *bolt.Tx) error {
		bucket, err := tx.CreateBucketIfNotExists(factValuesBucketName)
		if err != nil {
			return stacktrace.Propagate(err, "Failure creating or retrieving bucket '%v'", factValuesBucketName)
		}
		factBucket, err := bucket.CreateBucketIfNotExists([]byte(factId))
		if err != nil {
			return stacktrace.Propagate(err, "Failure creating or retrieving bucket '%v'", factId)
		}
		if err := factBucket.Put([]byte(timestamp), value); err != nil {
			return stacktrace.Propagate(err, "Failure saving timestamp and value '%v' '%v'", timestamp, value)
		}
		return nil
	})
	if err != nil {
		return stacktrace.Propagate(err, "An error occurred when updating fact value '%v' '%v' '%v'", factId, timestamp, value)
	}
	return err
}<|MERGE_RESOLUTION|>--- conflicted
+++ resolved
@@ -73,12 +73,7 @@
 	return nil
 }
 
-<<<<<<< HEAD
-func (engine *FactsEngine) setupRunRecipeLoop(recipe *kurtosis_core_rpc_api_bindings.FactRecipe) error {
-	factId := GetFactId(recipe.GetServiceId(), recipe.GetFactName())
-=======
 func (engine *FactsEngine) setupRunRecipeLoop(factId FactId, recipe *kurtosis_core_rpc_api_bindings.FactRecipe) {
->>>>>>> a937526f
 	exitChan, isRunning := engine.exitChanMap[factId]
 	if isRunning {
 		logrus.Infof("Stopped running fact '%v' to run new recipe", factId)
@@ -106,13 +101,7 @@
 		if timestamp == nil {
 			return stacktrace.NewError("An error occurred because no fact value was found for fact '%v'", factId)
 		}
-<<<<<<< HEAD
-		err := proto.Unmarshal(factValue, returnFactValue)
-		if err != nil {
-=======
-		returnTimestamp = string(timestamp)
 		if err := proto.Unmarshal(factValue, returnFactValue); err != nil {
->>>>>>> a937526f
 			return stacktrace.Propagate(err, "An error occurred when unmarshalling fact value from '%v'", factId)
 		}
 		return nil
@@ -137,7 +126,7 @@
 			if err != nil {
 				return stacktrace.Propagate(err, "An error occurred when unmarshalling recipe")
 			}
-			factId := GetFactIdFromRecipe(unmarshalledFactRecipe)
+			factId := GetFactId(unmarshalledFactRecipe.GetServiceId(), unmarshalledFactRecipe.GetFactName())
 			engine.setupRunRecipeLoop(factId, unmarshalledFactRecipe)
 			restoredRecipes += 1
 			return nil
@@ -180,10 +169,6 @@
 		case <-exit:
 			return
 		case <-ticker.C:
-<<<<<<< HEAD
-			// TODO(victor.colombo): Take hint from protobuf on how long to wait for it
-=======
->>>>>>> a937526f
 			now := time.Now()
 			timestamp := strconv.FormatInt(now.UnixNano(), 10)
 			factValue, err := engine.runRecipe(recipe)
