package docker

import (
	"context"
	"github.com/docker/docker/api/types"
	"github.com/docker/docker/api/types/container"
	"github.com/docker/docker/api/types/filters"
	"github.com/docker/docker/api/types/network"
	"github.com/docker/docker/client"
	"github.com/docker/go-connections/nat"
	"github.com/palantir/stacktrace"
	"io"
	"io/ioutil"
	"log"
	"strconv"
)

const LOCAL_HOST_IP = "127.0.0.1"
const DOCKER_NETWORK_NAME ="kurtosis-bridge"


type DockerManager struct {
	dockerCtx           context.Context
	dockerClient        *client.Client
	freeHostPortTracker *FreeHostPortTracker
}

func NewDockerManager(
	dockerCtx context.Context,
	dockerClient *client.Client,
	hostPortRangeStart int,
	hostPortRangeEnd int) (dockerManager *DockerManager, err error) {

	freeHostPortTracker, err := NewFreeHostPortTracker(hostPortRangeStart, hostPortRangeEnd)
	if err != nil {
		return nil, stacktrace.Propagate(err, "Failed to get a free port.")
	}
	return &DockerManager{
		dockerCtx:           dockerCtx,
		dockerClient:        dockerClient,
		freeHostPortTracker: freeHostPortTracker,
	}, nil
}

<<<<<<< HEAD
func (manager DockerManager) CreateAndStartContainerForController(dockerImage string, testName string) {
	// TODO create volume here

=======
func (manager DockerManager) CreateNetwork(subnetMask string) (id string, err error)  {
	networkId, ok, err := manager.getNetworkId(DOCKER_NETWORK_NAME)
	if err != nil {
		return "", stacktrace.Propagate(err, "Failed to check for network existence.")
	}
	// Network already exists - return existing id.
	if ok {
		return networkId, nil
	}
	ipamConfig := []network.IPAMConfig{{
		Subnet: subnetMask,
	}}
	resp, err := manager.dockerClient.NetworkCreate(manager.dockerCtx, DOCKER_NETWORK_NAME, types.NetworkCreate{
		Driver: "bridge",
		IPAM: &network.IPAM{
			Config: ipamConfig,
		},
	})
	if err != nil {
		return "", stacktrace.Propagate( err, "Failed to create network %s with subnet %s", DOCKER_NETWORK_NAME, subnetMask)
	}
	return resp.ID, nil
>>>>>>> e686c294
}

func (manager DockerManager) CreateAndStartContainerForService(
	dockerImage string,
	staticIp string,
	usedPorts map[int]bool,
	startCmdArgs []string) (containerIpAddr string, containerId string, err error) {

	imageExistsLocally, err := manager.isImageAvailableLocally(dockerImage)
	if err != nil {
		return "", "", stacktrace.Propagate(err, "Failed to check for image availability.")
	}

	if !imageExistsLocally {
		err = manager.pullImage(dockerImage)
		if err != nil {
			return "", "", stacktrace.Propagate(err, "Failed to pull Docker image.")
		}
	}

	_, networkExistsLocally, err := manager.getNetworkId(DOCKER_NETWORK_NAME)
	if err != nil {
		return "", "", stacktrace.Propagate(err, "Failed to check for network availability.")
	}
	if !networkExistsLocally {
		return "", "", stacktrace.NewError("Kurtosis Docker network was never created before trying to launch containers. Please call DockerManager.CreateNetwork first.")
	}

	// TODO this relies on serviceId being incremental, and is a total hack until --public-ips flag is gone from Gecko!
	containerConfigPtr, err := manager.getContainerCfgFromServiceCfg(dockerImage, usedPorts, startCmdArgs)
	if err != nil {
		return "", "", stacktrace.Propagate(err, "Failed to configure container from service.")
	}
	containerHostConfigPtr, err := manager.getContainerHostConfig(usedPorts)
	if err != nil {
		return "", "", stacktrace.Propagate(err, "Failed to configure host to container mappings from service.")
	}
	// TODO probably use a UUID for the network name (and maybe include test name too)
	resp, err := manager.dockerClient.ContainerCreate(manager.dockerCtx, containerConfigPtr, containerHostConfigPtr, nil, "")
	if err != nil {
		return "", "", stacktrace.Propagate(err, "Could not create Docker container from image %v.", dockerImage)
	}
	containerId = resp.ID
	if err := manager.dockerClient.ContainerStart(manager.dockerCtx, containerId, types.ContainerStartOptions{}); err != nil {
		return "", "", stacktrace.Propagate(err, "Could not start Docker container from image %v.", dockerImage)
	}
	err = manager.connectToNetwork(DOCKER_NETWORK_NAME, containerId, staticIp)
	if err != nil {
		return "","", stacktrace.Propagate(err, "Failed to connect container %s to network.", containerId)
	}
	return staticIp, containerId, nil
}

func (manager DockerManager) getFreePort() (freePort *nat.Port, err error) {
	freePortInt, err := manager.freeHostPortTracker.GetFreePort()
	if err != nil {
		return nil, stacktrace.Propagate(err, "")
	}
	port, err := nat.NewPort("tcp", strconv.Itoa(freePortInt))
	if err != nil {
		return nil, stacktrace.Propagate(err, "")
	}
	return &port, nil
}

func (manager DockerManager) getLocalHostIp() string {
	return LOCAL_HOST_IP
}

func (manager DockerManager) isImageAvailableLocally(imageName string) (isAvailable bool, err error) {
	referenceArg := filters.Arg("reference", imageName)
	filters := filters.NewArgs(referenceArg)
	images, err := manager.dockerClient.ImageList(
		context.Background(),
		types.ImageListOptions{
			All: true,
			Filters: filters,
		})
	if err != nil {
		return false, stacktrace.Propagate(err, "Failed to list images.")
	}
	return len(images) > 0, nil
}

func (manager DockerManager) getNetworkId(networkName string) (networkId string, ok bool, err error) {
	referenceArg := filters.Arg("name", networkName)
	filters := filters.NewArgs(referenceArg)
	networks, err := manager.dockerClient.NetworkList(
		context.Background(),
		types.NetworkListOptions{
			Filters: filters,
		})
	if err != nil {
		return "", false, stacktrace.Propagate(err, "Failed to list networks.")
	}
	if len(networks) == 0 {
		return "", false, nil
	}
	return networks[0].ID, true, nil
}

func (manager DockerManager) connectToNetwork(networkName string, containerId string, staticIpAddr string) (err error) {
	networkId, ok, err := manager.getNetworkId(networkName)
	if err != nil || !ok {
		return stacktrace.Propagate(err, "Failed to get network id for %s", networkName)
	}
	err = manager.dockerClient.NetworkConnect(
		context.Background(),
		networkId,
		containerId,
		&network.EndpointSettings{
			IPAddress: staticIpAddr,
		})
	if err != nil {
		return stacktrace.Propagate(err, "Failed to connect container %s to network %s.", containerId, networkName)
	}
	return nil
}

func (manager DockerManager) pullImage(imageName string) (err error) {
	log.Printf("Pulling image %s...", imageName)
	out, err := manager.dockerClient.ImagePull(manager.dockerCtx, imageName, types.ImagePullOptions{})
	if err != nil {
		return stacktrace.Propagate(err, "Failed to pull image %s", imageName)
	}
	defer out.Close()
	io.Copy(ioutil.Discard, out)
	return nil
}

// Creates a Docker-Container-To-Host Port mapping, defining how a Container's JSON RPC and service-specific ports are
// mapped to the host ports
func (manager *DockerManager) getContainerHostConfig(usedPorts map[int]bool) (hostConfig *container.HostConfig, err error) {
	portMap := nat.PortMap{}
	for port, _ := range usedPorts {
		portObj, err := nat.NewPort("tcp", strconv.Itoa(port))
		if err != nil {
			return nil, stacktrace.Propagate(err, "Could not create port object fro port '%v'", port)
		}

		freeHostPort, err := manager.getFreePort()
		if err != nil {
			return nil, stacktrace.Propagate(err, "Could not get a free host port!")
		}

		portMap[portObj] = []nat.PortBinding{
			{
				HostIP: manager.getLocalHostIp(),
				HostPort: freeHostPort.Port(),
			},
		}
	}
	containerHostConfigPtr := &container.HostConfig{
		PortBindings: portMap,
		NetworkMode: container.NetworkMode("default"),
	}
	return containerHostConfigPtr, nil
}

// TODO should I actually be passing sorta-complex objects like JsonRpcServiceConfig by value???
// Creates a more generalized Docker Container configuration for Gecko, with a 5-parameter initialization command.
// Gecko HTTP and Staking ports inside the Container are the standard defaults.
func (manager *DockerManager) getContainerCfgFromServiceCfg(
			dockerImage string,
			usedPorts map[int]bool,
			startCmdArgs []string) (config *container.Config, err error) {
	portSet := nat.PortSet{}
	for port, _ := range usedPorts {
		otherPort, err := nat.NewPort("tcp", strconv.Itoa(port))
		if err != nil {
			return nil, stacktrace.Propagate(err, "Could not parse port int.")
		}
		portSet[otherPort] = struct{}{}
	}

	nodeConfigPtr := &container.Config{
		Image: dockerImage,
		// TODO allow modifying of protocol at some point
		ExposedPorts: portSet,
		Cmd: startCmdArgs,
		Tty: false,
	}
	return nodeConfigPtr, nil
}<|MERGE_RESOLUTION|>--- conflicted
+++ resolved
@@ -42,11 +42,11 @@
 	}, nil
 }
 
-<<<<<<< HEAD
 func (manager DockerManager) CreateAndStartContainerForController(dockerImage string, testName string) {
 	// TODO create volume here
 
-=======
+}
+
 func (manager DockerManager) CreateNetwork(subnetMask string) (id string, err error)  {
 	networkId, ok, err := manager.getNetworkId(DOCKER_NETWORK_NAME)
 	if err != nil {
@@ -69,7 +69,6 @@
 		return "", stacktrace.Propagate( err, "Failed to create network %s with subnet %s", DOCKER_NETWORK_NAME, subnetMask)
 	}
 	return resp.ID, nil
->>>>>>> e686c294
 }
 
 func (manager DockerManager) CreateAndStartContainerForService(
