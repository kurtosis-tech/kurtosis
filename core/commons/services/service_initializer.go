--- conflicted
+++ resolved
@@ -115,21 +115,13 @@
 	if err != nil {
 		return nil, "", stacktrace.Propagate(err, "Could not start docker service for image %v", dockerImage)
 	}
-<<<<<<< HEAD
-	return initializer.core.GetServiceFromIp(staticIp), containerId, nil
+	return initializer.core.GetServiceFromIp(staticIp.String()), containerId, nil
 }
 
 /*
 Calls down to the initializer core to get an instance of the user-defined interface that is used for interacting with
 	the user's service. The core will do the instantiation of the actual interface implementation.
  */
-func (initializer ServiceInitializer) GetServiceFromIp(ipAddr string) Service {
-	return initializer.core.GetServiceFromIp(ipAddr)
-=======
-	return initializer.core.GetServiceFromIp(ipAddr.String()), containerId, nil
-}
-
-func (initializer ServiceInitializer) LoadService(ipAddr net.IP) Service {
+func (initializer ServiceInitializer) GetServiceFromIp(ipAddr net.IP) Service {
 	return initializer.core.GetServiceFromIp(ipAddr.String())
->>>>>>> ed0a2c6d
 }