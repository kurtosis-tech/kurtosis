/*
 * Copyright (c) 2021 - present Kurtosis Technologies Inc.
 * All Rights Reserved.
 */

package enclave_manager

import (
	"bytes"
	"context"
	"fmt"
	"github.com/docker/docker/client"
	"github.com/kurtosis-tech/container-engine-lib/lib/docker_manager"
	"github.com/kurtosis-tech/kurtosis/api_container_availability_waiter/api_container_availability_waiter_consts"
	"github.com/kurtosis-tech/kurtosis/commons/enclave_manager/api_container_launcher_lib"
	"github.com/kurtosis-tech/kurtosis/commons/enclave_manager/docker_network_allocator"
	"github.com/kurtosis-tech/kurtosis/commons/enclave_manager/enclave_context"
	"github.com/kurtosis-tech/kurtosis/commons/object_labels_providers"
	"github.com/kurtosis-tech/kurtosis/commons/object_name_providers"
	"github.com/palantir/stacktrace"
	"github.com/sirupsen/logrus"
	"net"
	"time"
)

const (
	// The API container is responsible for disconnecting/stopping everything in its network when stopped, so we need
	//  to give it some time to do so
	apiContainerStopTimeout = 3 * time.Minute

	// This is set in the API container Dockerfile
	availabilityWaiterBinaryFilepath = "/run/api-container-availability-waiter"

	// Protocol that the API container listens on
	apiContainerListenProtocol = "tcp"

	// The port that the API container listens on
	apiContainerListenPort = 7443
)

// Manages Kurtosis enclaves, and creates new ones in response to running tasks
type EnclaveManager struct {
	// Will be wrapped in the DockerManager that logs to the proper location
	dockerClient *client.Client

	dockerNetworkAllocator *docker_network_allocator.DockerNetworkAllocator

	// TODO This shouldn't be passed in at constructor time, but should be auto-detected from the core API version!!!
	apiContainerImage string
}

func NewEnclaveManager(dockerClient *client.Client, apiContainerImage string) *EnclaveManager {
	dockerNetworkAllocator := docker_network_allocator.NewDockerNetworkAllocator()
	return &EnclaveManager{
		dockerClient:           dockerClient,
		dockerNetworkAllocator: dockerNetworkAllocator,
		apiContainerImage:      apiContainerImage,
	}
}

func (manager *EnclaveManager) CreateEnclave(
		setupCtx context.Context,
		log *logrus.Logger,
		apiContainerLogLevel logrus.Level,
		// TODO put in coreApiVersion as a param here!
		enclaveId string,
		isPartitioningEnabled bool,
		shouldPublishAllPorts bool) (*enclave_context.EnclaveContext, error) {
	dockerManager := docker_manager.NewDockerManager(log, manager.dockerClient)

	matchingNetworks, err := dockerManager.GetNetworkIdsByName(setupCtx, enclaveId)
	if err != nil {
		return nil, stacktrace.Propagate(err, "An error occurred finding enclaves with name '%v', which is necessary to ensure that our enclave doesn't exist yet", enclaveId)
	}
	if len(matchingNetworks) > 0 {
		return nil, stacktrace.NewError("Cannot create enclave '%v' because an enclave with that name already exists", enclaveId)
	}

	enclaveObjNameProvider := object_name_providers.NewEnclaveObjectNameProvider(enclaveId)
	enclaveObjLabelsProvider := object_labels_providers.NewEnclaveObjectLabelsProvider(enclaveId)

	teardownCtx := context.Background()  // Separate context for tearing stuff down in case the input context is cancelled

	log.Debugf("Creating Docker network for enclave '%v'...", enclaveId)
	networkId, networkIpAndMask, gatewayIp, freeIpAddrTracker, err := manager.dockerNetworkAllocator.CreateNewNetwork(
		setupCtx,
		dockerManager,
		log,
		enclaveId,
	)
	if err != nil {
		// TODO If the user Ctrl-C's while the CreateNetwork call is ongoing then the CreateNetwork will error saying
		//  that the Context was cancelled as expected, but *the Docker engine will still create the network*!!! We'll
		//  need to parse the log message for the string "context canceled" and, if found, do another search for
		//  networks with our network name and delete them
		return nil, stacktrace.Propagate(err, "An error occurred allocating a new network for enclave '%v'", enclaveId)
	}
	shouldDeleteNetwork := true
	defer func() {
		if shouldDeleteNetwork {
			if err := dockerManager.RemoveNetwork(teardownCtx, networkId); err != nil {
				log.Errorf("Creating the enclave didn't complete successfully, so we tried to delete network '%v' that we created but an error was thrown:", networkId)
				fmt.Fprintln(log.Out, err)
				log.Errorf("ACTION REQUIRED: You'll need to manually remove network with ID '%v'!!!!!!!", networkId)
			}
		}
	}()
	log.Debugf("Docker network '%v' created successfully with ID '%v' and subnet CIDR '%v'", enclaveId, networkId, networkIpAndMask.String())


	// TODO use hostnames rather than IPs, which makes things nicer and which we'll need for Docker swarm support
	// We need to create the IP addresses for BOTH containers because the testsuite needs to know the IP of the API
	//  container which will only be started after the testsuite container
	apiContainerIpAddr, err := freeIpAddrTracker.GetFreeIpAddr()
	if err != nil {
		return nil, stacktrace.Propagate(err, "An error occurred getting an IP for the Kurtosis API container")
	}

	if err := dockerManager.CreateVolume(setupCtx, enclaveId); err != nil {
		return nil, stacktrace.Propagate(err, "An error occurred creating enclave volume '%v'", enclaveId)
	}
	// NOTE: We could defer a deletion of this volume unless the function completes successfully - right now, Kurtosis
	//  doesn't do any volume deletion

	// TODO We want to get rid of this; see the detailed TODO on EnclaveContext
	testsuiteContainerIpAddr, err := freeIpAddrTracker.GetFreeIpAddr()
	if err != nil {
		return nil, stacktrace.Propagate(err, "Couldn't reserve an IP address for a possible testsuite container")
	}

	replContainerIpAddr, err := freeIpAddrTracker.GetFreeIpAddr()
	if err != nil {
		return nil, stacktrace.Propagate(err, "Couldn't reserve an IP address for a possible REPL container")
	}

	apiContainerName := enclaveObjNameProvider.ForApiContainer()
<<<<<<< HEAD
	alreadyTakenIps := []net.IP{testsuiteContainerIpAddr, replContainerIpAddr}
=======
	apiContainerLabels := enclaveObjLabelsProvider.ForApiContainer()
	alreadyTakenIps := append(
		[]net.IP{testsuiteContainerIpAddr, replContainerIpAddr},
		externalContainerIpAddrs...
	)
>>>>>>> ed20f887

	// TODO This shouldn't be hardcoded!!! We should instead detect the launch API version from the core API version
	launchApiVersion := uint(0)
	apiContainerLauncher, err := lib.GetAPIContainerLauncherForLaunchAPIVersion(
		launchApiVersion,
		dockerManager,
		log,
		manager.apiContainerImage,
		apiContainerListenPort,
		apiContainerListenProtocol,
		apiContainerLogLevel,
	)
	if err != nil {
		return nil, stacktrace.Propagate(err, "An error occurred getting the API container launcher for launch API version '%v'", launchApiVersion)
	}

	apiContainerId, apiContainerHostPortBinding, err := apiContainerLauncher.Launch(
		setupCtx,
		apiContainerName,
		apiContainerLabels,
		enclaveId,
		networkId,
		networkIpAndMask.String(),
		gatewayIp,
		apiContainerIpAddr,
		alreadyTakenIps,
		isPartitioningEnabled,
		shouldPublishAllPorts,
	)
	if err != nil {
		return nil, stacktrace.Propagate(err, "An error occurred launching the API container")
	}
	shouldStopApiContainer := true
	defer func() {
		if shouldStopApiContainer {
			if err := dockerManager.StopContainer(teardownCtx, apiContainerId, apiContainerStopTimeout); err != nil {
				log.Errorf("Creating the enclave didn't complete successfully, so we tried to stop the API container but an error was thrown:")
				fmt.Fprintln(log.Out, err)
				log.Errorf("ACTION REQUIRED: You'll need to manually stop API container with ID '%v'", apiContainerId)
			}
		}
	}()

	if err := waitForApiContainerAvailability(setupCtx, dockerManager, apiContainerId); err != nil {
		return nil, stacktrace.Propagate(err, "An error occurred waiting for the API container to become available")
	}

	result := enclave_context.NewEnclaveContext(
		enclaveId,
		networkId,
		networkIpAndMask,
		apiContainerId,
		apiContainerIpAddr,
		apiContainerHostPortBinding,
<<<<<<< HEAD
=======
		replContainerIpAddr,
		testsuiteContainerIpAddr,
		enclaveObjNameProvider.ForTestRunningTestsuiteContainer(),
		enclaveObjLabelsProvider.ForTestRunningTestsuiteContainer(),
>>>>>>> ed20f887
		dockerManager,
		enclaveObjNameProvider,
	)

	// Everything started successfully, so the responsibility of deleting the network is now transferred to the caller
	shouldDeleteNetwork = false
	shouldStopApiContainer = false
	return result, nil
}

func (manager *EnclaveManager) DestroyEnclave(ctx context.Context, log *logrus.Logger, enclaveCtx *enclave_context.EnclaveContext) error {
	enclaveId := enclaveCtx.GetEnclaveID()
	dockerManager := enclaveCtx.GetDockerManager()
	networkId := enclaveCtx.GetNetworkID()

	apiContainerId := enclaveCtx.GetAPIContainerID()
	if err := dockerManager.StopContainer(ctx, apiContainerId, apiContainerStopTimeout); err != nil {
		return stacktrace.Propagate(
			err,
			"An error occurred stopping the API container with ID '%v' for enclave '%v'",
			apiContainerId,
			enclaveId,
		)
	}

	// The API container's shutdown logic disconnects/stops all other containers, so we're good to remove the network now
	if err := dockerManager.RemoveNetwork(ctx, networkId); err != nil {
		return stacktrace.Propagate(
			err,
			"An error occurred deleting the network with ID '%v' for enclave '%v'",
			networkId,
			enclaveId,
		)
	}

	return nil
};

func waitForApiContainerAvailability(
		ctx context.Context,
		dockerManager *docker_manager.DockerManager,
		apiContainerId string) error {
	cmdOutputBuffer := &bytes.Buffer{}
	waitForAvailabilityExitCode, err := dockerManager.RunExecCommand(
		ctx,
		apiContainerId,
		[]string{availabilityWaiterBinaryFilepath},
		cmdOutputBuffer,
	)
	if err != nil {
		return stacktrace.Propagate(
			err,
			"An error occurred executing binary '%v' to wait for the API container to become available",
			availabilityWaiterBinaryFilepath,
		)
	}
	if waitForAvailabilityExitCode != api_container_availability_waiter_consts.SuccessExitCode {
		return stacktrace.NewError(
			"Expected API container availability waiter binary '%v' to return " +
				"success code %v, but got '%v' instead with the following log output:\n%v",
			availabilityWaiterBinaryFilepath,
			api_container_availability_waiter_consts.SuccessExitCode,
			waitForAvailabilityExitCode,
			cmdOutputBuffer.String(),
		)
	}
	return nil
}<|MERGE_RESOLUTION|>--- conflicted
+++ resolved
@@ -134,15 +134,9 @@
 	}
 
 	apiContainerName := enclaveObjNameProvider.ForApiContainer()
-<<<<<<< HEAD
+
 	alreadyTakenIps := []net.IP{testsuiteContainerIpAddr, replContainerIpAddr}
-=======
 	apiContainerLabels := enclaveObjLabelsProvider.ForApiContainer()
-	alreadyTakenIps := append(
-		[]net.IP{testsuiteContainerIpAddr, replContainerIpAddr},
-		externalContainerIpAddrs...
-	)
->>>>>>> ed20f887
 
 	// TODO This shouldn't be hardcoded!!! We should instead detect the launch API version from the core API version
 	launchApiVersion := uint(0)
@@ -197,13 +191,6 @@
 		apiContainerId,
 		apiContainerIpAddr,
 		apiContainerHostPortBinding,
-<<<<<<< HEAD
-=======
-		replContainerIpAddr,
-		testsuiteContainerIpAddr,
-		enclaveObjNameProvider.ForTestRunningTestsuiteContainer(),
-		enclaveObjLabelsProvider.ForTestRunningTestsuiteContainer(),
->>>>>>> ed20f887
 		dockerManager,
 		enclaveObjNameProvider,
 	)
