/*
 * Copyright (c) 2021 - present Kurtosis Technologies Inc.
 * All Rights Reserved.
 */

package enclave_manager

import (
	"bytes"
	"context"
	"fmt"
	"github.com/docker/docker/client"
	"github.com/kurtosis-tech/kurtosis/api_container_availability_waiter/api_container_availability_waiter_consts"
	"github.com/kurtosis-tech/kurtosis/commons/docker_manager"
	"github.com/kurtosis-tech/kurtosis/commons/enclave_manager/docker_network_allocator"
	"github.com/kurtosis-tech/kurtosis/commons/enclave_manager/enclave_context"
	"github.com/kurtosis-tech/kurtosis/commons/object_name_providers"
	"github.com/kurtosis-tech/kurtosis/initializer/api_container_launcher"
	"github.com/palantir/stacktrace"
	"github.com/sirupsen/logrus"
	"net"
	"time"
)

const (
	// The API container is responsible for disconnecting/stopping everything in its network when stopped, so we need
	//  to give it some time to do so
<<<<<<< HEAD
	apiContainerStopTimeout = 30 * time.Second
=======
	apiContainerStopTimeout = 10 * time.Second

	// This is set in the API container Dockerfile
	availabilityWaiterBinaryFilepath = "/run/api-container-availability-waiter"
>>>>>>> 39739f06
)

// Manages Kurtosis enclaves, and creates new ones in response to running tasks
type EnclaveManager struct {
	// Will be wrapped in the DockerManager that logs to the proper location
	dockerClient *client.Client

	dockerNetworkAllocator *docker_network_allocator.DockerNetworkAllocator

	apiContainerLauncher *api_container_launcher.ApiContainerLauncher
}

func NewEnclaveManager(dockerClient *client.Client, apiContainerLauncher *api_container_launcher.ApiContainerLauncher) *EnclaveManager {
	dockerNetworkAllocator := docker_network_allocator.NewDockerNetworkAllocator()
	return &EnclaveManager{
		dockerClient: dockerClient,
		dockerNetworkAllocator: dockerNetworkAllocator,
		apiContainerLauncher: apiContainerLauncher,
	}
}

func (manager *EnclaveManager) CreateEnclave(
		setupCtx context.Context,
		log *logrus.Logger,
		externalContainerIdsToMount map[string]bool,  // Preexisting containers that should be mounted inside the enclave network
		enclaveId string,
		isPartitioningEnabled bool) (*enclave_context.EnclaveContext, error) {
	dockerManager := docker_manager.NewDockerManager(log, manager.dockerClient)

	matchingNetworks, err := dockerManager.GetNetworkIdsByName(setupCtx, enclaveId)
	if err != nil {
		return nil, stacktrace.Propagate(err, "An error occurred finding enclaves with name '%v', which is necessary to ensure that our enclave doesn't exist yet", enclaveId)
	}
	if len(matchingNetworks) > 0 {
		return nil, stacktrace.NewError("Cannot create enclave '%v' because an enclave with that name already exists", enclaveId)
	}

	enclaveObjNameProvider := object_name_providers.NewEnclaveObjectNameProvider(enclaveId)

	teardownCtx := context.Background()  // Separate context for tearing stuff down in case the input context is cancelled

	log.Debugf("Creating Docker network for enclave '%v'...", enclaveId)
	networkId, networkIpAndMask, gatewayIp, freeIpAddrTracker, err := manager.dockerNetworkAllocator.CreateNewNetwork(
		setupCtx,
		dockerManager,
		log,
		enclaveId,
	)
	if err != nil {
		// TODO If the user Ctrl-C's while the CreateNetwork call is ongoing then the CreateNetwork will error saying
		//  that the Context was cancelled as expected, but *the Docker engine will still create the network*!!! We'll
		//  need to parse the log message for the string "context canceled" and, if found, do another search for
		//  networks with our network name and delete them
		return nil, stacktrace.Propagate(err, "An error occurred allocating a new network for enclave '%v'", enclaveId)
	}
	shouldDeleteNetwork := true
	defer func() {
		if shouldDeleteNetwork {
			if err := dockerManager.RemoveNetwork(teardownCtx, networkId); err != nil {
				log.Errorf("Creating the enclave didn't complete successfully, so we tried to delete network '%v' that we created but an error was thrown:", networkId)
				fmt.Fprintln(log.Out, err)
				log.Errorf("ACTION REQUIRED: You'll need to manually remove network with ID '%v'!!!!!!!", networkId)
			}
		}
	}()
	log.Debugf("Docker network '%v' created successfully with ID '%v' and subnet CIDR '%v'", enclaveId, networkId, networkIpAndMask.String())

	log.Debugf("Connecting external containers to the enclave network so that they can interact with the containers in the enclave...")
	externalContainerIpAddrs := []net.IP{}
	externalContainerIdsToDisconnectSet := map[string]bool{}
	defer func() {
		for containerId := range externalContainerIdsToDisconnectSet {
			if err := dockerManager.DisconnectContainerFromNetwork(teardownCtx, containerId, networkId); err != nil {
				log.Errorf("Creating the enclave didn't complete successfully, so we tried to disconnect container with ID '%v' from enclave network but an error was thrown:", containerId)
				fmt.Fprintln(log.Out, err)
				log.Errorf("ACTION REQUIRED: You'll need to manually disconnect container with ID '%v' from network with ID '%v'!!!!!!!", containerId, networkId)
			}
		}
	}()
	for containerId := range externalContainerIdsToMount {
		ipInsideEnclaveNetwork, err := freeIpAddrTracker.GetFreeIpAddr()
		if err != nil {
			return nil, stacktrace.Propagate(err, "An error occurred getting a free IP for mounting external container with ID '%v' inside the enclave", containerId)
		}
		externalContainerIpAddrs = append(externalContainerIpAddrs, ipInsideEnclaveNetwork)
		if err := dockerManager.ConnectContainerToNetwork(setupCtx, networkId, containerId, ipInsideEnclaveNetwork); err != nil {
			return nil, stacktrace.Propagate(err, "An error occurred connecting container with ID '%v' to the enclave network", containerId)
		}
		externalContainerIdsToDisconnectSet[containerId] = true
	}
	log.Debugf("Successfully connected external containers to the enclave network so that they can interact with the containers in the enclave")

	// TODO use hostnames rather than IPs, which makes things nicer and which we'll need for Docker swarm support
	// We need to create the IP addresses for BOTH containers because the testsuite needs to know the IP of the API
	//  container which will only be started after the testsuite container
	apiContainerIpAddr, err := freeIpAddrTracker.GetFreeIpAddr()
	if err != nil {
		return nil, stacktrace.Propagate(err, "An error occurred getting an IP for the Kurtosis API container")
	}

	if err := dockerManager.CreateVolume(setupCtx, enclaveId); err != nil {
		return nil, stacktrace.Propagate(err, "An error occurred creating enclave volume '%v'", enclaveId)
	}
	// NOTE: We could defer a deletion of this volume unless the function completes successfully - right now, Kurtosis
	//  doesn't do any volume deletion

	// TODO We want to get rid of this; see the detailed TODO on EnclaveContext
	testsuiteContainerIpAddr, err := freeIpAddrTracker.GetFreeIpAddr()
	if err != nil {
		return nil, stacktrace.Propagate(err, "Couldn't reserve an IP address for a possible testsuite container")
	}

	replContainerIpAddr, err := freeIpAddrTracker.GetFreeIpAddr()
	if err != nil {
		return nil, stacktrace.Propagate(err, "Couldn't reserve an IP address for a possible REPL container")
	}

	apiContainerName := enclaveObjNameProvider.ForApiContainer()
	alreadyTakenIps := append(
		[]net.IP{testsuiteContainerIpAddr, replContainerIpAddr},
		externalContainerIpAddrs...
	)
	apiContainerId, err := manager.apiContainerLauncher.Launch(
		setupCtx,
		log,
		dockerManager,
		apiContainerName,
		enclaveId,
		networkId,
		networkIpAndMask.String(),
		gatewayIp,
		apiContainerIpAddr,
		alreadyTakenIps,
		isPartitioningEnabled,
		externalContainerIdsToMount,
	)
	if err != nil {
		return nil, stacktrace.Propagate(err, "An error occurred launching the API container")
	}
	// The API container is started successfully and it will disconnect/stop everything in its network when it shuts down,
	//  so it takes over the responsibility of disconnecting the external containers
	externalContainerIdsToDisconnectSet = map[string]bool{}
	shouldStopApiContainer := true
	defer func() {
		if shouldStopApiContainer {
			if err := dockerManager.StopContainer(teardownCtx, apiContainerId, apiContainerStopTimeout); err != nil {
				log.Errorf("Creating the enclave didn't complete successfully, so we tried to stop the API container but an error was thrown:")
				fmt.Fprintln(log.Out, err)
				log.Errorf("ACTION REQUIRED: You'll need to manually stop API container with ID '%v'", apiContainerId)
			}
		}
	}()

	if err := waitForApiContainerAvailability(setupCtx, dockerManager, apiContainerId); err != nil {
		return nil, stacktrace.Propagate(err, "An error occurred waiting for the API container to become available")
	}

	result := enclave_context.NewEnclaveContext(
		enclaveId,
		networkId,
		networkIpAndMask,
		apiContainerId,
		apiContainerIpAddr,
		replContainerIpAddr,
		testsuiteContainerIpAddr,
		enclaveObjNameProvider.ForTestRunningTestsuiteContainer(),
		dockerManager,
	)

	// Everything started successfully, so the responsibility of deleting the network is now transferred to the caller
	shouldDeleteNetwork = false
	shouldStopApiContainer = false
	return result, nil
}

func (manager *EnclaveManager) DestroyEnclave(ctx context.Context, log *logrus.Logger, enclaveCtx *enclave_context.EnclaveContext) error {
	enclaveId := enclaveCtx.GetEnclaveID()
	dockerManager := enclaveCtx.GetDockerManager()
	networkId := enclaveCtx.GetNetworkID()

	apiContainerId := enclaveCtx.GetAPIContainerID()
	if err := dockerManager.StopContainer(ctx, apiContainerId, apiContainerStopTimeout); err != nil {
		return stacktrace.Propagate(
			err,
			"An error occurred stopping the API container with ID '%v' for enclave '%v'",
			apiContainerId,
			enclaveId,
		)
	}

	// The API container's shutdown logic disconnects/stops all other containers, so we're good to remove the network now
	if err := dockerManager.RemoveNetwork(ctx, networkId); err != nil {
		return stacktrace.Propagate(
			err,
			"An error occurred deleting the network with ID '%v' for enclave '%v'",
			networkId,
			enclaveId,
		)
	}

	return nil
};

func waitForApiContainerAvailability(
		ctx context.Context,
		dockerManager *docker_manager.DockerManager,
		apiContainerId string) error {
	cmdOutputBuffer := &bytes.Buffer{}
	waitForAvailabilityExitCode, err := dockerManager.RunExecCommand(
		ctx,
		apiContainerId,
		[]string{availabilityWaiterBinaryFilepath},
		cmdOutputBuffer,
	)
	if err != nil {
		return stacktrace.Propagate(
			err,
			"An error occurred executing binary '%v' to wait for the API container to become available",
			availabilityWaiterBinaryFilepath,
		)
	}
	if waitForAvailabilityExitCode != api_container_availability_waiter_consts.SuccessExitCode {
		return stacktrace.NewError(
			"Expected API container availability waiter binary '%v' to return " +
				"success code %v, but got '%v' instead with the following log output:\n%v",
			availabilityWaiterBinaryFilepath,
			api_container_availability_waiter_consts.SuccessExitCode,
			waitForAvailabilityExitCode,
			cmdOutputBuffer.String(),
		)
	}
	return nil
}<|MERGE_RESOLUTION|>--- conflicted
+++ resolved
@@ -25,14 +25,10 @@
 const (
 	// The API container is responsible for disconnecting/stopping everything in its network when stopped, so we need
 	//  to give it some time to do so
-<<<<<<< HEAD
 	apiContainerStopTimeout = 30 * time.Second
-=======
-	apiContainerStopTimeout = 10 * time.Second
 
 	// This is set in the API container Dockerfile
 	availabilityWaiterBinaryFilepath = "/run/api-container-availability-waiter"
->>>>>>> 39739f06
 )
 
 // Manages Kurtosis enclaves, and creates new ones in response to running tasks
