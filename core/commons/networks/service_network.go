--- conflicted
+++ resolved
@@ -11,25 +11,17 @@
 	"time"
 )
 
-<<<<<<< HEAD
 /*
 The identifier used for services with the network.
  */
-type ServiceID int
-=======
 type ServiceID string
->>>>>>> ed0a2c6d
 
 /*
 A package object containing the details that the ServiceNetwork is tracking about a node.
  */
 type ServiceNode struct {
-<<<<<<< HEAD
 	// The node's IP address within the test's Docker network
-	IpAddr string
-=======
 	IpAddr net.IP
->>>>>>> ed0a2c6d
 
 	// The user-defined interface for interacting with the node.
 	// NOTE: this will need to be casted to the appropriate interface becaus Go doesn't yet have generics!
