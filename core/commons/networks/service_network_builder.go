package networks

import (
	"github.com/kurtosis-tech/kurtosis/commons/docker"
	"github.com/kurtosis-tech/kurtosis/commons/services"
	"github.com/palantir/stacktrace"
)

// Identifier used for service configurations
type ConfigurationID int

/*
A builder for configuring & constructing a test ServiceNetwork.
 */
type ServiceNetworkBuilder struct {
	// The Docker manager that will be used for manipulating the Docker engine during the test
	dockerManager *docker.DockerManager

<<<<<<< HEAD
	// The name of the Docker network that the test network runs in
	dockerNetworkName string
=======
	dockerNetworkId string
>>>>>>> b7e9ab32

	// IP address tracker for doling out IPs to new services in the test network
	freeIpTracker *FreeIpAddrTracker

	// Mapping of configuration ID -> factories used to construct new nodes
	configurations map[ConfigurationID]serviceConfig

	// Name of the Docker volume that will be mounted on each new service
	testVolume string

	// Directory path where the test Docker volume is mounted on the controller
	testVolumeControllerDirpath string
}

/*
Creates a new builder for configuring a ServiceNetwork.

Args:
	dockerManager: Docker manager that will be used to manipulate the Docker engine when adding services
	dockerNetworkName: Name of the Docker network that the test network is running in
	freeIpTracker: IP tracker for doling out IPs to new services that will be added to the network
	testVolume: Name of the Docker volume mounted on the controller, that will be mounted on every service
	testVolumeControllerDirpath: The dirpath where the test volume is mounted on the controller (which is where this code
		will be executing)
 */
func NewServiceNetworkBuilder(
			dockerManager *docker.DockerManager,
			dockerNetworkId string,
			freeIpTracker *FreeIpAddrTracker,
			testVolume string,
			testVolumeContrllerDirpath string) *ServiceNetworkBuilder {
	configurations := make(map[ConfigurationID]serviceConfig)
	return &ServiceNetworkBuilder{
		dockerManager:               dockerManager,
		dockerNetworkId:             dockerNetworkId,
		freeIpTracker:               freeIpTracker,
		configurations:              configurations,
		testVolume:                  testVolume,
		testVolumeControllerDirpath: testVolumeContrllerDirpath,
	}
}

/*
Defines a new service configuration to the network that can later be used to launch Docker containers

Args:
	configurationId: The ID by which this configuration will be referenced later
	dockerImage: The Docker image that containers launched with this configuration will run with
	initializerCore: The user-defined logic for how to launch the Docker container
	availabilityCheckerCore: The user-defined logic for how to report services launched with this configuration
		as available
 */
func (builder *ServiceNetworkBuilder) AddConfiguration(
			configurationId ConfigurationID,
			dockerImage string,
			initializerCore services.ServiceInitializerCore,
			availabilityCheckerCore services.ServiceAvailabilityCheckerCore) error {
	if _, found := builder.configurations[configurationId]; found {
		return stacktrace.NewError("Configuration ID %v is already registered", configurationId)
	}

	serviceConfig := serviceConfig{
		dockerImage: dockerImage,
		availabilityCheckerCore: availabilityCheckerCore,
		initializerCore:         initializerCore,
	}
	builder.configurations[configurationId] = serviceConfig
	return nil
}

/*
Constructs a ServiceNetwork with the configurations that were defined for this builder
 */
func (builder ServiceNetworkBuilder) Build() *ServiceNetwork {
	// Defensive copy, so user calling functions on the builder after building won't affect the
	// state of the object we already built
	configurationsCopy := make(map[ConfigurationID]serviceConfig)
	for configurationId, config := range builder.configurations {
		configurationsCopy[configurationId] = config
	}
	return NewServiceNetwork(
		builder.freeIpTracker,
		builder.dockerManager,
<<<<<<< HEAD
		builder.dockerNetworkName,
=======
		builder.dockerNetworkId,
		make(map[ServiceID]ServiceNode),
>>>>>>> b7e9ab32
		configurationsCopy,
		builder.testVolume,
		builder.testVolumeControllerDirpath)
}<|MERGE_RESOLUTION|>--- conflicted
+++ resolved
@@ -16,12 +16,8 @@
 	// The Docker manager that will be used for manipulating the Docker engine during the test
 	dockerManager *docker.DockerManager
 
-<<<<<<< HEAD
-	// The name of the Docker network that the test network runs in
-	dockerNetworkName string
-=======
+	// The ID of the Docker network that the test network runs in
 	dockerNetworkId string
->>>>>>> b7e9ab32
 
 	// IP address tracker for doling out IPs to new services in the test network
 	freeIpTracker *FreeIpAddrTracker
@@ -105,12 +101,7 @@
 	return NewServiceNetwork(
 		builder.freeIpTracker,
 		builder.dockerManager,
-<<<<<<< HEAD
-		builder.dockerNetworkName,
-=======
 		builder.dockerNetworkId,
-		make(map[ServiceID]ServiceNode),
->>>>>>> b7e9ab32
 		configurationsCopy,
 		builder.testVolume,
 		builder.testVolumeControllerDirpath)
