/*
 * Copyright (c) 2021 - present Kurtosis Technologies LLC.
 * All Rights Reserved.
 */

package server

import (
	"context"
	"fmt"
	"github.com/docker/go-connections/nat"
	"github.com/kurtosis-tech/kurtosis-client/golang/core_api_bindings"
	json_parser "github.com/kurtosis-tech/kurtosis/api_container/server/bulk_command_execution_engine"
	"github.com/kurtosis-tech/kurtosis/api_container/server/service_network"
	"github.com/kurtosis-tech/kurtosis/api_container/server/service_network/partition_topology"
	"github.com/kurtosis-tech/kurtosis/api_container/server/service_network/service_network_types"
	"github.com/kurtosis-tech/kurtosis/commons/docker_manager"
	"github.com/palantir/stacktrace"
	"github.com/sirupsen/logrus"
	"google.golang.org/protobuf/types/known/emptypb"
	"io/ioutil"
	"net/http"
	"time"
)

const (
	// Custom-set max size for logs coming back from docker exec.
	// Protobuf sets a maximum of 2GB for responses, in interest of keeping performance sane
	// we pick a reasonable limit of 10MB on log responses for docker exec.
	// See: https://stackoverflow.com/questions/34128872/google-protobuf-maximum-size/34186672
	maxLogOutputSizeBytes = 10 * 1024 * 1024
)

type ApiContainerService struct {
	// This embedding is required by gRPC
	core_api_bindings.UnimplementedApiContainerServiceServer

	dockerManager     *docker_manager.DockerManager
	serviceNetwork    *service_network.ServiceNetwork
	bulkCmdExecEngine *json_parser.BulkCommandExecutionEngine
}

func NewApiContainerService(dockerManager *docker_manager.DockerManager, serviceNetwork *service_network.ServiceNetwork, bulkCmdExecEngine *json_parser.BulkCommandExecutionEngine) *ApiContainerService {
	return &ApiContainerService{dockerManager: dockerManager, serviceNetwork: serviceNetwork, bulkCmdExecEngine: bulkCmdExecEngine}
}

func (service ApiContainerService) RegisterService(ctx context.Context, args *core_api_bindings.RegisterServiceArgs) (*core_api_bindings.RegisterServiceResponse, error) {
	serviceId := service_network_types.ServiceID(args.ServiceId)
	partitionId := service_network_types.PartitionID(args.PartitionId)

	ip, err := service.serviceNetwork.RegisterService(serviceId, partitionId)
	if err != nil {
		// TODO IP: Leaks internal information about API container
		return nil, stacktrace.Propagate(err, "An error occurred registering service '%v' in the service network", serviceId)
	}

	return &core_api_bindings.RegisterServiceResponse{
		IpAddr:                          ip.String(),
	}, nil
}

func (service ApiContainerService) GenerateFiles(ctx context.Context, args *core_api_bindings.GenerateFilesArgs) (*core_api_bindings.GenerateFilesResponse, error) {
	serviceId := service_network_types.ServiceID(args.ServiceId)
	filesToGenerate := args.FilesToGenerate
	generatedFileRelativeFilepaths, err := service.serviceNetwork.GenerateFiles(serviceId, filesToGenerate)
	if err != nil {
		return nil, stacktrace.Propagate(err, "An error occurred generating files for service '%v'", serviceId)
	}
	return &core_api_bindings.GenerateFilesResponse{
		GeneratedFileRelativeFilepaths: generatedFileRelativeFilepaths,
	}, nil
}

func (service ApiContainerService) StartService(ctx context.Context, args *core_api_bindings.StartServiceArgs) (*core_api_bindings.StartServiceResponse, error) {
	logrus.Debugf("Received request to start service with the following args: %+v", args)

	usedPorts := map[nat.Port]bool{}
	portObjToPortSpecStr := map[nat.Port]string{}
	for portSpecStr := range args.UsedPorts {
		// NOTE: this function, frustratingly, doesn't return an error on failure - just emptystring
		protocol, portNumberStr := nat.SplitProtoPort(portSpecStr)
		if protocol == "" {
			return nil, stacktrace.NewError(
				"Could not split port specification string '%s' into protocol & number strings",
				portSpecStr)
		}
		portObj, err := nat.NewPort(protocol, portNumberStr)
		if err != nil {
			// TODO IP: Leaks internal information about the API container
			return nil, stacktrace.Propagate(
				err,
				"An error occurred constructing a port object out of protocol '%v' and port number string '%v'",
				protocol,
				portNumberStr)
		}
		usedPorts[portObj] = true
		portObjToPortSpecStr[portObj] = portSpecStr
	}

	serviceId := service_network_types.ServiceID(args.ServiceId)

	hostPortBindings, err := service.serviceNetwork.StartService(
		ctx,
		serviceId,
		args.DockerImage,
		usedPorts,
		args.EntrypointArgs,
		args.CmdArgs,
		args.DockerEnvVars,
		args.SuiteExecutionVolMntDirpath,
		args.FilesArtifactMountDirpaths)
	if err != nil {
		// TODO IP: Leaks internal information about the API container
		return nil, stacktrace.Propagate(err, "An error occurred starting the service in the service network")
	}

	// We strip out ports with nil host port bindings to make it easier to iterate over this map on the client side
	responseHostPortBindings := map[string]*core_api_bindings.PortBinding{}
	for portObj, hostPortBinding := range hostPortBindings {
		portSpecStr, found := portObjToPortSpecStr[portObj]
		if !found {
			return nil, stacktrace.NewError(
				"Found a port object, %+v, that doesn't correspond to a spec string as passed in via the args; this is very strange!",
				portObj,
			)
		}
		if hostPortBinding != nil {
			responseBinding := &core_api_bindings.PortBinding{
				InterfaceIp:   hostPortBinding.HostIP,
				InterfacePort: hostPortBinding.HostPort,
			}
			responseHostPortBindings[portSpecStr] = responseBinding
		}
	}
	response := core_api_bindings.StartServiceResponse{
		UsedPortsHostPortBindings: responseHostPortBindings,
	}

	serviceStartLoglineSuffix := ""
	if len(responseHostPortBindings) > 0 {
		serviceStartLoglineSuffix = fmt.Sprintf(
			" with the following service-port-to-host-port bindings: %+v",
			responseHostPortBindings,
		)
	}
	logrus.Infof("Started service '%v'%v", serviceId, serviceStartLoglineSuffix)

	return &response, nil
}

func (service ApiContainerService) RemoveService(ctx context.Context, args *core_api_bindings.RemoveServiceArgs) (*emptypb.Empty, error) {
	serviceId := service_network_types.ServiceID(args.ServiceId)

	containerStopTimeoutSeconds := args.ContainerStopTimeoutSeconds
	containerStopTimeout := time.Duration(containerStopTimeoutSeconds) * time.Second

	if err := service.serviceNetwork.RemoveService(ctx, serviceId, containerStopTimeout); err != nil {
		// TODO IP: Leaks internal information about the API container
		return nil, stacktrace.Propagate(err, "An error occurred removing service with ID '%v'", serviceId)
	}
	return &emptypb.Empty{}, nil
}

func (service ApiContainerService) Repartition(ctx context.Context, args *core_api_bindings.RepartitionArgs) (*emptypb.Empty, error) {
	// No need to check for dupes here - that happens at the lowest-level call to ServiceNetwork.Repartition (as it should)
	partitionServices := map[service_network_types.PartitionID]*service_network_types.ServiceIDSet{}
	for partitionIdStr, servicesInPartition := range args.PartitionServices {
		partitionId := service_network_types.PartitionID(partitionIdStr)
		serviceIdSet := service_network_types.NewServiceIDSet()
		for serviceIdStr := range servicesInPartition.ServiceIdSet {
			serviceId := service_network_types.ServiceID(serviceIdStr)
			serviceIdSet.AddElem(serviceId)
		}
		partitionServices[partitionId] = serviceIdSet
	}

	partitionConnections := map[service_network_types.PartitionConnectionID]partition_topology.PartitionConnection{}
	for partitionAStr, partitionBToConnection := range args.PartitionConnections {
		partitionAId := service_network_types.PartitionID(partitionAStr)
		for partitionBStr, connectionInfo := range partitionBToConnection.ConnectionInfo {
			partitionBId := service_network_types.PartitionID(partitionBStr)
			partitionConnectionId := *service_network_types.NewPartitionConnectionID(partitionAId, partitionBId)
			if _, found := partitionConnections[partitionConnectionId]; found {
				return nil, stacktrace.NewError(
					"Partition connection '%v' <-> '%v' was defined twice (possibly in reverse order)",
					partitionAId,
					partitionBId)
			}
			partitionConnection := partition_topology.PartitionConnection{
				IsBlocked: connectionInfo.IsBlocked,
			}
			partitionConnections[partitionConnectionId] = partitionConnection
		}
	}

	defaultConnectionInfo := args.DefaultConnection
	defaultConnection := partition_topology.PartitionConnection{
		IsBlocked: defaultConnectionInfo.IsBlocked,
	}

	if err := service.serviceNetwork.Repartition(
		ctx,
		partitionServices,
		partitionConnections,
		defaultConnection); err != nil {
		return nil, stacktrace.Propagate(err, "An error occurred repartitioning the test network")
	}
	return &emptypb.Empty{}, nil
}

func (service ApiContainerService) ExecCommand(ctx context.Context, args *core_api_bindings.ExecCommandArgs) (*core_api_bindings.ExecCommandResponse, error) {
	serviceIdStr := args.ServiceId
	serviceId := service_network_types.ServiceID(serviceIdStr)
	command := args.CommandArgs
	exitCode, logOutput, err := service.serviceNetwork.ExecCommand(ctx, serviceId, command)
	if err != nil {
		return nil, stacktrace.Propagate(
			err,
			"An error occurred running exec command '%v' against service '%v' in the service network",
			command,
			serviceId)
	}
	logOutputSize := logOutput.Len()
	if logOutputSize > maxLogOutputSizeBytes {
		return nil, stacktrace.NewError("Log output from docker exec command %+v was %v bytes, but maximum size allowed by Kurtosis is %v",
			command,
			logOutputSize,
			maxLogOutputSizeBytes,
		)
	}
	resp := &core_api_bindings.ExecCommandResponse{
		ExitCode: exitCode,
		LogOutput: logOutput.Bytes(),
	}
	return resp, nil
}

<<<<<<< HEAD
func (service ApiContainerService) ExecuteBulkCommands(ctx context.Context, args *core_api_bindings.ExecuteBulkCommandsArgs) (*emptypb.Empty, error) {

	if err := service.bulkCmdExecEngine.ExecuteCommands(args.SchemaVersion, args.SerializedCommands); err != nil {
		return nil, stacktrace.Propagate(err, "An error occurred executing the commands")
	}
	return &emptypb.Empty{}, nil
=======
func (service ApiContainerService) WaitForEndpointAvailability(ctx context.Context, args *core_api_bindings.WaitForEndpointAvailabilityArgs) (*emptypb.Empty, error) {
	var(
		resp *http.Response
		err error
	)

	serviceIdStr := args.ServiceId
	serviceId := service_network_types.ServiceID(serviceIdStr)
	serviceIP, err := service.serviceNetwork.GetServiceIP(serviceId)
	if err != nil {
		return nil, stacktrace.Propagate(err,
			"An error occurred when trying to get the service IP address by service ID: '%v'",
			serviceId)
	}

	url := fmt.Sprintf("http://%v:%v/%v", serviceIP, args.Port, args.Path)

	time.Sleep(time.Duration(args.InitialDelaySeconds) * time.Second)

	for i := uint32(0); i < args.Retries; i++ {
		resp, err = makeHttpGetRequest(url)
		if err == nil  {
			break
		}
		time.Sleep(time.Duration(args.RetriesDelayMilliseconds) * time.Millisecond)
	}

	if err != nil {
		return nil, stacktrace.Propagate(err,
			"The HTTP endpoint '%v' didn't return a success code, even after %v retries with %v milliseconds in between retries",
			url, args.Retries, args.RetriesDelayMilliseconds)
	}

	if args.BodyText != "" {
		body := resp.Body
		defer body.Close()

		bodyBytes, err := ioutil.ReadAll(body)

		if err != nil {
			return nil, stacktrace.Propagate(err,
				"An error occurred reading the response body from endpoint '%v'", url)
		}

		bodyStr := string(bodyBytes)

		if bodyStr != args.BodyText {
			return nil, stacktrace.NewError("Expected response body text '%v' from endpoint '%v' but got '%v' instead", args.BodyText, url, bodyStr)

		}
	}

	return &emptypb.Empty{}, nil
}

func makeHttpGetRequest(url string) (*http.Response, error){
	resp, err := http.Get(url)
	if err != nil {
		return nil, stacktrace.Propagate(err, "An HTTP error occurred when sending GET request to endpoint '%v'", url)
	}
	if resp.StatusCode != http.StatusOK {
		return nil, stacktrace.NewError("Received non-OK status code: '%v'", resp.StatusCode)
	}
	return resp, nil
>>>>>>> e3947c79
}<|MERGE_RESOLUTION|>--- conflicted
+++ resolved
@@ -235,14 +235,6 @@
 	return resp, nil
 }
 
-<<<<<<< HEAD
-func (service ApiContainerService) ExecuteBulkCommands(ctx context.Context, args *core_api_bindings.ExecuteBulkCommandsArgs) (*emptypb.Empty, error) {
-
-	if err := service.bulkCmdExecEngine.ExecuteCommands(args.SchemaVersion, args.SerializedCommands); err != nil {
-		return nil, stacktrace.Propagate(err, "An error occurred executing the commands")
-	}
-	return &emptypb.Empty{}, nil
-=======
 func (service ApiContainerService) WaitForEndpointAvailability(ctx context.Context, args *core_api_bindings.WaitForEndpointAvailabilityArgs) (*emptypb.Empty, error) {
 	var(
 		resp *http.Response
@@ -298,6 +290,14 @@
 	return &emptypb.Empty{}, nil
 }
 
+func (service ApiContainerService) ExecuteBulkCommands(ctx context.Context, args *core_api_bindings.ExecuteBulkCommandsArgs) (*emptypb.Empty, error) {
+
+	if err := service.bulkCmdExecEngine.ExecuteCommands(args.SchemaVersion, args.SerializedCommands); err != nil {
+		return nil, stacktrace.Propagate(err, "An error occurred executing the commands")
+	}
+	return &emptypb.Empty{}, nil
+}
+
 func makeHttpGetRequest(url string) (*http.Response, error){
 	resp, err := http.Get(url)
 	if err != nil {
@@ -307,5 +307,4 @@
 		return nil, stacktrace.NewError("Received non-OK status code: '%v'", resp.StatusCode)
 	}
 	return resp, nil
->>>>>>> e3947c79
 }