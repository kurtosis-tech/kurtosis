--- conflicted
+++ resolved
@@ -49,19 +49,6 @@
       - api-container-availability-waiter
     goos: linux
     goarch: amd64
-<<<<<<< HEAD
-  - id: initializer-image
-    ids:
-      - initializer
-    dockerfile: initializer/Dockerfile
-    image_templates:
-      - "{{ .Env.INITIALIZER_IMAGE }}:{{ .Env.FIXED_DOCKER_IMAGE_TAG }}"
-      - "{{ .Env.INITIALIZER_IMAGE }}:{{ .Env.AUTOUPDATING_DOCKER_IMAGE_TAG }}"
-      - "{{ .Env.INITIALIZER_IMAGE }}:latest"
-    goos: linux
-    goarch: amd64
-=======
->>>>>>> cb8b5d13
   - id: javascript-repl-image
     ids: []
     dockerfile: javascript_cli_image/Dockerfile
