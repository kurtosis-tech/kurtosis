--- conflicted
+++ resolved
@@ -43,12 +43,8 @@
 }
 
 var InspectCmd = &cobra.Command{
-<<<<<<< HEAD
 	Use:   "inspect " + strings.Join(positionalArgs, " "),
-=======
-	Use:   "inspect [flags] " + strings.Join(positionalArgs, " "),
 	DisableFlagsInUseLine: true,
->>>>>>> 12b8e59b
 	Short: "Inspect Kurtosis enclaves",
 	RunE:  run,
 }
