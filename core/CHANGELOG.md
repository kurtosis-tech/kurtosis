# TBD
* Small comment/doc changes from weekly review
* Easy fix to sort `api_container_env_vars` alphabetically
* Remove some now-unneeded TODOs
* Fix the `build_and_run.sh` script to use the proper way to pass in Docker args
* Disallow test names with our test name delimiter: `,`
* Create an access controller with basic license auth
* Connect access controller to auth0 device authorization flow
* Implement machine-to-machine authorization flow for CI jobs
* Bind-mount Kurtosis home directory into the initializer image
* Drop default parallelism to `2` so we don't overwhelm slow machines (and users with fast machines can always bump it up)
* Don't run `validate` workflow on `develop` and `master` branches (because it should already be done before merging any PRs in)
* Exit with error code of 1 when `build_and_run.sh` receives no args
<<<<<<< HEAD
* Renamed all command-line flags to the initializer's `main.go` to be `UPPER_SNAKE_CASE` to be the same name as the corresponding environment variable passed in by Docker, which allows for a helptext that makes sense
* Added `SHOW_HELP` flag to Kurtosis initializer
* Switched default Kurtosis loglevel to `info`
=======
* Make `build_and_run.sh` also print the logfiles of the build threads it launches in parallel, so the user can follow along
* Check token validity and expiration
>>>>>>> e933285e

# 1.0.3
* Fix bug within CircleCI config file

# 1.0.2
* Fix bug with tagging `X.Y.Z` Docker images

# 1.0.1
* Modified CircleCI config to tag Docker images with tag names `X.Y.Z` as well as `develop` and `master`

# 1.0.0
* Add a tutorial explaining what Kurtosis does at the Docker level
* Kill TODOs in "Debugging Failed Tests" tutorial
* Build a v0 of Docker container containing the Kurtosis API 
* Add registration endpoint to the API container
* Fix bugs with registration endpoint in API container
* Upgrade new initializer to actually run a test suite!
* Print rudimentary version of testsuite container logs
* Refactor the new intializer's `main` method, which had become 550 lines long, into separate classes
* Run tests in parallel
* Add copyright headers
* Clean up some bugs in DockerManager where `context.Background` was getting used where it shouldn't
* Added test to make sure the IP placeholder string replacement happens as expected
* Actually mount the test volume at the location the user requests in the `AddService` Kurtosis API endpoint
* Pass extra information back from the testsuite container to the initializer (e.g. where to mount the test volume on the test suite container)
* Remove some unnecessary `context.Context` pointer-passing
* Made log levels of Kurtosis & test suite independently configurable
* Switch to using CircleCI for builds
* Made the API image & parallelism configurable
* Remove TODO in run.sh about parameterizing binary name
* Allow configurable, custom Docker environment variables that will be passed as-is to the test suite
* Added `--list` arg to print test names in test suite
* Kill unnecessary `TestSuiteRunner`, `TestExecutorParallelizer`, and `TestExecutor` structs
* Change Circle config file to:
    1. Build images on pushes to `develop` or `master`
    2. Run a build on PR commits
* Modify the machinery to only use a single Docker volume for an entire test suite execution
* Containerize the Docker initializer
* Refactored all the stuff in `scripts` into a single script

# 0.9.0
* Change ConfigurationID to be a string
* Print test output as the tests finish, rather than waiting for all tests to finish to do so
* Gracefully clean up tests when SIGINT, SIGQUIT, or SIGTERM are received
* Tiny bugfix in printing test output as tests finish

# 0.8.0
* Simplify service config definition to a single method
* Add a CI check to make sure changelog is updated each commit
* Use custom types for service and configuration IDs, so that the user doesn't have a ton of `int`s flying around
* Made TestExecutor take in the long list of test params as constructor arguments, rather than in the runTest() method, to simplify the code
* Make setup/teardown buffer configurable on a per-test basis with `GetSetupBuffer` method
* Passing networks by id instead of name inside docker manager
* Added a "Debugging failed tests" tutorial
* Bugfix for broken CI checks that don't verify CHANGELOG is actually modified
* Pass network ID instead of network name to the controller
* Switching FreeIpAddrTracker to pass net.IP objects instead of strings
* Renaming many parameters and variables to represent network IDs instead of names
* Change networks.ServiceID to strings instead of int
* Documenting every single public function & struct for future developers

# 0.7.0
* Allow developers to configure how wide their test networks will be
* Make `TestSuiteRunner.RunTests` take in a set of tests (rather than a list) to more accurately reflect what's happening
* Remove `ServiceSocket`, which is an Ava-specific notion
* Add a step-by-step tutorial for writing a Kurtosis implementation!

# 0.6.0
* Clarified the README with additional information about what happens during Kurtosis exit, normal and abnormal, and how to clean up leftover resources
* Add a test-execution-global timeout, so that a hang during setup won't block Kurtosis indefinitely
* Switch the `panickingLogWriter` for a log writer that merely captures system-level log events during parallel test execution, because it turns out the Docker client uses logrus and will call system-level logging events too
* `DockerManager` no longer stores a Context, and instead takes it in for each of its functions (per Go's recommendation)
* To enable the test timeout use case, try to stop all containers attached to a network before removing it (otherwise removing the network will guaranteed fail)
* Normalize banners in output and make them bigger

# 0.5.0
* Remove return value of `DockerManager.CreateVolume`, which was utterly useless
* Create & tear down a new Docker network per test, to pave the way for parallel tests
* Move FreeIpAddrTracker a little closer to handling IPv6
* Run tests in parallel!
* Print errors directly, rather than rendering them through logrus, to preserve newlines
* Fixed bug where the `TEST RESULTS` section was displaying in nondeterministic order
* Switch to using `nat.Port` object to represent ports to allow for non-TCP ports

# 0.4.0
* remove freeHostPortTracker and all host-container port mappings
* Make tests declare a timeout and mark them as failed if they don't complete in that time
* Explicitly declare which IP will be the gateway IP in managed subnets
* Refactored the big `for` loop inside `TestSuiteRunner.RunTests` into a separate helper function
* Use `defer` to stop the testnet after it's created, so we stop it even in the event of unanticipated panics
* Allow tests to stop network nodes
* Force the user to provide a static service configuration ID when running `ConfigureNetwork` (rather than leaving it autogenerated), so they can reference it later when running their test if they wanted to add a service during the test
* Fix very nasty bug with tests passing when they shouldn't
* Added stacktraces for `TestContext.AssertTrue` by letting the user pass in an `error` that's thrown when the assertion fails

# 0.3.1
* explicitly specify service IDs in network configurations

# 0.3.0
* Stop the node network after the test controller runs
* Rename ServiceFactory(,Config) -> ServiceInitializer(,Core)
* Fix bug with not actually catching panics when running a test
* Fix a bug with the TestController not appropriately catching panics
* Log test result as soon as the test is finished
* Add some extra unit tests
* Implement controller log propagation
* Allow services to declare arbitrary file-based dependencies (necessary for staking)<|MERGE_RESOLUTION|>--- conflicted
+++ resolved
@@ -11,14 +11,11 @@
 * Drop default parallelism to `2` so we don't overwhelm slow machines (and users with fast machines can always bump it up)
 * Don't run `validate` workflow on `develop` and `master` branches (because it should already be done before merging any PRs in)
 * Exit with error code of 1 when `build_and_run.sh` receives no args
-<<<<<<< HEAD
+* Make `build_and_run.sh` also print the logfiles of the build threads it launches in parallel, so the user can follow along
+* Check token validity and expiration
 * Renamed all command-line flags to the initializer's `main.go` to be `UPPER_SNAKE_CASE` to be the same name as the corresponding environment variable passed in by Docker, which allows for a helptext that makes sense
 * Added `SHOW_HELP` flag to Kurtosis initializer
 * Switched default Kurtosis loglevel to `info`
-=======
-* Make `build_and_run.sh` also print the logfiles of the build threads it launches in parallel, so the user can follow along
-* Check token validity and expiration
->>>>>>> e933285e
 
 # 1.0.3
 * Fix bug within CircleCI config file
