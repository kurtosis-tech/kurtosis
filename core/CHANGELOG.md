--- conflicted
+++ resolved
@@ -1,10 +1,7 @@
 # TBD
 * Add a more explanatory help message to `build_and_run`
-<<<<<<< HEAD
+* Correct `build_and_run.sh` to use the example microservices for kurtosis-go 1.3.0 compatibility
 * Running testsuites can now be remote-debugged by updating the `Dockerfile` to run a debugger that listens on the `DEBUGGER_PORT` Docker environment variable; this port will then get exposed as an IP:port binding on the user's local machine for debugger attachment
-=======
-* Correct `build_and_run.sh` to use the example microservices for kurtosis-go 1.3.0 compatibility
->>>>>>> 83a5567a
 
 # 1.2.0
 * Changed Kurtosis core to attempt to print the test suite log in all cases (not just success and `NoTestSuiteRegisteredExitCode`)
