# TBD
* Changed Kurtosis core to attempt to print the test suite log in all cases (not just success and `NoTestSuiteRegisteredExitCode`)
<<<<<<< HEAD
* Add multiple tests to the `AccessController` so that any future changes don't require manual testing to ensure correctness
=======
* Removed TODOs related to IPv6 and non-TCP ports
>>>>>>> b8cc35a4

# 1.1.0
* Small comment/doc changes from weekly review
* Easy fix to sort `api_container_env_vars` alphabetically
* Remove some now-unneeded TODOs
* Fix the `build_and_run.sh` script to use the proper way to pass in Docker args
* Disallow test names with our test name delimiter: `,`
* Create an access controller with basic license auth
* Connect access controller to auth0 device authorization flow
* Implement machine-to-machine authorization flow for CI jobs
* Bind-mount Kurtosis home directory into the initializer image
* Drop default parallelism to `2` so we don't overwhelm slow machines (and users with fast machines can always bump it up)
* Don't run `validate` workflow on `develop` and `master` branches (because it should already be done before merging any PRs in)
* Exit with error code of 1 when `build_and_run.sh` receives no args
* Make `build_and_run.sh` also print the logfiles of the build threads it launches in parallel, so the user can follow along
* Check token validity and expiration
* Renamed all command-line flags to the initializer's `main.go` to be `UPPER_SNAKE_CASE` to be the same name as the corresponding environment variable passed in by Docker, which allows for a helptext that makes sense
* Added `SHOW_HELP` flag to Kurtosis initializer
* Switched default Kurtosis loglevel to `info`
* Pull Docker logs directly from the container, removing the need for the `LOG_FILEPATH` variable for testsuites
* Fixed bug where the initializer wouldn't attempt to pull a new token if the token were beyond the grace period
* Switch to using `permissions` claim rather than `scope` now that RBAC is enabled

# 1.0.3
* Fix bug within CircleCI config file

# 1.0.2
* Fix bug with tagging `X.Y.Z` Docker images

# 1.0.1
* Modified CircleCI config to tag Docker images with tag names `X.Y.Z` as well as `develop` and `master`

# 1.0.0
* Add a tutorial explaining what Kurtosis does at the Docker level
* Kill TODOs in "Debugging Failed Tests" tutorial
* Build a v0 of Docker container containing the Kurtosis API 
* Add registration endpoint to the API container
* Fix bugs with registration endpoint in API container
* Upgrade new initializer to actually run a test suite!
* Print rudimentary version of testsuite container logs
* Refactor the new intializer's `main` method, which had become 550 lines long, into separate classes
* Run tests in parallel
* Add copyright headers
* Clean up some bugs in DockerManager where `context.Background` was getting used where it shouldn't
* Added test to make sure the IP placeholder string replacement happens as expected
* Actually mount the test volume at the location the user requests in the `AddService` Kurtosis API endpoint
* Pass extra information back from the testsuite container to the initializer (e.g. where to mount the test volume on the test suite container)
* Remove some unnecessary `context.Context` pointer-passing
* Made log levels of Kurtosis & test suite independently configurable
* Switch to using CircleCI for builds
* Made the API image & parallelism configurable
* Remove TODO in run.sh about parameterizing binary name
* Allow configurable, custom Docker environment variables that will be passed as-is to the test suite
* Added `--list` arg to print test names in test suite
* Kill unnecessary `TestSuiteRunner`, `TestExecutorParallelizer`, and `TestExecutor` structs
* Change Circle config file to:
    1. Build images on pushes to `develop` or `master`
    2. Run a build on PR commits
* Modify the machinery to only use a single Docker volume for an entire test suite execution
* Containerize the Docker initializer
* Refactored all the stuff in `scripts` into a single script

# 0.9.0
* Change ConfigurationID to be a string
* Print test output as the tests finish, rather than waiting for all tests to finish to do so
* Gracefully clean up tests when SIGINT, SIGQUIT, or SIGTERM are received
* Tiny bugfix in printing test output as tests finish

# 0.8.0
* Simplify service config definition to a single method
* Add a CI check to make sure changelog is updated each commit
* Use custom types for service and configuration IDs, so that the user doesn't have a ton of `int`s flying around
* Made TestExecutor take in the long list of test params as constructor arguments, rather than in the runTest() method, to simplify the code
* Make setup/teardown buffer configurable on a per-test basis with `GetSetupBuffer` method
* Passing networks by id instead of name inside docker manager
* Added a "Debugging failed tests" tutorial
* Bugfix for broken CI checks that don't verify CHANGELOG is actually modified
* Pass network ID instead of network name to the controller
* Switching FreeIpAddrTracker to pass net.IP objects instead of strings
* Renaming many parameters and variables to represent network IDs instead of names
* Change networks.ServiceID to strings instead of int
* Documenting every single public function & struct for future developers

# 0.7.0
* Allow developers to configure how wide their test networks will be
* Make `TestSuiteRunner.RunTests` take in a set of tests (rather than a list) to more accurately reflect what's happening
* Remove `ServiceSocket`, which is an Ava-specific notion
* Add a step-by-step tutorial for writing a Kurtosis implementation!

# 0.6.0
* Clarified the README with additional information about what happens during Kurtosis exit, normal and abnormal, and how to clean up leftover resources
* Add a test-execution-global timeout, so that a hang during setup won't block Kurtosis indefinitely
* Switch the `panickingLogWriter` for a log writer that merely captures system-level log events during parallel test execution, because it turns out the Docker client uses logrus and will call system-level logging events too
* `DockerManager` no longer stores a Context, and instead takes it in for each of its functions (per Go's recommendation)
* To enable the test timeout use case, try to stop all containers attached to a network before removing it (otherwise removing the network will guaranteed fail)
* Normalize banners in output and make them bigger

# 0.5.0
* Remove return value of `DockerManager.CreateVolume`, which was utterly useless
* Create & tear down a new Docker network per test, to pave the way for parallel tests
* Move FreeIpAddrTracker a little closer to handling IPv6
* Run tests in parallel!
* Print errors directly, rather than rendering them through logrus, to preserve newlines
* Fixed bug where the `TEST RESULTS` section was displaying in nondeterministic order
* Switch to using `nat.Port` object to represent ports to allow for non-TCP ports

# 0.4.0
* remove freeHostPortTracker and all host-container port mappings
* Make tests declare a timeout and mark them as failed if they don't complete in that time
* Explicitly declare which IP will be the gateway IP in managed subnets
* Refactored the big `for` loop inside `TestSuiteRunner.RunTests` into a separate helper function
* Use `defer` to stop the testnet after it's created, so we stop it even in the event of unanticipated panics
* Allow tests to stop network nodes
* Force the user to provide a static service configuration ID when running `ConfigureNetwork` (rather than leaving it autogenerated), so they can reference it later when running their test if they wanted to add a service during the test
* Fix very nasty bug with tests passing when they shouldn't
* Added stacktraces for `TestContext.AssertTrue` by letting the user pass in an `error` that's thrown when the assertion fails

# 0.3.1
* explicitly specify service IDs in network configurations

# 0.3.0
* Stop the node network after the test controller runs
* Rename ServiceFactory(,Config) -> ServiceInitializer(,Core)
* Fix bug with not actually catching panics when running a test
* Fix a bug with the TestController not appropriately catching panics
* Log test result as soon as the test is finished
* Add some extra unit tests
* Implement controller log propagation
* Allow services to declare arbitrary file-based dependencies (necessary for staking)<|MERGE_RESOLUTION|>--- conflicted
+++ resolved
@@ -1,10 +1,7 @@
 # TBD
 * Changed Kurtosis core to attempt to print the test suite log in all cases (not just success and `NoTestSuiteRegisteredExitCode`)
-<<<<<<< HEAD
 * Add multiple tests to the `AccessController` so that any future changes don't require manual testing to ensure correctness
-=======
 * Removed TODOs related to IPv6 and non-TCP ports
->>>>>>> b8cc35a4
 
 # 1.1.0
 * Small comment/doc changes from weekly review
