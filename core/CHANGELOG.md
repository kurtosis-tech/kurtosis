--- conflicted
+++ resolved
@@ -16,11 +16,8 @@
 * Renamed all command-line flags to the initializer's `main.go` to be `UPPER_SNAKE_CASE` to be the same name as the corresponding environment variable passed in by Docker, which allows for a helptext that makes sense
 * Added `SHOW_HELP` flag to Kurtosis initializer
 * Switched default Kurtosis loglevel to `info`
-<<<<<<< HEAD
 * Pull Docker logs directly from the container, removing the need for the `LOG_FILEPATH` variable for testsuites
-=======
 * Fixed bug where the initializer wouldn't attempt to pull a new token if the token were beyond the grace period
->>>>>>> 0a640c13
 
 # 1.0.3
 * Fix bug within CircleCI config file
