--- conflicted
+++ resolved
@@ -1,9 +1,6 @@
 # TBD
-<<<<<<< HEAD
 * remove freeHostPortTracker and all host-container port mappings
-=======
 * Make tests declare a timeout and mark them as failed if they don't complete in that time
->>>>>>> d70ec199
 
 # 0.3.1
 * explicitly specify service IDs in network configurations
