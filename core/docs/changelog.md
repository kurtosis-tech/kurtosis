# TBD
<<<<<<< HEAD
### Features
* Add `GetServices` endpoint to get a list of running services' ID
* Add `GetLambdas` endpoint to get a list of running Kurtosis Lambdas' ID

=======

# 1.19.1
### Fixes
* Fix broken artifacts-publishing job in CI

# 1.19.0
>>>>>>> 8944b8b8
### Changes
* Prep internal testsuites for having multiple internal testsuites, one per language
* Switch to using `container-engine-lib` for `DockerManager`
* Switch to using `kurtosis-core-launcher-lib`
* Split the `WaitForEndpointAvailability` api container function to `WaitForEndpointAvailabilityHttpGet` and `WaitForEndpointAvailabilityHttpPost`

### Breaking Changes
* Split the `WaitForEndpointAvailability` api container function to `WaitForHttpGetEndpointAvailability` and `WaitForHttpPostEndpointAvailability`
  * Users should replace their `WaitForEndpointAvailability` calls with `WaitForHttpGetEndpointAvailability` or `WaitForHttpPostEndpointAvailability` depending on the endpoint used to check availability

### Removals
* Removed the API container `docker_api` package
* Removed the `ApiContainerLauncher` class here, in favor of the one from `kurtosis-core-launcher-lib`

# 1.18.8
### Changes
* Switched to using `goreleaser` for building our binaries & Docker images

# 1.18.7
### Features
* Add alias to user services' docker container

# 1.18.6
### Fixes
* Fixed bug in image-publishing

# 1.18.5
### Changes
* The interactive CLI now requires an API container image version

### Features
* Build the interactive CLI & Javascript REPL image with `build-and-run.sh`
* Split `build_and_run.sh` into two scripts: `build.sh` and `run-internal-testsuite.sh`
* Added a `launch-interactive.sh` script for running Kurtosis Interactive
* Publish the Javascript REPL image to `kurtosistech/javascript-interactive-repl`

### Fixes
* Fix bug with not checking enclave creation error in the interactive CLI
* The CircleCI artifact-publishing now uses the same constants as all the other scripts in the `scripts` directory
* The `launch-interactive` script will now appropriately use whichever version of the Javascript repl that you're working on

# 1.18.4
### Changes
* Update `Kurtosis Client` to version 0.13.0 which adds a new argument in `kurtosis_core_rpc_api_bindings.WaitForEndpointAvailabilityArgs` to specify the http request body used in the http call to service's availability endpoint.
* Switch to using check-docs orb
* Use the updated `minimal-grpc-server` Golang module, which is in a subdirectory

### Removals
* Removed docs that have been ported to the main docs repo

# 1.18.3
### Changes
* Update `Kurtosis Client` to version 0.12.0 which adds a new argument in `kurtosis_core_rpc_api_bindings.WaitForEndpointAvailabilityArgs` to specify the http method used in the http call to service's availability endpoint. The allowed values are GET or POST
* Update internal testsuite tests adding the new argument `httpMethod` in every `WaitForEndpointAvailability` call

# 1.18.2
### Changes
* Switched some less-important log levels (e.g. "Starting API container..." from INFO -> DEBUG)

### Features
* Added a watermark with support information that displays on every run
* When we need to get a token for the user, also give them the signup link in case they don't have an account
* Add a test for our user support URLs to verify they're all valid URLs

### Fixes
* Wait for the API container to start up before we return the enclave to the user so there's no risk of dialling an API container and getting a connection refused
* Check error when creating the request object that will get sent to Auth0 to get the device authorization

# 1.18.1
### Fixes
* Correct links now that `kurtosis-libs` is renamed to `kurtosis-testsuite-starter-pack`
* There are more disallowed IP ranges than just the multicast addresses (see [this Wikipedia article](https://en.wikipedia.org/wiki/IPv4#Special-use_addresses)), so prevent the Docker network allocator from choosing those

### Features
* The API container will now shut down all the containers in its network as it shuts down, which is a step towards enclaves being independent of the testing framework
* Created `EnclaveManager`, to start & stop enclaves independent of the testing framework
* Added a CLI for starting a Kurtosis enclave with an attached Javascript REPL

# 1.18.0
### Fixes
* Updated copyright notice to 2021, with entity as Kurtosis Technologies Inc.
* Standardized enclave naming convention for the testing framework to `KTTYYYY-MM-DDTHH.MM.SS-RANDOMNUM_TESTNAME`, where:
    * `KTT` is a prefix indicating "Kurtosis testing"
    * `YYYY-MM-DDTHH.MM.SS` is the timestamp of when the testsuite execution was launched
    * `RANDOMNUM` is a random salt to ensure that two testsuites run at exactly the same second don't collide
    * `TESTNAME` is the name of the test running inside the enclave

### Features
* When running in debug mode, let Docker handle host-port binding
    * This allows multiple versions of Kurtosis to be running in debug mode at the same time

### Removals
* Removed OptionalHostPortBindingSupplier, which is no longer needed

### Breaking Changes
* Add explicit copyright notice to all files (including `kurtosis.sh`)

# 1.17.1
### Features
* Allow multiple instances of Kurtosis to run at the same time!
* Upgraded to [testsuite API lib 0.4.0](https://github.com/kurtosis-tech/kurtosis-testsuite-api-lib/blob/develop/docs/changelog.md#040)

### Fixes
* Add an extra guard to make sure that DockerNetworkAllocator can't be instantiated without `rand.Seed` being called
* Skip [multicast addresses](https://en.wikipedia.org/wiki/Multicast_address) when choosing network IPs

# 1.17.0
### Features
* Added a test for the static file cache
* There is no longer a single "suite execution volume" across multiple tests; instead, each test gets its own "enclave data volume"
    * This is one of the necessary steps to get to Kurtosis Interactive
* Use the testsuite API that reads environment variables directly (so that users don't need to ever touch their Dockerfile)

### Changes
* Upgraded to testsuite API lib 0.3.0
* Backed the `FilesArtifactCache` and `StaticFilesCache` by the same object, for better code quality

### Fixes
* Stopped the scary `use of closed network connection` error from appearing with the log streamer, as it's expected

### Breaking Changes
* `kurtosis.sh` no longer creates a suite execution volume, and the initializer container no longer accepts a param for it
    * Users should remove the `SUITE_EXECUTION_VOLUME` flag/parameter from their Dockerfile

# 1.16.6
### Features
* Moved the Kurtosis-internal testsuite from Kurtosis Libs into here, to break the circular dependency that used to exist between the two repos

# 1.16.5
### Changes
* Depend on `kurtosis-testsuite-api-lib`, rather than `kurtosis-libs`, to get testsuite API bindings

# 1.16.4
### Fixes
* Fixes a very occasional failure with exec commands due to a race condition in the Docker engine

# 1.16.3
### Features
* Added Kurtosis Lambda support!

### Changes
* Upgraded to Kurtosis Client 0.9.0
* Inserted an extra `user-service` element to user service container names, for easier identification
* Switched the API container's `main.go` to read environment variables directly, rather than taking in Dockerfile flags
    * This means that we won't need to change the Dockerfile if we add new parameters!
* Added CircleCI step in check_code to check for any running docker containers after Kurtosis testsuite builds and runs 

### Fixes
* Added check to account for error when calling Destroy method inside api_container/main.go

# 1.16.2
### Changes
* Added Destroy method that would tear down the docker side containers

### Fixes
* Fix the bug where the side containers weren't torn down properly

# 1.16.1
### Changes
* Upgraded to Kurt Client 0.5.0
* Upgraded example Go testsuite being used in `build-and-run.sh` to v1.28.0 (was v1.24.2)
* `release.sh` is now a simple wrapper around the devtools `release-repo.sh` script

### Fixes
* Fixed bug where a testsuite with no static files would trip an overly-aggressive validation check

# 1.16.0
### Changes
* Upgraded to Kurtosis Client v0.4.0
* Implemented the `LoadStaticFiles` endpoint

### Breaking Changes
* Testsuites must now provide used static files in testsuite metadata

# 1.15.7
### Changes
* Upgraded to Kurtosis Client v0.3.0

### Features
* Add a new method `GetServiceInfo` in API container which can be used to get relevant information about a service running in the network

# 1.15.6
### Changes
* Upgraded to using Kurtosis Client v0.2.2, with the `ExecuteBulkCommands` endpoint

### Features
* Implemented the `ExecuteBulkCommands` endpoint in the API container's API for running multiple API container endpoint commands at once

### Fixes
* Fixed bug where `ServiceNetwork.GetServiceIP` didn't use the mutex

# 1.15.5
### Features
* Added a new method `WaitForEndpointAvailability` to the API container which can be used to wait for a service's HTTP endpoint to come up
* Added a new method `GetServiceIP` in service network which returns an IP Address by Service ID.

# 1.15.4
### Fixes
* Fixed a bug where Docker's `StdCopy` was being used to copy logs from testsuite tempfile to STDOUT

# 1.15.3
### Features
* Add custom params log to show users that Kurtosis has loaded this configuration

### Changes
* Change the API container to depend on `kurtosis-client`, rather than duplicating the `.proto` file in here
* Change the API container to depend on `kurtosis-libs`, rather than duplicating the testsuite `.proto` file in here
* Removed the `regenerate-protobuf-bindings.sh`, as it's no longer necessary
* Upgraded Kurtosis Client version to 0.2.0 (was 0.1.1)

# 1.15.2
### Fixes
* Fixed an issue with the LogStreamer where StdCopy is a blocking method which could halt all of Kurtosis if not dealt with appropriately

# 1.15.1
### Changes
* Add a new user-friendly log message when setup or run timeout is exceeded during a test starting process

### Fixes
* Added `#!/usr/bin/env bash` shebang to the start of all shell scripts, to solve the shell incompatibility issues we've been seeing

# 1.15.0
### Changes
* Renamed --test-suite-log-level flag to kurtosis.sh to be --suite-log-level

### Breaking Changes
* The flag to set the testsuite's log level has been renamed from `--test-suite-log-level` -> `--suite-log-level`

# 1.14.4
* Add a release script to automate the release process

# 1.14.3
### Changes
* Made the docs for customizing a testsuite more explicit
* Make `build-and-run-core.sh` more explicit about what it's building

### Fixes
* Switch back to productized version of Kurtosis Libs (v1.24.2) for the `build-and-run.sh` script
* Updated `DockerContainerInitializer` -> `ContainerConfigFactory` in diagram in testsuite customization docs

# 1.14.2
### Fixes
* Fixed an issue where `kurtosis.sh` would break on some versions of Zsh when trying to uppercase the execution instance UUID
* Fixed an occasional issue where the initializer would try to connect to the testsuite container before it was up (resulting in a "connection refused" and a failed test) by adding an `IsAvailable` endpoint to the testsuite that the initializer will poll before running test setup

# 1.14.1
### Fixes
* Fixed an occasional failure by Docker to retrieve the initializer container's ID
* Fixed an issue where `user_service_launcher` wasn't setting container used ports correctly

# 1.14.0
### Changes
* Significantly refactored the project to invert the relationship between Core & a testsuite container: rather than the testsuite container being linear code that registers itself with the API container, the testsuite container now runs a server and the initializer container calls the testsuite container directly
    * This sets the stage for Kurtosis Modules, where modules run servers that receive calls just like a library
    * This necessitated the initializer container now being mounted inside the test subnetwork
* Significantly simplified the API container by removing all notion of test-tracking, e.g.:
    * Removed the `suite_registration` API entirely
    * Removed the concept of "modes" from the API container
    * Pushed the burden for timeout-tracking to the initializer itself, so the API container is a fairly simple proxy for Docker itself and doesn't do any test lifecycle tracking

### Breaking Changes
* Completely reworked the API container Protobuf API
* Added a new testsuite container API

# 1.13.1
NOTE: Empty release to get `master` back on track after the reverting

# 1.13.0
NOTE: Contains the changes in 1.12.1, which were incorrectly released as a patch version bump

# 1.12.2
NOTE: Undoes 1.12.1, which should have been released as a minor version bump

# 1.12.1
### Features
* Containers are given descriptive names, rather than using Docker autogenerated ones

### Changes
* Added a big comment to the top of `build-and-run-core.sh` warning users not to modify it, as it'll be overridden by Kurtosis upgrades
* Added copyright notices to the top of `kurtosis.sh` and `build-and-run-core.sh`

# 1.12.0
### Features
* Added a `--debug` flag to `kurtosis.sh` that will:
    1. Set parallelism to 1, so test logs are streamed in realtime
    1. Bind a port on the user's local machine to a port on the testsuite container, so a debugger can be run
    1. Bind every port that a service uses to a port on the user's local machine, so they can make requests to the services for debugging

### Fixes
* Fixed `FreeHostPortBindingSupplier` using the `tcp` protocol to check ports, regardless of what protocol it was configured with
* Fixed `docker build` on initializer & API images not writing output to file, since Docker Buildkit (which is now enabled by default) writes everything to STDERR

### Breaking Changes
* The API container's `StartService` call now returns a `StartServiceResponse` object containing ports that were bound on the local machine (if any) rather than an empty object

# 1.11.1
### Fixes
* Fixed issue with `kurtosis.sh` in `zsh` throwing `POSITIONAL[@] unbound`
* Upgraded example Go testsuite being used for CI checks to `1.20.0`
* Fixed broken links in `testsuite-customization` documentation
* Fixed issue with free host port checker not accurately detecting free host ports

### Changes
* Removed the `--debugger-port` arg, which was exposed in `kurtosis.sh` but didn't actually do anything
* Upped the time for testsuites to register themselves from 10s to 20s, to give users more time to connect to the testsuite when running inside a debugger

# 1.11.0
### Features
* Allowed files to be generated for a service at any point during the service's lifecycle

### Changes
* Renamed `test_execution_timeout_in_seconds` to `test_run_timeout_in_seconds` on the testsuite metadata serialization call, to better reflect the actual value purpose

### Breaking Changes
* The `RegisterService` API container function no longer takes in a set of files to generate, nor does it return the relative filepaths of generated files
* Added a new API container function, `GenerateFiles`, that generates files inside the suite execution volume of a specified service
* Renamed the `test_execution_timeout_in_seconds` arg to `SerializeSuiteMetadata` API container function to `test_run_timeout_in_seconds`

# 1.10.6
### Changes
* Refactored `PrintContainerLogs` function out of `banner_printer` module (where it didn't belong)

### Fixes
* Fixed an issue where a testsuite that hangs forever could hang the initializer because the log streamer's `io.Copy` operation is blocking

# 1.10.5
### Features
* Whenenever a single test is running (either because one test is specified or parallelism == 1), test logs will stream in realtime

### Changes
* Removed now-unused `index.md` and `images/horizontal-logo.png` from the `docs` folder (has been superseded by https://github.com/kurtosis-tech/kurtosis-tech.github.io )
* Pushed the logline "Attempting to remove Docker network with ID ...." down to "debug" level (was "info")

### Fixes
* Actually abort tests & shut everything down when the user presses Ctrl-C
* Fixed issue where hung calls to the API container (e.g. a long-running Docker exec command) could prevent the API container from shutting down
* Normalized test name and testsuite log banner widths

# 1.10.4
### Fixes
* Broken links since we combined this repo's docs with Kurtosis Libs

# 1.10.3
### Changes
* Switched the log messages pertaining to test params and work queues to debug, as they provide no useful information for the lay user
* Removed `docs.kurtosistech.com` CNAME record, in preparation for an org-wide Github Pages docs account

# 1.10.2
### Features
* `build-and-run-core.sh` will now set a Docker build arg called `BUILD_TIMESTAMP` that can be used to intentionally bust Docker's cache in cases where it's incorrectly caching steps (see also: https://stackoverflow.com/questions/31782220/how-can-i-prevent-a-dockerfile-instruction-from-being-cached )

# 1.10.1
### Fixes
* Don't throw an error when adding the same artifact to the artifact cache multiple times

# 1.10.0
### Features
* Added Docker exec log output to protobuf response for ExecCommand, with a limit of 10MB for size of logs returned

# 1.9.1
### Fixes
* If the API container's gRPC server doesn't gracefully stop after 10s, hard-stop it to prevent hung calls to the server from hanging the API container exit (e.g. AddService with a super-huge Docker image)

# 1.9.0
### Features
* Added the ability to override a Docker image's `ENTRYPOINT` directive via the new `entrypoint_args` field to the API container's `StartServiceArgs` object
 
### Breaking Changes
* Renamed the `start_cmd_args` field on the API container's `StartServiceArgs` Protobuf object to `cmd_args`

# 1.8.2
_NOTE: Changelog entries from this point on will abandon the KeepAChangelog format, as it has done a poor job of highlighting the truly important things - features, fixes, and breaking changes_

### Features
* Add a new endpoint to the Kurtosis API container, `ExecCommand`, to provide the ability for testsuite authors to run commands against running containers via `docker exec`
    * NOTE: As currently written, this is a synchronous operation - no other changes to the network will be possible while an `ExecCommand` is running!

### Fixes
* Don't give any grace time for containers to stop when tearing down a test network because we know we're not going to use those services again (since we're tearing down the entire test network)


# 1.8.1
### Changed
* Update the name of the Kurtosis Go example testsuite image (now `kurtosis-golang-example` rather than `kurtosis-go-example`)
* Use a pinned version of `kurtosis-go-example` when doing the "make sure testsuites still work" sanity check, so that we don't have to build a `develop` version of the Kurt Libs testsuites
* Added extra monitoring inside the API container such that if a testsuite exits during the test setup phase (which should never happen), the API container will exit with an error immediately (rather than the user needing to wait for the test setup timeout)

### Fixed
* Error with `TestsuiteLauncher` printing log messages to the standard logger when it should be printing them to the test-specific logger

# 1.8.0
### Changed
* * Modified API container API to control test setup and execution timeouts in Kurtosis Core instead of kurtosis libs

# 1.7.4
### Changed
* Swapped all `kurtosis-go` link references to point to `kurtosis-libs`

# 1.7.3
### Fixed
* Issue where `kurtosis.sh` errors with unset variable when `--help` flag is passed in

# 1.7.2
### Added
* New `testsuite-customization.md` and corresponding docs page, to contain explicit instructions on customizing testsuites
* A link `testsuite-customization.md` to the bottom of every other docs page
* `build-and-run-core.sh` under the `testsuite_scripts` directory
* Publishing of `build-and-run-core.sh` to the public-access S3 bucket via the CircleCI config

### Changed
* All "quickstart" links to `https://github.com/kurtosis-tech/kurtosis-libs/tree/master#testsuite-quickstart`
* All docs to reflect that the script is now called `build-and-run.sh` (hyphens), rather than `build_and_run.sh` (underscores)
* "Versioning & Upgrading" docs to reflect the new world with `kurtosis.sh` and `build-and-run-core.sh`

### Removed
* `quickstart.md` docs page in favor of pointing to [the Kurtosis libs quickstart instructions](https://github.com/kurtosis-tech/kurtosis-libs/tree/master#testsuite-quickstart)

# 1.7.1
* Update docs to reflect the changes that came with v1.7.0
* Remove "Testsuite Details" doc (which contained a bunch of redundant information) in favor of "Building & Running" (which now distills the unique information that "Testsuite Details" used to contain)
* Pull down latest version of Go suite, so we're not using stale versions when running
* Remove the `isPortFree` check in `FreeHostPortProvider` because it doesn't actually do what we thought - it runs on the initializer, so `isPortFree` had actually been checking if a port was free on the _initializer_ rather than the host
* Color `ERRORED`/`PASSED`/`FAILED` with green and red colors
* Added a "Further Reading" section at the bottom of eaach doc page

# 1.7.0
* Refactor API container's API to be defined via Protobuf
* Split the adding of services into two steps, which removes the need for an "IP placeholder" in the start command:
    1. Register the service and get back the IP and filepaths of generated files
    2. Start the service container
* Modified API container to do both test execution AND suite metadata-printing, so that the API container handles as much logic as possible (and the Kurtosis libraries, written in various languages, handle as little as possible)
* Modified the contract between Kurtosis Core and the testsuite, such that the testsuite only takes in four Docker environment variables now (notably, all the user-custom params are now passed in via `CUSTOM_PARAMS_JSON` so that they don't need to modify their Dockerfile to pass in more params)
    * `DEBUGGER_PORT`
    * `KURTOSIS_API_SOCKET`
    * `LOG_LEVEL`
    * `CUSTOM_PARAMS_JSON`
* To match the new `CUSTOM_PARAMS_JSON`, the `--custom-env-vars` flag to `kurtosis.sh`/`build_and_run` has been replaced with `--custom-params`

# 1.6.5
* Refactor ServiceNetwork into several smaller components, and add tests for them
* Switch API container to new mode-based operation, in preparation for multiple language clients
* Make the "Supported Languages" docs page send users to the master branch of language client repos
* Fix `build_and_run` breaking on empty `"${@}"` variable for Zsh/old Bash users
* Added explicit quickstart instruction to check out `master` on the client language repo

# 1.6.4
* Modify CI to fail the build when `ERRO` shows up, to catch bugs that may not present in the exit code
* When a container using an IP is destroyed, release it back into the free IP address tracker's pool
* When network partitioning is enabled, double the allocated test network width to make room for the sidecar containers

# 1.6.3
* Generate kurtosis.sh to always try and pull the latest version of the API & initializer containers

# 1.6.2
* Prevent Kurtosis from running when the user is restricted to the free trial and has too many tests in their testsuite

# 1.6.1
* Switch to using the background context for pulling test suite container logs, so that we get the logs regardless of context cancellation
* Use `KillContainer`, rather than `StopContainer`, on network remove (no point waiting for graceful shutdown)
* Fix TODO in "Advanced Usage" docs

# 1.6.0
* Allow users to mount external files-containing artifacts into Kurtosis services

# 1.5.1
* Clarify network partitioning docs

# 1.5.0
* Add .dockerignore file, and a check in `build.sh` to ensure it exists
* Give users the ability to partition their testnets
* Fixed bug where the timeout being passed in to the `RemoveService` call wasn't being used
* Added a suite of tests for `PartitionTopology`
* Add a `ReleaseIpAddr` method to `FreeIpAddrTracker`
* Resolve the race condition that was occurring when a node was started in a partition, where it wouldn't be sectioned off from other nodes until AFTER its start
* Add docs on how to turn on network partitioning for a test
* Resolve the brief race condition that could happen when updating iptables, in between flushing the iptables contents and adding the new rules
* Tighten up error-checking when deserializing test suite metadata
* Implement network partitioning PR fixes

# 1.4.5
* Use `alpine` base for the API image & initializer image rather than the `docker` Docker-in-Docker image (which we thought we needed at the start, but don't actually); this saves downloading 530 MB _per CI build_, and so should significantly speed up CI times

# 1.4.4
* Correcting bug with `build_and_run` Docker tags

# 1.4.3
* Trying to fix the CirlceCI config to publish the wrapper script & Docker images

# 1.4.2
* Debugging CircleCI config

# 1.4.1
* Empty commit to debug why Circle suddenly isn't building tags

# 1.4.0
* Add Go code to generate a `kurtosis.sh` wrapper script to call Kurtosis, which:
    * Has proper flag arguments (which means proper argument-checking, and no more `--env ENVVAR="some-env-value"`!)
    * Contains the Kurtosis version embedded inside, so upgrading Kurtosis is now as simple as upgrading the wrapper script
* Fixed the bug where whitespace couldn't be used in the `CUSTOM_ENV_VARS_JSON` variable
    * Whitespaces and newlines can be happily passed in to the wrapper script's `--custom-env-vars` flag now!
* Add CircleCI logic to upload `kurtosis.sh` versions to the `wrapper-script` folder in our public-access S3 bucket
* Updated docs to reflect the use of `kurtosis.sh`

# 1.3.0
* Default testsuite loglevel to `info` (was `debug`)
* Running testsuites can now be remote-debugged by updating the `Dockerfile` to run a debugger that listens on the `DEBUGGER_PORT` Docker environment variable; this port will then get exposed as an IP:port binding on the user's local machine for debugger attachment

# 1.2.4
* Print the names of the tests that will be run before running any tests
* Fix bug with test suite results not ordered by test name alphabetically
* Add more explanation to hard test timeout error, that this is often caused by testnet setup taking too long
* Switch Docker volume format from `SUITEIMAGE_TAG_UNIXTIME` to `YYYY-MM-DDTHH.MM.SS_SUITEIMAGE_TAG` so it's better sorted in `docker volume ls` output
* Prefix Docker networks with `YYYY-MM-DDTHH.MM.SS` so it sorts nicely on `docker network ls` output

# 1.2.3
* Only run the `docker_publish_images` CI job on `X.Y.Z` tags (used to be `master` and `X.Y.Z` tags, with the `master` one failing)

# 1.2.2
* Switch to Midnight theme for docs instead of Hacker
* Migrate CI check from kurtosis-docs for verifying all links work
* Move this changelog file from `CHANGELOG.md` to `docs/changelog.md` for easier client consumption
* Don't run Go code CI job when only docs have changed
* Switch to `X.Y` tagging scheme, from `X.Y.Z`
* Only build Docker images for release `X.Y` tags (no need to build `develop` any time a PR merges)
* Remove `PARALLELISM=2` flag from CI build, since we now have 3 tests and there isn't a clear reason for gating it given we're spinning up many Docker containers

# 1.2.1
* Add a more explanatory help message to `build_and_run`
* Correct `build_and_run.sh` to use the example microservices for kurtosis-go 1.3.0 compatibility
* Add `docs` directory for publishing user-friendly docs (including CHANGELOG!)

# 1.2.0
* Changed Kurtosis core to attempt to print the test suite log in all cases (not just success and `NoTestSuiteRegisteredExitCode`)
* Add multiple tests to the `AccessController` so that any future changes don't require manual testing to ensure correctness
* Removed TODOs related to IPv6 and non-TCP ports
* Support UDP ports (**NOTE:** this is an API break for the Kurtosis API container, as ports are now specified with `string` rather than `int`!)

# 1.1.0
* Small comment/doc changes from weekly review
* Easy fix to sort `api_container_env_vars` alphabetically
* Remove some now-unneeded TODOs
* Fix the `build_and_run.sh` script to use the proper way to pass in Docker args
* Disallow test names with our test name delimiter: `,`
* Create an access controller with basic license auth
* Connect access controller to auth0 device authorization flow
* Implement machine-to-machine authorization flow for CI jobs
* Bind-mount Kurtosis home directory into the initializer image
* Drop default parallelism to `2` so we don't overwhelm slow machines (and users with fast machines can always bump it up)
* Don't run `validate` workflow on `develop` and `master` branches (because it should already be done before merging any PRs in)
* Exit with error code of 1 when `build_and_run.sh` receives no args
* Make `build_and_run.sh` also print the logfiles of the build threads it launches in parallel, so the user can follow along
* Check token validity and expiration
* Renamed all command-line flags to the initializer's `main.go` to be `UPPER_SNAKE_CASE` to be the same name as the corresponding environment variable passed in by Docker, which allows for a helptext that makes sense
* Added `SHOW_HELP` flag to Kurtosis initializer
* Switched default Kurtosis loglevel to `info`
* Pull Docker logs directly from the container, removing the need for the `LOG_FILEPATH` variable for testsuites
* Fixed bug where the initializer wouldn't attempt to pull a new token if the token were beyond the grace period
* Switch to using `permissions` claim rather than `scope` now that RBAC is enabled

# 1.0.3
* Fix bug within CircleCI config file

# 1.0.2
* Fix bug with tagging `X.Y.Z` Docker images

# 1.0.1
* Modified CircleCI config to tag Docker images with tag names `X.Y.Z` as well as `develop` and `master`

# 1.0.0
* Add a tutorial explaining what Kurtosis does at the Docker level
* Kill TODOs in "Debugging Failed Tests" tutorial
* Build a v0 of Docker container containing the Kurtosis API 
* Add registration endpoint to the API container
* Fix bugs with registration endpoint in API container
* Upgrade new initializer to actually run a test suite!
* Print rudimentary version of testsuite container logs
* Refactor the new intializer's `main` method, which had become 550 lines long, into separate classes
* Run tests in parallel
* Add copyright headers
* Clean up some bugs in DockerManager where `context.Background` was getting used where it shouldn't
* Added test to make sure the IP placeholder string replacement happens as expected
* Actually mount the test volume at the location the user requests in the `AddService` Kurtosis API endpoint
* Pass extra information back from the testsuite container to the initializer (e.g. where to mount the test volume on the test suite container)
* Remove some unnecessary `context.Context` pointer-passing
* Made log levels of Kurtosis & test suite independently configurable
* Switch to using CircleCI for builds
* Made the API image & parallelism configurable
* Remove TODO in run.sh about parameterizing binary name
* Allow configurable, custom Docker environment variables that will be passed as-is to the test suite
* Added `--list` arg to print test names in test suite
* Kill unnecessary `TestSuiteRunner`, `TestExecutorParallelizer`, and `TestExecutor` structs
* Change Circle config file to:
    1. Build images on pushes to `develop` or `master`
    2. Run a build on PR commits
* Modify the machinery to only use a single Docker volume for an entire test suite execution
* Containerize the Docker initializer
* Refactored all the stuff in `scripts` into a single script

# 0.9.0
* Change ConfigurationID to be a string
* Print test output as the tests finish, rather than waiting for all tests to finish to do so
* Gracefully clean up tests when SIGINT, SIGQUIT, or SIGTERM are received
* Tiny bugfix in printing test output as tests finish

# 0.8.0
* Simplify service config definition to a single method
* Add a CI check to make sure changelog is updated each commit
* Use custom types for service and configuration IDs, so that the user doesn't have a ton of `int`s flying around
* Made TestExecutor take in the long list of test params as constructor arguments, rather than in the runTest() method, to simplify the code
* Make setup/teardown buffer configurable on a per-test basis with `GetSetupBuffer` method
* Passing networks by id instead of name inside docker manager
* Added a "Debugging failed tests" tutorial
* Bugfix for broken CI checks that don't verify CHANGELOG is actually modified
* Pass network ID instead of network name to the controller
* Switching FreeIpAddrTracker to pass net.IP objects instead of strings
* Renaming many parameters and variables to represent network IDs instead of names
* Change networks.ServiceID to strings instead of int
* Documenting every single public function & struct for future developers

# 0.7.0
* Allow developers to configure how wide their test networks will be
* Make `TestSuiteRunner.RunTests` take in a set of tests (rather than a list) to more accurately reflect what's happening
* Remove `ServiceSocket`, which is an Ava-specific notion
* Add a step-by-step tutorial for writing a Kurtosis implementation!

# 0.6.0
* Clarified the README with additional information about what happens during Kurtosis exit, normal and abnormal, and how to clean up leftover resources
* Add a test-execution-global timeout, so that a hang during setup won't block Kurtosis indefinitely
* Switch the `panickingLogWriter` for a log writer that merely captures system-level log events during parallel test execution, because it turns out the Docker client uses logrus and will call system-level logging events too
* `DockerManager` no longer stores a Context, and instead takes it in for each of its functions (per Go's recommendation)
* To enable the test timeout use case, try to stop all containers attached to a network before removing it (otherwise removing the network will guaranteed fail)
* Normalize banners in output and make them bigger

# 0.5.0
* Remove return value of `DockerManager.CreateVolume`, which was utterly useless
* Create & tear down a new Docker network per test, to pave the way for parallel tests
* Move FreeIpAddrTracker a little closer to handling IPv6
* Run tests in parallel!
* Print errors directly, rather than rendering them through logrus, to preserve newlines
* Fixed bug where the `TEST RESULTS` section was displaying in nondeterministic order
* Switch to using `nat.Port` object to represent ports to allow for non-TCP ports

# 0.4.0
* remove freeHostPortTracker and all host-container port mappings
* Make tests declare a timeout and mark them as failed if they don't complete in that time
* Explicitly declare which IP will be the gateway IP in managed subnets
* Refactored the big `for` loop inside `TestSuiteRunner.RunTests` into a separate helper function
* Use `defer` to stop the testnet after it's created, so we stop it even in the event of unanticipated panics
* Allow tests to stop network nodes
* Force the user to provide a static service configuration ID when running `ConfigureNetwork` (rather than leaving it autogenerated), so they can reference it later when running their test if they wanted to add a service during the test
* Fix very nasty bug with tests passing when they shouldn't
* Added stacktraces for `TestContext.AssertTrue` by letting the user pass in an `error` that's thrown when the assertion fails

# 0.3.1
* explicitly specify service IDs in network configurations

# 0.3.0
* Stop the node network after the test controller runs
* Rename ServiceFactory(,Config) -> ServiceInitializer(,Core)
* Fix bug with not actually catching panics when running a test
* Fix a bug with the TestController not appropriately catching panics
* Log test result as soon as the test is finished
* Add some extra unit tests
* Implement controller log propagation
* Allow services to declare arbitrary file-based dependencies (necessary for staking)<|MERGE_RESOLUTION|>--- conflicted
+++ resolved
@@ -1,17 +1,13 @@
 # TBD
-<<<<<<< HEAD
-### Features
-* Add `GetServices` endpoint to get a list of running services' ID
-* Add `GetLambdas` endpoint to get a list of running Kurtosis Lambdas' ID
-
-=======
+### Features
+* Add `GetServices` endpoint to get a set of running service IDs
+* Add `GetLambdas` endpoint to get a set of running Kurtosis Lambda IDs
 
 # 1.19.1
 ### Fixes
 * Fix broken artifacts-publishing job in CI
 
 # 1.19.0
->>>>>>> 8944b8b8
 ### Changes
 * Prep internal testsuites for having multiple internal testsuites, one per language
 * Switch to using `container-engine-lib` for `DockerManager`
