--- conflicted
+++ resolved
@@ -1,10 +1,7 @@
 # TBD
 ### Changes
-<<<<<<< HEAD
-* Added Destroy method that would destroy tear down the docker side containers
-=======
+* Added Destroy method that would tear down the docker side containers
 * Upgraded to Kurt Client 0.5.0
->>>>>>> 945c0a44
 * Upgraded example Go testsuite being used in `build-and-run.sh` to v1.28.0 (was v1.24.2)
 * `release.sh` is now a simple wrapper around the devtools `release-repo.sh` script
 
