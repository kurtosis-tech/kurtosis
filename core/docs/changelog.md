--- conflicted
+++ resolved
@@ -1,11 +1,8 @@
 # TBD
 ### Changes
+* Added Destroy method that would destroy tear down the docker side containers
 * Upgraded example Go testsuite being used in `build-and-run.sh` to v1.28.0 (was v1.24.2)
-<<<<<<< HEAD
-* Added Destroy method that would destroy tear down the docker side containers
-=======
 * `release.sh` is now a simple wrapper around the devtools `release-repo.sh` script
->>>>>>> a49188d3
 
 # 1.16.0
 ### Changes
