--- conflicted
+++ resolved
@@ -37,14 +37,9 @@
 # 1.22.0
 ### Features
 * Implement the `StartExternalContainerRegistration` and `FinishExternalContainerRegistration` endpoints
-<<<<<<< HEAD
-* Always bind the API container to a host machine port
-* Three tags will now get published to Dockerhub - `X.Y.Z`, `X.Y`, and `latest`
-=======
 * Always bind the API container's RPC port to a host machine port
 * Always bind the testsuite container's RPC port to a host machine port
 * Support publishing Debian and RPM packages to Gemfury
->>>>>>> 83819940
 
 ### Changes
 * All execution IDs (sandbox and testing) are now in the format `KTYYYY-MM-DDTHH.MM.SS.sss`
