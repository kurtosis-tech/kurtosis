# TBD
### Fixes
<<<<<<< HEAD
* Fixed an occasional issue where the initializer would try to connect to the testsuite container before it was up (resulting in a "connection refused" and a failed) by adding an is-available endpoint to the testsuite that the initializer will poll before running test setup
=======
* Fixed an issue where `kurtosis.sh` would break on some versions of Zsh when trying to uppercase the execution instance UUID
>>>>>>> a4c1918c

# 1.14.1
### Fixes
* Fixed an occasional failure by Docker to retrieve the initializer container's ID
* Fixed an issue where `user_service_launcher` wasn't setting container used ports correctly

# 1.14.0
### Changes
* Significantly refactored the project to invert the relationship between Core & a testsuite container: rather than the testsuite container being linear code that registers itself with the API container, the testsuite container now runs a server and the initializer container calls the testsuite container directly
    * This sets the stage for Kurtosis Modules, where modules run servers that receive calls just like a library
    * This necessitated the initializer container now being mounted inside the test subnetwork
* Significantly simplified the API container by removing all notion of test-tracking, e.g.:
    * Removed the `suite_registration` API entirely
    * Removed the concept of "modes" from the API container
    * Pushed the burden for timeout-tracking to the initializer itself, so the API container is a fairly simple proxy for Docker itself and doesn't do any test lifecycle tracking

### Breaking Changes
* Completely reworked the API container Protobuf API
* Added a new testsuite container API

# 1.13.1
NOTE: Empty release to get `master` back on track after the reverting

# 1.13.0
NOTE: Contains the changes in 1.12.1, which were incorrectly released as a patch version bump

# 1.12.2
NOTE: Undoes 1.12.1, which should have been released as a minor version bump

# 1.12.1
### Features
* Containers are given descriptive names, rather than using Docker autogenerated ones

### Changes
* Added a big comment to the top of `build-and-run-core.sh` warning users not to modify it, as it'll be overridden by Kurtosis upgrades
* Added copyright notices to the top of `kurtosis.sh` and `build-and-run-core.sh`

# 1.12.0
### Features
* Added a `--debug` flag to `kurtosis.sh` that will:
    1. Set parallelism to 1, so test logs are streamed in realtime
    1. Bind a port on the user's local machine to a port on the testsuite container, so a debugger can be run
    1. Bind every port that a service uses to a port on the user's local machine, so they can make requests to the services for debugging

### Fixes
* Fixed `FreeHostPortBindingSupplier` using the `tcp` protocol to check ports, regardless of what protocol it was configured with
* Fixed `docker build` on initializer & API images not writing output to file, since Docker Buildkit (which is now enabled by default) writes everything to STDERR

### Breaking Changes
* The API container's `StartService` call now returns a `StartServiceResponse` object containing ports that were bound on the local machine (if any) rather than an empty object

# 1.11.1
### Fixes
* Fixed issue with `kurtosis.sh` in `zsh` throwing `POSITIONAL[@] unbound`
* Upgraded example Go testsuite being used for CI checks to `1.20.0`
* Fixed broken links in `testsuite-customization` documentation
* Fixed issue with free host port checker not accurately detecting free host ports

### Changes
* Removed the `--debugger-port` arg, which was exposed in `kurtosis.sh` but didn't actually do anything
* Upped the time for testsuites to register themselves from 10s to 20s, to give users more time to connect to the testsuite when running inside a debugger

# 1.11.0
### Features
* Allowed files to be generated for a service at any point during the service's lifecycle

### Changes
* Renamed `test_execution_timeout_in_seconds` to `test_run_timeout_in_seconds` on the testsuite metadata serialization call, to better reflect the actual value purpose

### Breaking Changes
* The `RegisterService` API container function no longer takes in a set of files to generate, nor does it return the relative filepaths of generated files
* Added a new API container function, `GenerateFiles`, that generates files inside the suite execution volume of a specified service
* Renamed the `test_execution_timeout_in_seconds` arg to `SerializeSuiteMetadata` API container function to `test_run_timeout_in_seconds`

# 1.10.6
### Changes
* Refactored `PrintContainerLogs` function out of `banner_printer` module (where it didn't belong)

### Fixes
* Fixed an issue where a testsuite that hangs forever could hang the initializer because the log streamer's `io.Copy` operation is blocking

# 1.10.5
### Features
* Whenenever a single test is running (either because one test is specified or parallelism == 1), test logs will stream in realtime

### Changes
* Removed now-unused `index.md` and `images/horizontal-logo.png` from the `docs` folder (has been superseded by https://github.com/kurtosis-tech/kurtosis-tech.github.io )
* Pushed the logline "Attempting to remove Docker network with ID ...." down to "debug" level (was "info")

### Fixes
* Actually abort tests & shut everything down when the user presses Ctrl-C
* Fixed issue where hung calls to the API container (e.g. a long-running Docker exec command) could prevent the API container from shutting down
* Normalized test name and testsuite log banner widths

# 1.10.4
### Fixes
* Broken links since we combined this repo's docs with Kurtosis Libs

# 1.10.3
### Changes
* Switched the log messages pertaining to test params and work queues to debug, as they provide no useful information for the lay user
* Removed `docs.kurtosistech.com` CNAME record, in preparation for an org-wide Github Pages docs account

# 1.10.2
### Features
* `build-and-run-core.sh` will now set a Docker build arg called `BUILD_TIMESTAMP` that can be used to intentionally bust Docker's cache in cases where it's incorrectly caching steps (see also: https://stackoverflow.com/questions/31782220/how-can-i-prevent-a-dockerfile-instruction-from-being-cached )

# 1.10.1
### Fixes
* Don't throw an error when adding the same artifact to the artifact cache multiple times

# 1.10.0
### Features
* Added Docker exec log output to protobuf response for ExecCommand, with a limit of 10MB for size of logs returned

# 1.9.1
### Fixes
* If the API container's gRPC server doesn't gracefully stop after 10s, hard-stop it to prevent hung calls to the server from hanging the API container exit (e.g. AddService with a super-huge Docker image)

# 1.9.0
### Features
* Added the ability to override a Docker image's `ENTRYPOINT` directive via the new `entrypoint_args` field to the API container's `StartServiceArgs` object
 
### Breaking Changes
* Renamed the `start_cmd_args` field on the API container's `StartServiceArgs` Protobuf object to `cmd_args`

# 1.8.2
_NOTE: Changelog entries from this point on will abandon the KeepAChangelog format, as it has done a poor job of highlighting the truly important things - features, fixes, and breaking changes_

### Features
* Add a new endpoint to the Kurtosis API container, `ExecCommand`, to provide the ability for testsuite authors to run commands against running containers via `docker exec`
    * NOTE: As currently written, this is a synchronous operation - no other changes to the network will be possible while an `ExecCommand` is running!

### Fixes
* Don't give any grace time for containers to stop when tearing down a test network because we know we're not going to use those services again (since we're tearing down the entire test network)


# 1.8.1
### Changed
* Update the name of the Kurtosis Go example testsuite image (now `kurtosis-golang-example` rather than `kurtosis-go-example`)
* Use a pinned version of `kurtosis-go-example` when doing the "make sure testsuites still work" sanity check, so that we don't have to build a `develop` version of the Kurt Libs testsuites
* Added extra monitoring inside the API container such that if a testsuite exits during the test setup phase (which should never happen), the API container will exit with an error immediately (rather than the user needing to wait for the test setup timeout)

### Fixed
* Error with `TestsuiteLauncher` printing log messages to the standard logger when it should be printing them to the test-specific logger

# 1.8.0
### Changed
* * Modified API container API to control test setup and execution timeouts in Kurtosis Core instead of kurtosis libs

# 1.7.4
### Changed
* Swapped all `kurtosis-go` link references to point to `kurtosis-libs`

# 1.7.3
### Fixed
* Issue where `kurtosis.sh` errors with unset variable when `--help` flag is passed in

# 1.7.2
### Added
* New `testsuite-customization.md` and corresponding docs page, to contain explicit instructions on customizing testsuites
* A link `testsuite-customization.md` to the bottom of every other docs page
* `build-and-run-core.sh` under the `testsuite_scripts` directory
* Publishing of `build-and-run-core.sh` to the public-access S3 bucket via the CircleCI config

### Changed
* All "quickstart" links to `https://github.com/kurtosis-tech/kurtosis-libs/tree/master#testsuite-quickstart`
* All docs to reflect that the script is now called `build-and-run.sh` (hyphens), rather than `build_and_run.sh` (underscores)
* "Versioning & Upgrading" docs to reflect the new world with `kurtosis.sh` and `build-and-run-core.sh`

### Removed
* `quickstart.md` docs page in favor of pointing to [the Kurtosis libs quickstart instructions](https://github.com/kurtosis-tech/kurtosis-libs/tree/master#testsuite-quickstart)

# 1.7.1
* Update docs to reflect the changes that came with v1.7.0
* Remove "Testsuite Details" doc (which contained a bunch of redundant information) in favor of "Building & Running" (which now distills the unique information that "Testsuite Details" used to contain)
* Pull down latest version of Go suite, so we're not using stale versions when running
* Remove the `isPortFree` check in `FreeHostPortProvider` because it doesn't actually do what we thought - it runs on the initializer, so `isPortFree` had actually been checking if a port was free on the _initializer_ rather than the host
* Color `ERRORED`/`PASSED`/`FAILED` with green and red colors
* Added a "Further Reading" section at the bottom of eaach doc page

# 1.7.0
* Refactor API container's API to be defined via Protobuf
* Split the adding of services into two steps, which removes the need for an "IP placeholder" in the start command:
    1. Register the service and get back the IP and filepaths of generated files
    2. Start the service container
* Modified API container to do both test execution AND suite metadata-printing, so that the API container handles as much logic as possible (and the Kurtosis libraries, written in various languages, handle as little as possible)
* Modified the contract between Kurtosis Core and the testsuite, such that the testsuite only takes in four Docker environment variables now (notably, all the user-custom params are now passed in via `CUSTOM_PARAMS_JSON` so that they don't need to modify their Dockerfile to pass in more params)
    * `DEBUGGER_PORT`
    * `KURTOSIS_API_SOCKET`
    * `LOG_LEVEL`
    * `CUSTOM_PARAMS_JSON`
* To match the new `CUSTOM_PARAMS_JSON`, the `--custom-env-vars` flag to `kurtosis.sh`/`build_and_run` has been replaced with `--custom-params`

# 1.6.5
* Refactor ServiceNetwork into several smaller components, and add tests for them
* Switch API container to new mode-based operation, in preparation for multiple language clients
* Make the "Supported Languages" docs page send users to the master branch of language client repos
* Fix `build_and_run` breaking on empty `"${@}"` variable for Zsh/old Bash users
* Added explicit quickstart instruction to check out `master` on the client language repo

# 1.6.4
* Modify CI to fail the build when `ERRO` shows up, to catch bugs that may not present in the exit code
* When a container using an IP is destroyed, release it back into the free IP address tracker's pool
* When network partitioning is enabled, double the allocated test network width to make room for the sidecar containers

# 1.6.3
* Generate kurtosis.sh to always try and pull the latest version of the API & initializer containers

# 1.6.2
* Prevent Kurtosis from running when the user is restricted to the free trial and has too many tests in their testsuite

# 1.6.1
* Switch to using the background context for pulling test suite container logs, so that we get the logs regardless of context cancellation
* Use `KillContainer`, rather than `StopContainer`, on network remove (no point waiting for graceful shutdown)
* Fix TODO in "Advanced Usage" docs

# 1.6.0
* Allow users to mount external files-containing artifacts into Kurtosis services

# 1.5.1
* Clarify network partitioning docs

# 1.5.0
* Add .dockerignore file, and a check in `build.sh` to ensure it exists
* Give users the ability to partition their testnets
* Fixed bug where the timeout being passed in to the `RemoveService` call wasn't being used
* Added a suite of tests for `PartitionTopology`
* Add a `ReleaseIpAddr` method to `FreeIpAddrTracker`
* Resolve the race condition that was occurring when a node was started in a partition, where it wouldn't be sectioned off from other nodes until AFTER its start
* Add docs on how to turn on network partitioning for a test
* Resolve the brief race condition that could happen when updating iptables, in between flushing the iptables contents and adding the new rules
* Tighten up error-checking when deserializing test suite metadata
* Implement network partitioning PR fixes

# 1.4.5
* Use `alpine` base for the API image & initializer image rather than the `docker` Docker-in-Docker image (which we thought we needed at the start, but don't actually); this saves downloading 530 MB _per CI build_, and so should significantly speed up CI times

# 1.4.4
* Correcting bug with `build_and_run` Docker tags

# 1.4.3
* Trying to fix the CirlceCI config to publish the wrapper script & Docker images

# 1.4.2
* Debugging CircleCI config

# 1.4.1
* Empty commit to debug why Circle suddenly isn't building tags

# 1.4.0
* Add Go code to generate a `kurtosis.sh` wrapper script to call Kurtosis, which:
    * Has proper flag arguments (which means proper argument-checking, and no more `--env ENVVAR="some-env-value"`!)
    * Contains the Kurtosis version embedded inside, so upgrading Kurtosis is now as simple as upgrading the wrapper script
* Fixed the bug where whitespace couldn't be used in the `CUSTOM_ENV_VARS_JSON` variable
    * Whitespaces and newlines can be happily passed in to the wrapper script's `--custom-env-vars` flag now!
* Add CircleCI logic to upload `kurtosis.sh` versions to the `wrapper-script` folder in our public-access S3 bucket
* Updated docs to reflect the use of `kurtosis.sh`

# 1.3.0
* Default testsuite loglevel to `info` (was `debug`)
* Running testsuites can now be remote-debugged by updating the `Dockerfile` to run a debugger that listens on the `DEBUGGER_PORT` Docker environment variable; this port will then get exposed as an IP:port binding on the user's local machine for debugger attachment

# 1.2.4
* Print the names of the tests that will be run before running any tests
* Fix bug with test suite results not ordered by test name alphabetically
* Add more explanation to hard test timeout error, that this is often caused by testnet setup taking too long
* Switch Docker volume format from `SUITEIMAGE_TAG_UNIXTIME` to `YYYY-MM-DDTHH.MM.SS_SUITEIMAGE_TAG` so it's better sorted in `docker volume ls` output
* Prefix Docker networks with `YYYY-MM-DDTHH.MM.SS` so it sorts nicely on `docker network ls` output

# 1.2.3
* Only run the `docker_publish_images` CI job on `X.Y.Z` tags (used to be `master` and `X.Y.Z` tags, with the `master` one failing)

# 1.2.2
* Switch to Midnight theme for docs instead of Hacker
* Migrate CI check from kurtosis-docs for verifying all links work
* Move this changelog file from `CHANGELOG.md` to `docs/changelog.md` for easier client consumption
* Don't run Go code CI job when only docs have changed
* Switch to `X.Y` tagging scheme, from `X.Y.Z`
* Only build Docker images for release `X.Y` tags (no need to build `develop` any time a PR merges)
* Remove `PARALLELISM=2` flag from CI build, since we now have 3 tests and there isn't a clear reason for gating it given we're spinning up many Docker containers

# 1.2.1
* Add a more explanatory help message to `build_and_run`
* Correct `build_and_run.sh` to use the example microservices for kurtosis-go 1.3.0 compatibility
* Add `docs` directory for publishing user-friendly docs (including CHANGELOG!)

# 1.2.0
* Changed Kurtosis core to attempt to print the test suite log in all cases (not just success and `NoTestSuiteRegisteredExitCode`)
* Add multiple tests to the `AccessController` so that any future changes don't require manual testing to ensure correctness
* Removed TODOs related to IPv6 and non-TCP ports
* Support UDP ports (**NOTE:** this is an API break for the Kurtosis API container, as ports are now specified with `string` rather than `int`!)

# 1.1.0
* Small comment/doc changes from weekly review
* Easy fix to sort `api_container_env_vars` alphabetically
* Remove some now-unneeded TODOs
* Fix the `build_and_run.sh` script to use the proper way to pass in Docker args
* Disallow test names with our test name delimiter: `,`
* Create an access controller with basic license auth
* Connect access controller to auth0 device authorization flow
* Implement machine-to-machine authorization flow for CI jobs
* Bind-mount Kurtosis home directory into the initializer image
* Drop default parallelism to `2` so we don't overwhelm slow machines (and users with fast machines can always bump it up)
* Don't run `validate` workflow on `develop` and `master` branches (because it should already be done before merging any PRs in)
* Exit with error code of 1 when `build_and_run.sh` receives no args
* Make `build_and_run.sh` also print the logfiles of the build threads it launches in parallel, so the user can follow along
* Check token validity and expiration
* Renamed all command-line flags to the initializer's `main.go` to be `UPPER_SNAKE_CASE` to be the same name as the corresponding environment variable passed in by Docker, which allows for a helptext that makes sense
* Added `SHOW_HELP` flag to Kurtosis initializer
* Switched default Kurtosis loglevel to `info`
* Pull Docker logs directly from the container, removing the need for the `LOG_FILEPATH` variable for testsuites
* Fixed bug where the initializer wouldn't attempt to pull a new token if the token were beyond the grace period
* Switch to using `permissions` claim rather than `scope` now that RBAC is enabled

# 1.0.3
* Fix bug within CircleCI config file

# 1.0.2
* Fix bug with tagging `X.Y.Z` Docker images

# 1.0.1
* Modified CircleCI config to tag Docker images with tag names `X.Y.Z` as well as `develop` and `master`

# 1.0.0
* Add a tutorial explaining what Kurtosis does at the Docker level
* Kill TODOs in "Debugging Failed Tests" tutorial
* Build a v0 of Docker container containing the Kurtosis API 
* Add registration endpoint to the API container
* Fix bugs with registration endpoint in API container
* Upgrade new initializer to actually run a test suite!
* Print rudimentary version of testsuite container logs
* Refactor the new intializer's `main` method, which had become 550 lines long, into separate classes
* Run tests in parallel
* Add copyright headers
* Clean up some bugs in DockerManager where `context.Background` was getting used where it shouldn't
* Added test to make sure the IP placeholder string replacement happens as expected
* Actually mount the test volume at the location the user requests in the `AddService` Kurtosis API endpoint
* Pass extra information back from the testsuite container to the initializer (e.g. where to mount the test volume on the test suite container)
* Remove some unnecessary `context.Context` pointer-passing
* Made log levels of Kurtosis & test suite independently configurable
* Switch to using CircleCI for builds
* Made the API image & parallelism configurable
* Remove TODO in run.sh about parameterizing binary name
* Allow configurable, custom Docker environment variables that will be passed as-is to the test suite
* Added `--list` arg to print test names in test suite
* Kill unnecessary `TestSuiteRunner`, `TestExecutorParallelizer`, and `TestExecutor` structs
* Change Circle config file to:
    1. Build images on pushes to `develop` or `master`
    2. Run a build on PR commits
* Modify the machinery to only use a single Docker volume for an entire test suite execution
* Containerize the Docker initializer
* Refactored all the stuff in `scripts` into a single script

# 0.9.0
* Change ConfigurationID to be a string
* Print test output as the tests finish, rather than waiting for all tests to finish to do so
* Gracefully clean up tests when SIGINT, SIGQUIT, or SIGTERM are received
* Tiny bugfix in printing test output as tests finish

# 0.8.0
* Simplify service config definition to a single method
* Add a CI check to make sure changelog is updated each commit
* Use custom types for service and configuration IDs, so that the user doesn't have a ton of `int`s flying around
* Made TestExecutor take in the long list of test params as constructor arguments, rather than in the runTest() method, to simplify the code
* Make setup/teardown buffer configurable on a per-test basis with `GetSetupBuffer` method
* Passing networks by id instead of name inside docker manager
* Added a "Debugging failed tests" tutorial
* Bugfix for broken CI checks that don't verify CHANGELOG is actually modified
* Pass network ID instead of network name to the controller
* Switching FreeIpAddrTracker to pass net.IP objects instead of strings
* Renaming many parameters and variables to represent network IDs instead of names
* Change networks.ServiceID to strings instead of int
* Documenting every single public function & struct for future developers

# 0.7.0
* Allow developers to configure how wide their test networks will be
* Make `TestSuiteRunner.RunTests` take in a set of tests (rather than a list) to more accurately reflect what's happening
* Remove `ServiceSocket`, which is an Ava-specific notion
* Add a step-by-step tutorial for writing a Kurtosis implementation!

# 0.6.0
* Clarified the README with additional information about what happens during Kurtosis exit, normal and abnormal, and how to clean up leftover resources
* Add a test-execution-global timeout, so that a hang during setup won't block Kurtosis indefinitely
* Switch the `panickingLogWriter` for a log writer that merely captures system-level log events during parallel test execution, because it turns out the Docker client uses logrus and will call system-level logging events too
* `DockerManager` no longer stores a Context, and instead takes it in for each of its functions (per Go's recommendation)
* To enable the test timeout use case, try to stop all containers attached to a network before removing it (otherwise removing the network will guaranteed fail)
* Normalize banners in output and make them bigger

# 0.5.0
* Remove return value of `DockerManager.CreateVolume`, which was utterly useless
* Create & tear down a new Docker network per test, to pave the way for parallel tests
* Move FreeIpAddrTracker a little closer to handling IPv6
* Run tests in parallel!
* Print errors directly, rather than rendering them through logrus, to preserve newlines
* Fixed bug where the `TEST RESULTS` section was displaying in nondeterministic order
* Switch to using `nat.Port` object to represent ports to allow for non-TCP ports

# 0.4.0
* remove freeHostPortTracker and all host-container port mappings
* Make tests declare a timeout and mark them as failed if they don't complete in that time
* Explicitly declare which IP will be the gateway IP in managed subnets
* Refactored the big `for` loop inside `TestSuiteRunner.RunTests` into a separate helper function
* Use `defer` to stop the testnet after it's created, so we stop it even in the event of unanticipated panics
* Allow tests to stop network nodes
* Force the user to provide a static service configuration ID when running `ConfigureNetwork` (rather than leaving it autogenerated), so they can reference it later when running their test if they wanted to add a service during the test
* Fix very nasty bug with tests passing when they shouldn't
* Added stacktraces for `TestContext.AssertTrue` by letting the user pass in an `error` that's thrown when the assertion fails

# 0.3.1
* explicitly specify service IDs in network configurations

# 0.3.0
* Stop the node network after the test controller runs
* Rename ServiceFactory(,Config) -> ServiceInitializer(,Core)
* Fix bug with not actually catching panics when running a test
* Fix a bug with the TestController not appropriately catching panics
* Log test result as soon as the test is finished
* Add some extra unit tests
* Implement controller log propagation
* Allow services to declare arbitrary file-based dependencies (necessary for staking)<|MERGE_RESOLUTION|>--- conflicted
+++ resolved
@@ -1,10 +1,7 @@
 # TBD
 ### Fixes
-<<<<<<< HEAD
-* Fixed an occasional issue where the initializer would try to connect to the testsuite container before it was up (resulting in a "connection refused" and a failed) by adding an is-available endpoint to the testsuite that the initializer will poll before running test setup
-=======
 * Fixed an issue where `kurtosis.sh` would break on some versions of Zsh when trying to uppercase the execution instance UUID
->>>>>>> a4c1918c
+* Fixed an occasional issue where the initializer would try to connect to the testsuite container before it was up (resulting in a "connection refused" and a failed test) by adding an `IsAvailable` endpoint to the testsuite that the initializer will poll before running test setup
 
 # 1.14.1
 ### Fixes
