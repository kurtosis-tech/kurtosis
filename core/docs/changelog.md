# TBD

<<<<<<< HEAD
### Features
* Implement stringer interface for `PortSpec`
=======
# 1.57.0
>>>>>>> 85a5858e

### Breaking Changes 
* Fix incorrect type for `usedPorts` in documentation, `Set<String>` -> `Map<PortID, PortSpec>`
* Update docs to remove `hostPortBindings` from return of `EnclaveContext.AddService` and `EnclaveContext.AddServiceToPartition`
  * Users will have to make sure any calls to `WithUsedPorts` are using proper type

### Changes
* Add `v` prefixed version tag to api source
* Fix check for minimum allowed `memoryAllocationMegabytes`

# 1.56.0

### Breaking Changes
* Fix typos in `ContainerConfig`
  * Golang SDK users should now update to use `ContainerConfigBuilder.WithCPUAllocationMillicpus` and `ContainerConfiBuilder.WithMemoryAllocationMegabytes`

### Changes
* Add a check for minimum allowed `memoryAllocationBytes`

# 1.55.3

### Features
* Exposed resource allocation fields, `cpuAllocationMillicpus` and `memoryAllocationMegabytes` through  `ContainerConfig` in SDK

### Changes
* Removed unused logging package in error reporting in `api_container_launcher`
* Migrated repo to use internal cli tool `kudet` to retrieve image tags as opposed to script
* Migrated repo to use internal cli tool `kudet` for release process
* Merge `develop` branch into `master`
* Upgraded to container-engine-lib 0.33.1

# 1.55.2
### Fixes
* Moved error reporting in `StartService`

# 1.55.1 
### Changes
* Messed up release, no code changes

# 1.55.0
### Breaking Changes
* `StartServiceResponse` now consists of a `ServiceInfo` struct describing the newly created service

# 1.54.1
### Features
* Added a temporary method `ContainerConfigBuilder.WithPublicPorts` to support using `static public ports` for user services

### Changes
* Upgraded to container-engine-lib 0.33.0,

# 1.54.0
### Breaking Changes
* Renamed `FilesArtifactID` to `FilesArtifactUUID` which is more accurate
  * Users should adapt their code to use this new type name when calling `EnclaveContext` methods like `EnclaveContext.StoreWebFiles`

### Changes
* Replaced `FilesArtifactID` type, provided by `container-engine-lib` with a new type `FilesArtifactUUID`, which is more accurate

# 1.53.5
### Changes
* Switch to using EmptyDir volumes rather than PersistentVolumeClaims

# 1.53.4
### Changes
* Updated files artifact expansion volume size to 1024Mb 

# 1.53.3
### Changes
* Delete Docker files artifact expander containers after the expansion runs

# 1.53.2
### Fixes
* Fix bug with files artifacts expander not waiting until command terminates to exit

# 1.53.1
### Fixes
* Fix bugs with the files artifact expander Dockerfile and main.go
* Fixed bug with how we detect registered-but-not-running services in Kubernetes

# 1.53.0
### Breaking Changes
* Revert `StartService` and `LoadModule` changes from 1.52.0

# 1.52.1
### Fixes
* Actually use container-engine-lib 0.31.0

# 1.52.0
### Breaking Changes
* `StartService` now returns a `ServiceInfo` object
* `LoadModule` now returns a `ModuleInfo` object

# 1.51.1
### Features
* Implement `DownloadFilesArtifact` endpoint

### Changes
* Upgraded to container-engine-lib 0.31.0, which uses a rewritten files artifact expansion engine to allow for `ReadWriteOnce` volumes in Kubernetes

### Removals
* Removed the `FilesArtifactExpander` because it's no longer needed as files artifact expansion is handled inside `KurtosisBackend` now

# 1.51.0
### Features
* Added a new `DownloadFilesArtifact` endpoint
* `RemoveServiceResponse` now comes back with the GUID of the service that was removed
* `UnloadModule` now comes back with the GUID of the module that was removed
* Added a `files_artifact_expander` module for downloading and extracting files artifacts from Kurtosis

### Breaking Changes
* Replaced `GetServiceInfo` with `GetServices`
    * Users should pass in the ID of the services that they want to get info for
* `GetServices` now takes in a service ID filter 
* Replaced `GetModuleInfo` with `GetModules`
    * Users should pass in the ID of the modules that they want to get info for
* `GetModules` now takes in a module ID filter

# 1.50.7
### Changes
* Upgraded to container-engine-lib 0.30.2

# 1.50.6
### Changes
* Upgraded to container-engine-lib 0.30.1

# 1.50.5
### Fixes
* Fix bug where `CopyFilesFromUserService` was hanging
* Upgraded to container-engine-lib 0.30.0 which has a ton of bugfixes for Kubernetes

# 1.50.4
### Changes
* Upgraded to container-engine-lib 0.29.1 which drops synchronous deletion of objects

# 1.50.3
### Features
* Support `CopyFilesFromUserService` for Kubernetes
* `StartService` and `GetServiceInfo` now return the Service GUID

# 1.50.2
### Fixes
* Fixed a null pointer exception occurring when launching a module
* Upgraded to container-engine-lib 0.28.0, which has several module fixes

# 1.50.1
### Changes
* Update files expansion logic to use unified expansion method from container-engine-lib
* Upgrade to container-engine-lib 0.27.0, which implements the unified file artifact expansion logic

# 1.50.0
### Features
* Support Kubernetes module CRUD & log functions

### Changes
* The server & launcher now use Go 1.17, though the API continues to use Go 1.15

### Fixes
* Fix bugs with service updates in Kubernetes

### Breaking Changes
* The launcher now requires Go 1.17

# 1.49.5
### Fixes
* Upgrade to container-engine-lib 0.25.0, which fixes several bugs

# 1.49.4
### Changes
* Replaced `GetLocalKubernetesKurtosisBackend` call with `GetInClusterKubernetesKurtosisBackend` because API container runs inside a K8s cluster

### Fixes
* Replaced poor casting with actual polymorphic deserialization of arguments to launch API container


# 1.49.3
### Features
* Added CircleCI caching to the server build step

### Fixes
* Fix bug where, for whatever reason, the Typescript gRPC bindings were calling the wrong method

# 1.49.2
### Fixes
* Upgrade to container-engine-lib 0.23.2, with a fix for getting public host ports on stopped containers

# 1.49.1
### Fixes
* Upgraded to container-engine-lib 0.23.1 with some bugfixes
* Fix bug with incorrect number-of-preexisting-services bounds check

# 1.49.0
### Fixes
* Update comment in KurtosisBackendType enum
* Updated to container-engine-lib 0.23.0 which fixes:
    * Service registration
    * A bug with getting DockerKurtosisBackend in the API container

### Breaking Changes
* API container now takes enclaveVolumeSize in megabytes, not gigabytes
  * Remediation: change all gigabyte-based volume size specs to megabytes

# 1.48.0
### Fixes
* Updated to container-engine-lib 0.20.1 which fixes a bug with getting DockerKurtosisBackend in the API container

### Breaking Changes
* API container now requires a "KurtosisBackendType" to be defined as an input in order to launch.

### Changes
* API container can choose the correct KurtosisBackend depending on input arguments (docker, kubernetes cluster)

# 1.47.0
### Changes
* `RegisterService` endpoint now returns a service registration GUID
* `StartService` endpoint now requires a service registration GUID
* Upgraded to container-engine-lib 0.21.0, which contains the `RegisterService` function

### Breaking Changes
* Removed the following fields from the `APIContainerLauncher.Launch` methods:
    * `subnetCidr`
    * `networkIp`
    * `gatewayIp`
    * `apiContainerIp`

# 1.46.2
### Changes
* Upgraded to container-engine-lib 0.20.2

# 1.46.1
### Features
* Upgrade to container-engine-lib 0.20.0, which provides a bunch of new Kubernetes features

# 1.46.0
### Breaking Changes
* The APIContainerLauncher no longer takes in `enclaveDataDirpathOnHostMachine`
    * Users no longer need to pass in this argument

# 1.45.5
### Fixes
* Improved error reporting for typos in service ids to pause/unpause service

### Changes
* Switch the API container to storing its data in the enclave data volume, rather than in the bindmounted enclave data dirpath on the host machine

# 1.45.4
### Features
* Exposed service pause/unpause functionality on the API container
* Adding documentation for service pause/unpause

# 1.45.3
### Fixes
* Fixed bug with Typescript `EnclaveContext.uploadFiles` where garbage data was getting written to the TAR rather than the compressed data

# 1.45.2
### Fixes
* Switch to `tar` library (from `targz` library) for Node archiving, as `targz` seems to be incorrectly passing in an `undefined` type

# 1.45.1
### Fixes
* Attempt to fix the bug in the node archiver
* Renamed `web/node_file_archiver` -> `web/node_tgz_archiver` to match class name
* The temporary files used by the node archiver are created in the operating system's temporary directory rather than the working directory

# 1.45.0
### Removals
* Removed vestigial enclave data directories (e.g. `FilesArtifactCache`, `StaticFilesCache`, etc.)

### Breaking Changes
* Removed `ContainerConfigBuilder.WithFilesArtifacts`, as it's been replaced by `ContainerConfigBuilder.WithFiles`
    * Users should use `ContainerConfigBuilder.WithFiles` instead
* Renamed `EnclaveContext.StoreFilesFromService` to `StoreServiceFiles`
    * Users should rename their code

# 1.44.0
### Fixes
* Fixed Upload Files bug.

### Features
* Added `EnclaveContext.UploadFiles` to Typescript client for uploading files to the API Container.
* Added `api/scripts/build.sh` to build just the API subproject

### Breaking Changes
* Removed `EnclaveContext.RegisterFilesArtifacts`
    * Users should use `EnclaveContext.StoreWebFiles` instead
* Removed the `SharedPath` argument from the container config supplier passed in to `EnclaveContext.AddService` and `EnclaveContext.AddServiceToPartition`
    * Users should:
        * Switch to using the `EnclaveContext` functions `UploadFiles`, `StoreWebFiles`, and `StoreFilesFromService` for storing files before starting a service
        * Use the `ContainerConfigBuilder.WithFiles` function to mount the previously-stored files on the service being started
* Removed the `ServiceContext.GetSharedPath` function
    * Users should switch to using `EnclaveContext.StoreFilesFromService`

# 1.43.6
### Features
* Add `EnclaveContext.StoreFilesFromService` for copy files from a user service

# 1.43.5
### Changes
* Bump to container-engine-lib 0.16.0 which has some internal code cleanups

# 1.43.4
### Fixes
* Fix a bug with expanding UUID-keyed files artifacts

# 1.43.3
### Features
* Add `EnclaveContext.WithFiles` for specifying mounting files artifacts that come back from the `EnclaveContext.UploadFiles` command
* Add `EnclaveContext.StoreWebFiles` for downloading files artifacts from the internet

# 1.43.2
### Fixes
* Fixed a bug where modules were getting enclave data dir & volume mounted in the same place

# 1.43.1
### Features
* Added new backend file storage methods for future volume support.
* Added UploadFilesArtifact command to API Container.
* Added UploadFiles to enclave_context for Go.
* Add a `DownloadFilesArtifact` endpoint to the API container for downloading files artifacts from the web
* All container/volume/enclave stopping & destroying work is done in parallel

# 1.43.0
### Breaking Changes
* Added new return value `module's GUID` in `ApiContainerService.LoadModuleResponse`
  * Users should adapt their `ApiContainerService.LoadModuleResponse` calls to receive this new argument

### Removals
* Removed last references of `DockerManager` in the codebase in favor of `KurtosisBackend`

# 1.42.5
### Changes
* Changes upgraded to container-engine-lib 0.15.0

# 1.42.4
### Changes
* Upgraded to container-engine-lib 0.14.5, which removes enclave's volumes when destroying enclaves

# 1.42.3
### Fixes
* Fix a bug where user Docker exec commands were getting wrapped in `sh -c`

# 1.42.2
### Fixes
* Use container-engine-lib 0.14.3, which supports the old port specs temporarily


# 1.42.1
### Fixes
* Upgraded to container-engine-lib 0.14.2, which fixes a bug where stopped user services cause an error because they don't have public host port bindings

# 1.42.0
### Breaking Changes
* Replaced  parameter `DockerManager` with `KurtosisBackend` in `StandardNetworkingSidecarManager`
  * Users have to update the calls to `NewStandardNetworkingSidecarManager` passing now an instance of a `KurtosisBackend` implementation
* Removed `serviceContainerId` parameter and replaced the type of `serviceGUID` parameter from `service_network_types.ServiceGUID` to `service.ServiceGUID` in `NetworkingSidecarManager.Add` method
  * Users have to update the calls to `Add` method using the new parameters
* Changed the `sidecar` parameter type from `NetworkingSidecar` to `NetworkingSidecarWrapper` in `NetworkingSidecarManager.Remove` method
  * Users have to update the calls to `Remove` method using the new parameter type
* Renamed `NetworkingSidecar` to `NetworkingSidecarWrapper` this new one contains the `NetworkingSidecar` created trough `KurtosisBackend`
  * Users have to replace the old object with the new object, this new one adds the `GetGUID` method and remove the `GetContainerID`
* Renamed `MockNetworkingSidecar` to `MockNetworkingSidecarWrapper`
  * Users have to replace the old object with the new object
* Replaced the type of `servicePartitions` parameter from `map[service_network_types.ServiceID]service_network_types.PartitionID` to `map[service.ServiceGUID]service_network_types.PartitionID` in `PartitionTopology` object
* Replaced the type of `partitionServices` parameter from `map[service_network_types.PartitionID]*service_network_types.ServiceIDSet` to `map[service_network_types.PartitionID]map[service.ServiceGUID]bool` in `PartitionTopology` object
  * Users should use these new types in the `PartitionTopology` constructor
* Replaced the type of `newPartitionServices` parameter from `map[service_network_types.PartitionID]*service_network_types.ServiceIDSet` to `map[service_network_types.PartitionID]map[service.ServiceGUID]bool` in `PartitionTopology.Repartition` method
  * Users have to update the calls to `Repartition` method using the new parameter type
* Replaced the type of `serviceId` parameter from `service_network_types.ServiceID` to `serviceGuid service.ServiceGUID` in `PartitionTopology.AddService` method
  * Users have to update the calls to `AddService` method using the new parameter type
* Replaced the type of `serviceId` parameter from `service_network_types.ServiceID` to `service.ServiceGUID` in `PartitionTopology.RemoveService` method
  * Users have to update the calls to `RemoveService` method using the new parameter type
* Replaced the return type parameter from `map[service_network_types.ServiceID]map[service_network_types.ServiceID]float32` to `map[service.ServiceGUID]map[service.ServiceGUID]float32` in `PartitionTopology.GetServicePacketLossConfigurationsByServiceGUID` method
  * Users have to update the calls to `GetServicePacketLossConfigurationsByServiceGUID` method using the new return type
* Replaced the type of `networkingSidecars` parameter from `map[service_network_types.ServiceID]networking_sidecar.NetworkingSidecar` to `map[service.ServiceGUID]networking_sidecar.NetworkingSidecarWrapper` in the `ServiceNetworkImpl` constructor
  * Users have to update the calls to `ServiceNetworkImpl` constructor using the new parameter type
* Replaced the type of `newPartitionServices` parameter from `map[service_network_types.PartitionID]*service_network_types.ServiceIDSet` to `map[service_network_types.PartitionID]map[service.ServiceGUID]bool` in the `ServiceNetworkImpl.Repartition` method
  * Users have to update the calls to `Repartition` method using the new parameter type
* Replaced the type of `serviceGUID` parameter from `service_network_types.ServiceGUID` to `service.ServiceGUID` in the `FilesArtifactExpander.ExpandArtifactsIntoVolumes` method
  * Users have to update the calls to `ExpandArtifactsIntoVolumes` method using the new parameter type
* Replaced the type of `serviceGUID` parameter from `service_network_types.ServiceGUID` to `service.ServiceGUID` in the `UserServiceLauncher.Launch` method
  * Users have to update the calls to `Launch` method using the new parameter type
* Replaced the type of `serviceGUID` parameter from `service_network_types.ServiceGUID` to `service.ServiceGUID` in the `EnclaveDataDirectory.GetServiceDirectory` method
  * Users have to update the calls to `GetServiceDirectory` method using the new parameter type
* Removed `service_network_types.ServiceID` and `service_network_types.ServiceGUID`
  * Users should use the `ServiceID` and `ServiceGUID` objects from `container-engine-lib`

### Changes
* Replaced  parameter `DockerManager` with `KurtosisBackend` in `standardSidecarExecCmdExecutor`
* Upgraded to container-engine-lib 0.14.1
* Updated api_container_launcher to use kurtosis_backend for launching API container instances
* Update user_service_launcher to use kurtosis_backend for launching services
* Updated module_store and module_launcher to use kurtosis_backend for module operations

# 1.41.2
### Changes
* Upgraded to container-engine-lib 0.14.0, which implement `files artifact expansion volume` and `files artifact expander` objects
* Replaced `DockerManager`  with `KurtosisBackend` in `FilesArtifactExpander.NewFilesArtifactExpander`
* Replaced `service_network_types.ServiceGUID` argument type with `service.ServiceGUID` in `FilesArtifactExpander.ExpandArtifactsIntoVolumes`
* Replaced `artifactId` argument type `string` with `files_artifact.FilesArtifactID` in `FilesArtifactCache.GetFilesArtifact`

# 1.41.1
### Fixes
* Bump `container-engine-lib` to 0.13.0, to fix port spec string

# 1.41.0
### Fixes
* Go testing includes CGO_ENABLED=0 environment variables so developers don't have to specify them before running tests.

### Breaking Changes
* Removed `ExecuteBulkCommands`.
* The API no longer supports ExecuteBulkCommands. Users should take steps to remove usage from their projects.

# 1.40.1
### Fixes
* Fixed dependency version for `github.com/kurtosis-tech/container-engine-lib` in `launcher/go.sum` and `server/go.sum` files

# 1.40.0
### Breaking Changes
* Removed `StartExternalContainerRegistration` and `FinishExternalContainerRegistration` from `ApiContainerService` because we removed the option to create containers from outside the API core
  * Users should not need to create any container type than `user services` and `modules` and there are specific methods for this, such as `AddService` and `LoadModule`


# 1.39.9
### Features
* Upgraded to container-engine-lib 0.10.1, which has enclave & API container CRUD functions

# 1.39.8
### Fixes
* Use container-engine-lib 0.9.1 to fix a bug where Docker containers in the `removing` status were counted as running

# 1.39.7
### Changes
* Use container-engine-lib 0.9.0

# 1.39.6
### Features
* Bumped 'object-attributes-schema' 0.8.0

# 1.39.5
### Fixes
* Refactored TS types for gRPC Web implementation

# 1.39.4
### Features
* Hid 'grpc-js' and 'path' lib from Web environment

# 1.39.3
### Changes
* Upgraded to container-engine-lib 0.8.7

# 1.39.2
### Fixes
* Restore `ApiContainerServiceClient` export from TS lib index, in order not to break previous Kurtosis Engine versions

# 1.39.1
### Features
* Added Envoy Proxy to support gRPC-web


# 1.39.0
### Breaking Changes
* The API container now takes in a `version` arg so that it can accurately report its own version to the metrics client

### Changes
* Product analytics events are sent when the action is made, not after it succeeds, so that we don't drop actions

### Fixes
* Update `metrics-lib` to 0.2.1, which fixes a bug where `LoadModule` events would get dropped if they didn't have a tag

# 1.38.2
### Changes
* Upgraded to obj-attrs-schema-lib 0.7.2, which allows for labels of 256 characters in length

# 1.38.1
### Changes
* Upgrade `object-attributes-schema-lib` to 0.7.1

# 1.38.0
### Breaking Changes
* Change the `ApiContainerLauncher.LaunchWithDefaultVersion()` and `ApiContainerLauncher.LaunchWithCustomVersion()` methods API, adding two new arguments `grpcListenPort` and `grpcProxyListenPort` and deleting the one named `listenPort`
  * Users should add these two new arguments in every call instead of the old one named `listenPort`

# 1.37.2
### Fixes
* Upgrade `object-attributes-schema-lib` to 0.6.1
* fixes core with the port changes in the Launcher and the error checks for the validations added in `object-attributes-schema-lib`
* changes `_` separator to `-`

# 1.37.1
### Changes
* Add metrics client close call to flush the queue
* Upgrade to `metrics-client-library` v0.1.2

# 1.37.0
### Features
* Added metrics client to track module events (e.g.: when users load a module)

### Breaking Changes
* Change the `ApiContainerLauncher.LaunchWithDefaultVersion()` and `ApiContainerLauncher.LaunchWithCustomVersion()` methods API, adding two new arguments `metricsUserID` and `didUserAcceptSendingMetrics`
  * Users should add these two new arguments in every call
* Change `ApiContainerService` constructor to now receive a new extra argument `metricsClient`
  * Users should add this new argument in every call
* Change `ApiContainerArgs` constructor, added two new arguments `metricsUserID` and `didUserAcceptSendingMetrics`
  * Users should add these two new arguments in every call

# 1.36.12
### Fixes
* Fix `SoftPartitionConnection` class constructor bug upon `isValidPacketLossValue` value decision.

# 1.36.11
### Fixes
* Make a best-effort attempt to pull service & module images from Dockerhub, so users don't need to manually `docker pull`

# 1.36.10
### Changes
* Upgrade to `object-attributes-schema-lib` v0.6.0 to support `id` label

# 1.36.9
### Fixes
* Fixed an error where we wouldn't check the error value of launching a module container

# 1.36.8
### Fixes
* In the TS library, the `@types/google-protobuf` is now a `dependency` so that downstream projects get it as well

# 1.36.7
### Changes
* Switch to using `@grpc/grpc-js` for the Typescript library, as the `grpc` package is now deprecated

# 1.36.6
### Features
* Added own-version constants inside the API, so that consumers (e.g. modules) can know which version of the API container they're intended to be compatible with

# 1.36.5
### Fixes
* Fix an `import` that should have been an `export`

# 1.36.4
### Fixes
* Export `getArgsFromEnv` and `ModuleContainerArgs` types for the TS library

# 1.36.3
### Fixes
* Export the `ExecuteArgs`, `ExecuteResponse`, and `IExecutableModuleServiceServer` types for the Typescript library

# 1.36.2
### Fixes
* The `ModuleContainerArgs` now has a field for enclave ID, which is required when creating the enclave context inside the module

# 1.36.1
### Changes
* The module API is now a part of this protobuf, and the appropriate bindings are now available
* The new `module_launch_api` subpackage of the API libraries now defines the API that module containers accept when being launched

### Fixes
* Corrects the circular dependency between this repo and `module-api-lib` (it used to be that `server` depends on `module-api-lib`, but `module-api-lib` depends on this repo because it needs `EnclaveContext`)

# 1.36.0
### Features
* Added a new high level interface `PartitionConnection` to simplify the configuration of the network state when a repartition is created
* Added three partition connection types `UnblockedPartitionConnection`, `BlockedPartitionConnection` and `SoftPartitionConnection` to provide an easy way to configure a `PartitionConnection`
* Upgraded the networking partition feature adding soft partitions with packet loss
* Updated the public documentation which now contains information about the new `PartitionConnection` objects and the changes in the `repartitionNetwork` method

### Changes
* Replaced `iptables` utility with `traffic control` inside the `NetworkingSidecar` to create the different types of network partition connections.

### Breaking Changes
* Change the `EnclaveContext.RepartitionNetwork()` method API, now it is using the high level `PartitionConnection` interface instead of the low level `kurtosis_core_rpc_api_bindings.PartitionConnectionInfo` object
  * Users should use the new partition connection types `UnblockedPartitionConnection`, `BlockedPartitionConnection` and `SoftPartitionConnection`, through its constructors, to get an object that implements the `PartitionConnection` interface this method now accepts

# 1.35.0
### Fixes
* Return an empty public IP address string and empty public ports map if a user service doesn't declare any private ports

### Breaking Changes
* Renamed `ServiceContext.GetPublicIPAddress` -> `ServcieContext.GetMaybePublicIPAddress` to reflect that it may not exist if the service didn't declare any private ports

# 1.34.0
### Features
* Service ports are now identified with a user-friendly string ID
* Service ports are now specified in a more user-friendly syntax (number & protocol) via a `PortSpec` object
* `ServiceContext` now has `GetPublicIPAddress`, `GetPrivateIPAddress`, `GetPublicPorts`, and `GetPrivatePorts` functions for accessing the service either inside or outside the enclave
* `ModuleContext` now has `GetPublicIPAddress` and `GetPublicPort` functions for accessing a module outside the enclave
* If `UserServiceLauncher.Launch` experiences an error after it's launched the container but before returning it to the user, it will attempt to kill the container it started
* Running containers with SCTP ports is now supported
* An `EnclaveContainerLauncher.Launch` function is now available for launching any container within an enclave

### Changes
* The host machine port bindings that `EnclaveContext.AddService` and `.AddServiceToPartition` used to return have been moved to `ServiceContext`
* Upgrade to `object-attributes-schema-lib` v0.5.0 to support user-friendly ports

#### Fixes
* Fixed several PR comments from PR #466

### Removals
* Remove the now-unneeded testsuite script, and all the infra needed to support it
* Remove the `ContainerName` API container arg, as it was no longer being used
* Remove the `ListenProtocol` API container arg, as gRPC server can only run on TCP ports

### Breaking Changes
* The `WithUsedPorts` function on `ContainerConfigBuilder` now takes in `Map<String, PortSpec>` to define the ports the service will use
    * Users should choose IDs for each of their ports, and switch to using the new `PortSpec` object
* The `AddService` methods no longer return host machine port bindings
    * Users should switch to calling `ServiceContext.GetPublicIPAddress` and `ServiceContext.GetPublicPorts`, which contains the same information
* The `APIContainerLauncher.Launch` no longer takes in a `shouldPublishPorts` flag, because ports are always published
 
# 1.33.4
### Fixes
* Use container-engine-lib 0.8.6 which now panics on `nil` input to `stacktrace.Propagate`

# 1.33.3
### Fixes
* Actually ensure that the directories the API container creates really are `0777`

# 1.33.2
### Changes
* Add an explanatory comment laying out why it's important that enclave data directory subdirectories have `0777` permissions

### Fixes
* Make sure that the directories the API container creates really are `0777`

# 1.33.1
### Fixes
* Use object-attributes-schema-lib 0.3.1, which fixes a bug with forever-labels not getting applied

# 1.33.0
### Changes
* Got rid of the launcher's `GetDefaultVersion` method in favor of a public constant, `DefaultVersion`,  because the old method required instantiating a launcher to get the default version
* Upgraded to obj-attrs-schema-lib 0.3.0

### Breaking Changes
* Got rid of the launcher's `GetDefaultVersion` method in favor of a public constant
    * Users should use the `DefaultVersion` constant instead

# 1.32.0
### Features
* The launcher now has a `GetDefaultVersion` method

### Removals
* Removed the own-version constants in the API, now that the launcher handles the deployment of API container versions

### Breaking Changes
* The API no longer has own-version constants
    * If users are using this, they should evaluate why (and whether they should be using the `launcher` submodule instead, which has an own-version constant) because the API shouldn't know about it own version

# 1.31.2
### Changes
* Upgraded to object-attributes-schema-lib 0.2.0

# 1.31.1
### Features
* The launcher makes a best-effort attempt to pull the API container image specified

# 1.31.0
### Changes
* The API container launcher now has two methods, `LaunchWithCustomVersion` and `LaunchWithDefaultVersion`

### Breaking Changes
* The API container launcher's `Launch` method has been renamed
    * Users should use either `LaunchWithCustomVersion` or `LaunchWithDefaultVersion` depending on their needs

# 1.30.0
### Changes
* Upgraded to `minimal-grpc-server` 0.4.0
* Now uses Node 16.13.0

### Breaking Changes
* The API library now requires Node 16.13.0
    * Users should upgrade their Node version if they haven't already

# 1.29.1
### Features
* Add a buildscript for the launcher, and check it in CI

### Changes
* Fixed up several directory structure things with lessons learned from `engine-server`

# 1.29.0
### Changes
* Replaced the availability waiter binary, packaged inside the server Docker image, with an exec command ran in the API container launcher

### Removals
* Removed constants from the API for the listen port & listen protocol

### Breaking Changes
* Removed the API container listen port & listen protocol constants (these are now dynamically set, rather than being a global variable)

# 1.28.6
### Features
* Extracted the API container launcher out into its own module so API containers can be launched without needing to know about the internals of the server

### Changes
* The server now uses `object-attributes-schema-lib`, rather than containing its own name & labels schema
* Switched to using the `FreeIPAddressTracker` from `free-ip-addr-tracker-lib`, so that `engine-server` doesn't need to depend on this repo anymore

### Fixes
* Use `container-engine-lib` 0.8.3, which reports `127.0.0.1` for all host port bindings

# 1.28.5
### Fixes
* Actually reenable all other publishing jobs

# 1.28.4
### Fixes
* Reenable all the other publishing jobs

# 1.28.3
### Fixes
* Add Kurtosisbot's Git information when publishing API source code
* Use the Kurtosisbot access token when cloning to publish source code

# 1.28.2
### Fixes
* Fix another bug in source-publishing job

# 1.28.1
### Fixes
* Fix bug in source-publishing job

# 1.28.0
### Features
* The API is now published to https://github.com/kurtosis-tech/kurtosis-core-api-lib

### Fixes
* `stacktrace.Propagate` now panics on a `nil` error, rather than silently returning `nil`

### Removals
* Remove Goreleaser, as its complexity is no longer needed

### Changes
* Absorbed Kurtosis Client libraries into this library, so that we no longer need to version the API & server separately

### Breaking Changes
* All the Go API classes now have a `github.com/kurtosis-tech/kurtosis-core` prefix instead FOR INTERNAL USE
    * NOTE: External uses should use the Kurt Core API Lib

# 1.27.3
### Changes
* Revert to Kurt Client 0.20.0 (because upgrading to 0.21.1 would be an API break)

### Fixes
* Use container engine lib v0.8.2, which returns `127.0.0.1` rather than `0.0.0.0` for host machine port bindings

# 1.27.2
### Changes
* Upgraded to Kurt Client 0.21.1

# 1.27.1
### Fixes
* Fixed a bug with the API container launcher

# 1.27.0
### Changes
* The API container now assumes the enclave data volume is a directory on the Docker host machine, and bind-mounts it to the containers it starts rather than via volume-mounts
* Swapped the overly-complex `V0LaunchArgs` back to the old way, of a simple `APIContainerLauncher`
* Upgrade to module API lib to 0.11.1, which supports bind-mounted enclave data volumes

### Breaking Changes
* Upgraded to Kurt Client v0.20.0, which renames several object properties

# 1.26.4
### Changes
* The API container will no longer stop anything inside its enclave when it shuts down as this role of cleaning up enclaves is being pushed to the enclave manager, though it still can stop containers when requested

### Removals
* Removed `ContainerOwnIDFinder` as it's no longer needed now that the API container no longer shuts down any other containers upon shutdown

# 1.26.3
### Features
* Added a `com.kurtosistech.testsuite-type` label, with values `metadata-acquisition` and `test-running` for distinguishing between types of testsuites

### Changes
* Use a fixed version (0.1.1) of the `goreleaser-ci-image`, rather than `latest` so our builds remain reproducible

# 1.26.2
### Features
* Added functions to the enclave object labels provider for enclave network, enclave data volume, files artifact expander container, and files artifact expansion volume

# 1.26.1
### Features
* Added labelling functions for testsuite containers (both metadata-providing & test-running)

# 1.26.0
### Features
* Label the API container with a  as well, so we can programmatically get its host machine port bindings

### Breaking Changes
* Renamed the `APIContainerPortLabel` to `APIContainerPortNumLabel`
* Changed the value of the label to `api-container-port-number` (was `api-container-port`)
* The `EnclaveObjectLabelsProvider.ForAPIContainer` no longer takes in API container port number, and instead uses the constants from `core-api-lib`

# 1.25.3
### Features
* Upgraded to `container-engine-lib` 0.8.1, which allows labelling of volumes & networks, and search for volumes & networks by labels

# 1.25.2
### Features
* Upgrade to `container-engine-lib` 0.7.0, which refactors the container-starting API to allow for fixed host machine ports

# 1.25.1
### Features
* All enclave containers get a `com.kurtosistech.app-id` = `kurtosis` label, so that we can easily filter for only Kurtosis objects

# 1.25.0
### Changes
* Upgraded to Kurt Client 0.19.0, which renames all the `...Lambda...` endpoints to `...Module...`

### Breaking Changes
* Implement the new API of [Kurt Client 0.19.0](https://github.com/kurtosis-tech/kurtosis-client/blob/develop/docs/changelog.md#0190)
* Implement the new API of the [Module API Lib 0.10.0](https://github.com/kurtosis-tech/kurtosis-testsuite-api-lib/blob/develop/docs/changelog.md#0100), which implements significant renames to replace references of "Lambda" with "Module"

# 1.24.0
### Breaking Changes
* Split `api-container-url` container label into `api-container-ip` and `api-container-port` in order to independently get one of these values
  * Users should to combine `api-container-ip` and `api-container-port` to get the same value of  `api-container-url`

# 1.23.4
### Features
* Added a new `interactive-repl` value to the `container-type` label
* Added `ForInteractiveREPLContainer` functions to the `EnclaveObjectLabelsProvider` and `EnclaveObjectNameProvider`
* Added a `GetCurrentTimeStr` function to centralize generation of container GUID suffix strings

# 1.23.3
### Features
* Added a `KurtosisCoreVersion` constant that corresponds to this repo's version

# 1.23.2
### Fixes
* Actually disable the `release` Goreleaser stage

# 1.23.1
### Fixes
* Disable `release` Goreleaser stage, since we're not uploading anything to Github

# 1.23.0
### Removals
* Removed the internal CI image, in favor of the image now built by `kurtosis-goreleaser-ci-docker-image` repo
* Removed the following, which have been ported to the `kurtosis-cli` repo:
    * `cli`
    * `javascript_cli_image`
    * `enclave_manager`
    * `logrus_log_levels`
    * `golang_internal_testsuite`
    * All the scripts for running the internal testsuites
    * All the scripts for running the CLI

### Breaking Changes
* The CLI is no longer published by this repo
* The Javascript REPL image is no longer published by this repo
* The enclave manager and Go internal testsuite were moved to the `kurtosis-cli` repo

# 1.22.14
### Fixes
* Corrected module name from `github.com/kurtosis-tech/kurtosis` to `github.com/kurtosis-tech/kurtosis-core`

# 1.22.13
### Features
* Add Container's host port bindings in the returned list printed by `enclave inspect` CLI command
* Add `api-container-url` container label which is composed by the api container IP address and the api container listen port
* Upgrade Kurtosis Container Engine Lib to v0.5.0 wich adds `hostPortBindings` field in `Container` struct

# 1.22.12
### Features
* Added a `lambda exec` command, for running a Lambda directly from the CLI
* Refactored the multiple duplicated `parsePositionalArgs` functions into a single function
* Added a `launch-cli.sh` script to run the CLI

### Changes
* Renamed `launch-interactive.sh` script to `create-sandbox.sh`
* Moved the `root.go` file to directly under the `commands` directory, to mimic the real command tree

### Fixes
* Fixed CLI helptext double-printing `[flags]` (e.g. `kurtosis enclave inspect -h` used to print `kurtosis enclave inspect [flags] enclave-id [flags]`)

# 1.22.11
### Fixes
* Fixed a bug where the `.kurtosis` directory wouldn't get created in the user's home directory if it didn't exist

# 1.22.10
### Features
* Added `UnloadLambda` endpoint to remove a Kurtosis Lambda from the network
* Publish `.deb`, `.apk`, and `.rpm` packages to [the releases page](https://github.com/kurtosis-tech/kurtosis-core-release-artifacts/releases)

# 1.22.9
### Fixes
* Fixed some bugs related to `build-and-run-core.sh` and the wrapper script references not being removed

# 1.22.8
### Features
* The `test `command will always try to pull the latest images
* Three tags will now get published to Dockerhub - `X.Y.Z`, `X.Y`, and `latest`
* `build-and-run-core.sh` will now hardcode the version of Kurtosis to be used (like `kurtosis.sh` used to)

### Changes
* Made the API container image argument to the `test` CLI command an optional flag instead

# 1.22.7
### Features
* Disable test setup and run timeouts when test execution is in debug mode
* Add new Kurtosis CLI command `service logs` to print user service logs

# 1.22.6
### Features
* Build APK versions of the CLI Linux package as well

# 1.22.5
* Set Linux package name to `kurtosis`

# 1.22.4
### Features
* Add new Kurtosis CLI command `enclave inspect` to show a list of user services inside an enclave

# 1.22.3
### Features
* Add new Kurtosis CLI command `enclave ls` to show a list of Kurtosis enclave ids 
* Upgraded to Kurt Core Engine Libs 0.4.3 which includes `Container`type
 
### Changes
* Export `LabelEnclaveIDKey`, `LabelContainerTypeKey` and `LabelGUIDKey` constants

# 1.22.2
### Fixes
* Correct naming on Linux packages to `kurtosis-cli_.......`

# 1.22.1
### Fixes
* Fixed a bug with Fury publish token not getting passed down to Goreleaser

# 1.22.0
### Features
* Implement the `StartExternalContainerRegistration` and `FinishExternalContainerRegistration` endpoints
* Always bind the API container's RPC port to a host machine port
* Always bind the testsuite container's RPC port to a host machine port
* Support publishing Debian and RPM packages to Gemfury

### Changes
* All execution IDs (sandbox and testing) are now in the format `KTYYYY-MM-DDTHH.MM.SS.sss`
* Moved all the code that used to be under the `initializer` directory into `cli/commands/test/test_machinery`

### Removals
* Removed the initializer container
* Removed the wrapper script

### Breaking Changes
* Testsuites are now run via the `kurtosis test` command, and the wrapper script (`kurtosis.sh` is now deprecated)
    * Users should swap out their calls to `kurtosis.sh` with calls to the Kurtosis CLI
* Removed the initializer container!!!
* The wrapper script has been removed
    * Users should use the CLI's `test` subcommand to run testsuites now

# 1.21.1
### Features
* Add  labels when a container is created
* Add `EnclaveObjectLabelsProvider` object to centralize container labels creation and labels keys and container types values

### Changes
* Upgraded to container-engine-lib 0.4.0, which replaces the long list of `CreateAndStartContainer` args with a builder
* Absorb `kurtosis-core-launcher-lib` into here

### Fixes
* Actually depend on Kurt Client 0.17.1

# 1.21.0
### Features
* Add the relative service directory path in `RegisterService` and `GetServiceInfo` methods
* Upgraded to [Kurt Client API 0.17.1](https://github.com/kurtosis-tech/kurtosis-client/blob/develop/docs/changelog.md#0171)
* Upgraded to [testsuite API lib 0.8.1](https://github.com/kurtosis-tech/kurtosis-testsuite-api-lib/blob/develop/docs/changelog.md#081)

### Breaking Changes
* Remove`RegisterStaticFiles()`, `GenerateFiles()` and `LoadStaticFiles()` methods from `ApiContainerService`
  * Users should manually create, generate and copy static and dynamic files into the service container with the help of the `RelativeServiceDirpath` field added in `RegisterService` and `GetServiceInfo` methods

### Changes
* Updated Golang internal testsuite tests in order to use the latest changes made on `Kurtosis Client` which adds the new `ContainerConfig` object and remove some methods related to file generation

# 1.20.4
### Features
* Added a new test to the internal testsuite to verify that test-internal state set in `Test.setup` is persisted in `Test.run`

# 1.20.3
### Fixes
* Fix an issue with testing framework where debug logging was getting incorrectly printed to STDOUT when it should have gone to the test-specific log

# 1.20.2
### Features
* Upgraded to `minimal-grpc-server` 0.3.7, which has debug logging for every request/response to the server
* The current directory is now bind-mounted into the Javascript REPL container, making it accessible inside the REPL

### Fixes
* Swapped networking sidecar naming convention from `ENCLAVEID__SERVICEGUID__networking-sidecar` to `ENCLAVEID__networking-sidecar__SERVICEGUID`
* Standardized files artifact expansion container & volume name format to `ENCLAVEID__files-artifact-expander/expansion__for__SERVICEGUID__using__ARTIFACTID__at__TIMESTAMP`

# 1.20.1
### Fixes
* Fixed `kurtosis.sh` and `build-and-run-core.sh` not getting published to the right subdirectory in the public-access S3 bucket

# 1.20.0
### Changes
* Upgraded to `kurtosis-client` 0.16.0, which has `execCommand` returning strings rather than bytes

### Breaking Changes
* The `execCommand` call now returns strings rather than bytes for its logs, necessitating users to use Kurt Client 0.16.0 or higher

# 1.19.14
### Changes
* Changed the name of the CLI's published Homebrew formula to `kurtosis` (was `cli`) so that users can do `brew upgrade kurtosis`
* Required the subcommand `sandbox` to be passed in to start a sandbox enclave, to make room for extra commands

### Fixes
* Fix `launch-interactive.sh` for Cobra arg-parsing

# 1.19.13
### Features
* The CLI makes a best-effort attempt to pull the latest version of the API container & Javascript REPL images on each run

### Fixes
* Upgrade to `container-engine-lib` 0.2.9, which fixes the issue with host ports not getting bound

# 1.19.12
### Features
* Add a global unique identifier for services `ServiceGUID` to avoid docker containers collisions and to match docker container name with services folders in enclave data volume
* Add a global unique identifier for lambdas `LambdaGUID` to avoid docker containers collisions and to match docker container name with lambdas folders in enclave data volume
* Disconnect service container from the network when a service is removed with `ServiceNetworkImpl.RemoveService()` method

# 1.19.11
### Changes
* Upgrade to `container-engine-lib` 0.2.7, which has even more logging to track down the empty container ID issue

# 1.19.10
### Fixes
* Fixed LambdaStore not getting passed a `DockerManager`, which led to it segfaulting when it would go to tear down Lambdas upon `LambdaStore.Destroy`

### Changes
* Changed the grace time that an API container has to kill all the services it's managing from 30 seconds to 3 minutes
* When destroying a `ServiceNetworkImpl`, only give the containers 1ms to stop (because we're destroying the network - no need to do so gracefully)
* Upgrade to `container-engine-lib` 0.2.6, which has extra debugging to track down an issue with container ID getting set to emptystring

# 1.19.9
### Fixes
* Upgraded to container-engine-lib 0.2.5, which fixes a bug where not specifying an image tag (which should default to `latest`) wouldn't actually pull the image if it didn't exist locally

# 1.19.8
### Features
* Also push `latest` tag versions of the API container, initializer container, and Javascript REPL image so that the CLI can consume them

### Changes
* Don't push the Go internal testsuite image to Dockerhub

# 1.19.7
### Fixes
* Correct the Homebrew tap's repo name
* Fixed the `kurtosis-core` README getting published with the binaries
* Fix issue with Homebrew formula not having the right binary install instruction

# 1.19.6
### Features
* First attempt at adding Kurtosis CLI installation via Homebrew tap

# 1.19.5
### Fixes
* Don't publish source code to Github as a release
* Publish APKs, DEBs, etc. to the Github release

# 1.19.4
### Fixes
* Upgraded to latest `container-engine-lib`, which fixes an error that would be thrown when an `EXPOSE` directive was declared in the Dockerfile
* Throw an error if the `DockerManager` returns a host port binding map with nil objects (which should never happen)

### Features
* Push the CLI binary up to Github as a Github release

# 1.19.3
### Changes
* Iterate testsuite's tests in alphabetical order

# 1.19.2
### Features
* Add `GetServices` endpoint to get a set of running service IDs
* Add `GetLambdas` endpoint to get a set of running Kurtosis Lambda IDs

# 1.19.1
### Fixes
* Fix broken artifacts-publishing job in CI

# 1.19.0
### Changes
* Prep internal testsuites for having multiple internal testsuites, one per language
* Switch to using `container-engine-lib` for `DockerManager`
* Switch to using `kurtosis-core-launcher-lib`
* Split the `WaitForEndpointAvailability` api container function to `WaitForEndpointAvailabilityHttpGet` and `WaitForEndpointAvailabilityHttpPost`

### Breaking Changes
* Split the `WaitForEndpointAvailability` api container function to `WaitForHttpGetEndpointAvailability` and `WaitForHttpPostEndpointAvailability`
  * Users should replace their `WaitForEndpointAvailability` calls with `WaitForHttpGetEndpointAvailability` or `WaitForHttpPostEndpointAvailability` depending on the endpoint used to check availability

### Removals
* Removed the API container `docker_api` package
* Removed the `ApiContainerLauncher` class here, in favor of the one from `kurtosis-core-launcher-lib`

# 1.18.8
### Changes
* Switched to using `goreleaser` for building our binaries & Docker images

# 1.18.7
### Features
* Add alias to user services' docker container

# 1.18.6
### Fixes
* Fixed bug in image-publishing

# 1.18.5
### Changes
* The interactive CLI now requires an API container image version

### Features
* Build the interactive CLI & Javascript REPL image with `build-and-run.sh`
* Split `build_and_run.sh` into two scripts: `build.sh` and `run-internal-testsuite.sh`
* Added a `launch-interactive.sh` script for running Kurtosis Interactive
* Publish the Javascript REPL image to `kurtosistech/javascript-interactive-repl`

### Fixes
* Fix bug with not checking enclave creation error in the interactive CLI
* The CircleCI artifact-publishing now uses the same constants as all the other scripts in the `scripts` directory
* The `launch-interactive` script will now appropriately use whichever version of the Javascript repl that you're working on

# 1.18.4
### Changes
* Update `Kurtosis Client` to version 0.13.0 which adds a new argument in `kurtosis_core_rpc_api_bindings.WaitForEndpointAvailabilityArgs` to specify the http request body used in the http call to service's availability endpoint.
* Switch to using check-docs orb
* Use the updated `minimal-grpc-server` Golang module, which is in a subdirectory

### Removals
* Removed docs that have been ported to the main docs repo

# 1.18.3
### Changes
* Update `Kurtosis Client` to version 0.12.0 which adds a new argument in `kurtosis_core_rpc_api_bindings.WaitForEndpointAvailabilityArgs` to specify the http method used in the http call to service's availability endpoint. The allowed values are GET or POST
* Update internal testsuite tests adding the new argument `httpMethod` in every `WaitForEndpointAvailability` call

# 1.18.2
### Changes
* Switched some less-important log levels (e.g. "Starting API container..." from INFO -> DEBUG)

### Features
* Added a watermark with support information that displays on every run
* When we need to get a token for the user, also give them the signup link in case they don't have an account
* Add a test for our user support URLs to verify they're all valid URLs

### Fixes
* Wait for the API container to start up before we return the enclave to the user so there's no risk of dialling an API container and getting a connection refused
* Check error when creating the request object that will get sent to Auth0 to get the device authorization

# 1.18.1
### Fixes
* Correct links now that `kurtosis-libs` is renamed to `kurtosis-testsuite-starter-pack`
* There are more disallowed IP ranges than just the multicast addresses (see [this Wikipedia article](https://en.wikipedia.org/wiki/IPv4#Special-use_addresses)), so prevent the Docker network allocator from choosing those

### Features
* The API container will now shut down all the containers in its network as it shuts down, which is a step towards enclaves being independent of the testing framework
* Created `EnclaveManager`, to start & stop enclaves independent of the testing framework
* Added a CLI for starting a Kurtosis enclave with an attached Javascript REPL

# 1.18.0
### Fixes
* Updated copyright notice to 2021, with entity as Kurtosis Technologies Inc.
* Standardized enclave naming convention for the testing framework to `KTTYYYY-MM-DDTHH.MM.SS-RANDOMNUM_TESTNAME`, where:
    * `KTT` is a prefix indicating "Kurtosis testing"
    * `YYYY-MM-DDTHH.MM.SS` is the timestamp of when the testsuite execution was launched
    * `RANDOMNUM` is a random salt to ensure that two testsuites run at exactly the same second don't collide
    * `TESTNAME` is the name of the test running inside the enclave

### Features
* When running in debug mode, let Docker handle host-port binding
    * This allows multiple versions of Kurtosis to be running in debug mode at the same time

### Removals
* Removed OptionalHostPortBindingSupplier, which is no longer needed

### Breaking Changes
* Add explicit copyright notice to all files (including `kurtosis.sh`)

# 1.17.1
### Features
* Allow multiple instances of Kurtosis to run at the same time!
* Upgraded to [testsuite API lib 0.4.0](https://github.com/kurtosis-tech/kurtosis-testsuite-api-lib/blob/develop/docs/changelog.md#040)

### Fixes
* Add an extra guard to make sure that DockerNetworkAllocator can't be instantiated without `rand.Seed` being called
* Skip [multicast addresses](https://en.wikipedia.org/wiki/Multicast_address) when choosing network IPs

# 1.17.0
### Features
* Added a test for the static file cache
* There is no longer a single "suite execution volume" across multiple tests; instead, each test gets its own "enclave data volume"
    * This is one of the necessary steps to get to Kurtosis Interactive
* Use the testsuite API that reads environment variables directly (so that users don't need to ever touch their Dockerfile)

### Changes
* Upgraded to testsuite API lib 0.3.0
* Backed the `FilesArtifactCache` and `StaticFilesCache` by the same object, for better code quality

### Fixes
* Stopped the scary `use of closed network connection` error from appearing with the log streamer, as it's expected

### Breaking Changes
* `kurtosis.sh` no longer creates a suite execution volume, and the initializer container no longer accepts a param for it
    * Users should remove the `SUITE_EXECUTION_VOLUME` flag/parameter from their Dockerfile

# 1.16.6
### Features
* Moved the Kurtosis-internal testsuite from Kurtosis Libs into here, to break the circular dependency that used to exist between the two repos

# 1.16.5
### Changes
* Depend on `kurtosis-testsuite-api-lib`, rather than `kurtosis-libs`, to get testsuite API bindings

# 1.16.4
### Fixes
* Fixes a very occasional failure with exec commands due to a race condition in the Docker engine

# 1.16.3
### Features
* Added Kurtosis Lambda support!

### Changes
* Upgraded to Kurtosis Client 0.9.0
* Inserted an extra `user-service` element to user service container names, for easier identification
* Switched the API container's `main.go` to read environment variables directly, rather than taking in Dockerfile flags
    * This means that we won't need to change the Dockerfile if we add new parameters!
* Added CircleCI step in check_code to check for any running docker containers after Kurtosis testsuite builds and runs 

### Fixes
* Added check to account for error when calling Destroy method inside api_container/main.go

# 1.16.2
### Changes
* Added Destroy method that would tear down the docker side containers

### Fixes
* Fix the bug where the side containers weren't torn down properly

# 1.16.1
### Changes
* Upgraded to Kurt Client 0.5.0
* Upgraded example Go testsuite being used in `build-and-run.sh` to v1.28.0 (was v1.24.2)
* `release.sh` is now a simple wrapper around the devtools `release-repo.sh` script

### Fixes
* Fixed bug where a testsuite with no static files would trip an overly-aggressive validation check

# 1.16.0
### Changes
* Upgraded to Kurtosis Client v0.4.0
* Implemented the `LoadStaticFiles` endpoint

### Breaking Changes
* Testsuites must now provide used static files in testsuite metadata

# 1.15.7
### Changes
* Upgraded to Kurtosis Client v0.3.0

### Features
* Add a new method `GetServiceInfo` in API container which can be used to get relevant information about a service running in the network

# 1.15.6
### Changes
* Upgraded to using Kurtosis Client v0.2.2, with the `ExecuteBulkCommands` endpoint

### Features
* Implemented the `ExecuteBulkCommands` endpoint in the API container's API for running multiple API container endpoint commands at once

### Fixes
* Fixed bug where `ServiceNetwork.GetServiceIP` didn't use the mutex

# 1.15.5
### Features
* Added a new method `WaitForEndpointAvailability` to the API container which can be used to wait for a service's HTTP endpoint to come up
* Added a new method `GetServiceIP` in service network which returns an IP Address by Service ID.

# 1.15.4
### Fixes
* Fixed a bug where Docker's `StdCopy` was being used to copy logs from testsuite tempfile to STDOUT

# 1.15.3
### Features
* Add custom params log to show users that Kurtosis has loaded this configuration

### Changes
* Change the API container to depend on `kurtosis-client`, rather than duplicating the `.proto` file in here
* Change the API container to depend on `kurtosis-libs`, rather than duplicating the testsuite `.proto` file in here
* Removed the `regenerate-protobuf-bindings.sh`, as it's no longer necessary
* Upgraded Kurtosis Client version to 0.2.0 (was 0.1.1)

# 1.15.2
### Fixes
* Fixed an issue with the LogStreamer where StdCopy is a blocking method which could halt all of Kurtosis if not dealt with appropriately

# 1.15.1
### Changes
* Add a new user-friendly log message when setup or run timeout is exceeded during a test starting process

### Fixes
* Added `#!/usr/bin/env bash` shebang to the start of all shell scripts, to solve the shell incompatibility issues we've been seeing

# 1.15.0
### Changes
* Renamed --test-suite-log-level flag to kurtosis.sh to be --suite-log-level

### Breaking Changes
* The flag to set the testsuite's log level has been renamed from `--test-suite-log-level` -> `--suite-log-level`

# 1.14.4
* Add a release script to automate the release process

# 1.14.3
### Changes
* Made the docs for customizing a testsuite more explicit
* Make `build-and-run-core.sh` more explicit about what it's building

### Fixes
* Switch back to productized version of Kurtosis Libs (v1.24.2) for the `build-and-run.sh` script
* Updated `DockerContainerInitializer` -> `ContainerConfigFactory` in diagram in testsuite customization docs

# 1.14.2
### Fixes
* Fixed an issue where `kurtosis.sh` would break on some versions of Zsh when trying to uppercase the execution instance UUID
* Fixed an occasional issue where the initializer would try to connect to the testsuite container before it was up (resulting in a "connection refused" and a failed test) by adding an `IsAvailable` endpoint to the testsuite that the initializer will poll before running test setup

# 1.14.1
### Fixes
* Fixed an occasional failure by Docker to retrieve the initializer container's ID
* Fixed an issue where `user_service_launcher` wasn't setting container used ports correctly

# 1.14.0
### Changes
* Significantly refactored the project to invert the relationship between Core & a testsuite container: rather than the testsuite container being linear code that registers itself with the API container, the testsuite container now runs a server and the initializer container calls the testsuite container directly
    * This sets the stage for Kurtosis Modules, where modules run servers that receive calls just like a library
    * This necessitated the initializer container now being mounted inside the test subnetwork
* Significantly simplified the API container by removing all notion of test-tracking, e.g.:
    * Removed the `suite_registration` API entirely
    * Removed the concept of "modes" from the API container
    * Pushed the burden for timeout-tracking to the initializer itself, so the API container is a fairly simple proxy for Docker itself and doesn't do any test lifecycle tracking

### Breaking Changes
* Completely reworked the API container Protobuf API
* Added a new testsuite container API

# 1.13.1
NOTE: Empty release to get `master` back on track after the reverting

# 1.13.0
NOTE: Contains the changes in 1.12.1, which were incorrectly released as a patch version bump

# 1.12.2
NOTE: Undoes 1.12.1, which should have been released as a minor version bump

# 1.12.1
### Features
* Containers are given descriptive names, rather than using Docker autogenerated ones

### Changes
* Added a big comment to the top of `build-and-run-core.sh` warning users not to modify it, as it'll be overridden by Kurtosis upgrades
* Added copyright notices to the top of `kurtosis.sh` and `build-and-run-core.sh`

# 1.12.0
### Features
* Added a `--debug` flag to `kurtosis.sh` that will:
    1. Set parallelism to 1, so test logs are streamed in realtime
    1. Bind a port on the user's local machine to a port on the testsuite container, so a debugger can be run
    1. Bind every port that a service uses to a port on the user's local machine, so they can make requests to the services for debugging

### Fixes
* Fixed `FreeHostPortBindingSupplier` using the `tcp` protocol to check ports, regardless of what protocol it was configured with
* Fixed `docker build` on initializer & API images not writing output to file, since Docker Buildkit (which is now enabled by default) writes everything to STDERR

### Breaking Changes
* The API container's `StartService` call now returns a `StartServiceResponse` object containing ports that were bound on the local machine (if any) rather than an empty object

# 1.11.1
### Fixes
* Fixed issue with `kurtosis.sh` in `zsh` throwing `POSITIONAL[@] unbound`
* Upgraded example Go testsuite being used for CI checks to `1.20.0`
* Fixed broken links in `testsuite-customization` documentation
* Fixed issue with free host port checker not accurately detecting free host ports

### Changes
* Removed the `--debugger-port` arg, which was exposed in `kurtosis.sh` but didn't actually do anything
* Upped the time for testsuites to register themselves from 10s to 20s, to give users more time to connect to the testsuite when running inside a debugger

# 1.11.0
### Features
* Allowed files to be generated for a service at any point during the service's lifecycle

### Changes
* Renamed `test_execution_timeout_in_seconds` to `test_run_timeout_in_seconds` on the testsuite metadata serialization call, to better reflect the actual value purpose

### Breaking Changes
* The `RegisterService` API container function no longer takes in a set of files to generate, nor does it return the relative filepaths of generated files
* Added a new API container function, `GenerateFiles`, that generates files inside the suite execution volume of a specified service
* Renamed the `test_execution_timeout_in_seconds` arg to `SerializeSuiteMetadata` API container function to `test_run_timeout_in_seconds`

# 1.10.6
### Changes
* Refactored `PrintContainerLogs` function out of `banner_printer` module (where it didn't belong)

### Fixes
* Fixed an issue where a testsuite that hangs forever could hang the initializer because the log streamer's `io.Copy` operation is blocking

# 1.10.5
### Features
* Whenenever a single test is running (either because one test is specified or parallelism == 1), test logs will stream in realtime

### Changes
* Removed now-unused `index.md` and `images/horizontal-logo.png` from the `docs` folder (has been superseded by https://github.com/kurtosis-tech/kurtosis-tech.github.io )
* Pushed the logline "Attempting to remove Docker network with ID ...." down to "debug" level (was "info")

### Fixes
* Actually abort tests & shut everything down when the user presses Ctrl-C
* Fixed issue where hung calls to the API container (e.g. a long-running Docker exec command) could prevent the API container from shutting down
* Normalized test name and testsuite log banner widths

# 1.10.4
### Fixes
* Broken links since we combined this repo's docs with Kurtosis Libs

# 1.10.3
### Changes
* Switched the log messages pertaining to test params and work queues to debug, as they provide no useful information for the lay user
* Removed `docs.kurtosistech.com` CNAME record, in preparation for an org-wide Github Pages docs account

# 1.10.2
### Features
* `build-and-run-core.sh` will now set a Docker build arg called `BUILD_TIMESTAMP` that can be used to intentionally bust Docker's cache in cases where it's incorrectly caching steps (see also: https://stackoverflow.com/questions/31782220/how-can-i-prevent-a-dockerfile-instruction-from-being-cached )

# 1.10.1
### Fixes
* Don't throw an error when adding the same artifact to the artifact cache multiple times

# 1.10.0
### Features
* Added Docker exec log output to protobuf response for ExecCommand, with a limit of 10MB for size of logs returned

# 1.9.1
### Fixes
* If the API container's gRPC server doesn't gracefully stop after 10s, hard-stop it to prevent hung calls to the server from hanging the API container exit (e.g. AddService with a super-huge Docker image)

# 1.9.0
### Features
* Added the ability to override a Docker image's `ENTRYPOINT` directive via the new `entrypoint_args` field to the API container's `StartServiceArgs` object
 
### Breaking Changes
* Renamed the `start_cmd_args` field on the API container's `StartServiceArgs` Protobuf object to `cmd_args`

# 1.8.2
_NOTE: Changelog entries from this point on will abandon the KeepAChangelog format, as it has done a poor job of highlighting the truly important things - features, fixes, and breaking changes_

### Features
* Add a new endpoint to the Kurtosis API container, `ExecCommand`, to provide the ability for testsuite authors to run commands against running containers via `docker exec`
    * NOTE: As currently written, this is a synchronous operation - no other changes to the network will be possible while an `ExecCommand` is running!

### Fixes
* Don't give any grace time for containers to stop when tearing down a test network because we know we're not going to use those services again (since we're tearing down the entire test network)


# 1.8.1
### Changed
* Update the name of the Kurtosis Go example testsuite image (now `kurtosis-golang-example` rather than `kurtosis-go-example`)
* Use a pinned version of `kurtosis-go-example` when doing the "make sure testsuites still work" sanity check, so that we don't have to build a `develop` version of the Kurt Libs testsuites
* Added extra monitoring inside the API container such that if a testsuite exits during the test setup phase (which should never happen), the API container will exit with an error immediately (rather than the user needing to wait for the test setup timeout)

### Fixed
* Error with `TestsuiteLauncher` printing log messages to the standard logger when it should be printing them to the test-specific logger

# 1.8.0
### Changed
* * Modified API container API to control test setup and execution timeouts in Kurtosis Core instead of kurtosis libs

# 1.7.4
### Changed
* Swapped all `kurtosis-go` link references to point to `kurtosis-libs`

# 1.7.3
### Fixed
* Issue where `kurtosis.sh` errors with unset variable when `--help` flag is passed in

# 1.7.2
### Added
* New `testsuite-customization.md` and corresponding docs page, to contain explicit instructions on customizing testsuites
* A link `testsuite-customization.md` to the bottom of every other docs page
* `build-and-run-core.sh` under the `testsuite_scripts` directory
* Publishing of `build-and-run-core.sh` to the public-access S3 bucket via the CircleCI config

### Changed
* All "quickstart" links to `https://github.com/kurtosis-tech/kurtosis-libs/tree/master#testsuite-quickstart`
* All docs to reflect that the script is now called `build-and-run.sh` (hyphens), rather than `build_and_run.sh` (underscores)
* "Versioning & Upgrading" docs to reflect the new world with `kurtosis.sh` and `build-and-run-core.sh`

### Removed
* `quickstart.md` docs page in favor of pointing to [the Kurtosis libs quickstart instructions](https://github.com/kurtosis-tech/kurtosis-libs/tree/master#testsuite-quickstart)

# 1.7.1
* Update docs to reflect the changes that came with v1.7.0
* Remove "Testsuite Details" doc (which contained a bunch of redundant information) in favor of "Building & Running" (which now distills the unique information that "Testsuite Details" used to contain)
* Pull down latest version of Go suite, so we're not using stale versions when running
* Remove the `isPortFree` check in `FreeHostPortProvider` because it doesn't actually do what we thought - it runs on the initializer, so `isPortFree` had actually been checking if a port was free on the _initializer_ rather than the host
* Color `ERRORED`/`PASSED`/`FAILED` with green and red colors
* Added a "Further Reading" section at the bottom of eaach doc page

# 1.7.0
* Refactor API container's API to be defined via Protobuf
* Split the adding of services into two steps, which removes the need for an "IP placeholder" in the start command:
    1. Register the service and get back the IP and filepaths of generated files
    2. Start the service container
* Modified API container to do both test execution AND suite metadata-printing, so that the API container handles as much logic as possible (and the Kurtosis libraries, written in various languages, handle as little as possible)
* Modified the contract between Kurtosis Core and the testsuite, such that the testsuite only takes in four Docker environment variables now (notably, all the user-custom params are now passed in via `CUSTOM_PARAMS_JSON` so that they don't need to modify their Dockerfile to pass in more params)
    * `DEBUGGER_PORT`
    * `KURTOSIS_API_SOCKET`
    * `LOG_LEVEL`
    * `CUSTOM_PARAMS_JSON`
* To match the new `CUSTOM_PARAMS_JSON`, the `--custom-env-vars` flag to `kurtosis.sh`/`build_and_run` has been replaced with `--custom-params`

# 1.6.5
* Refactor ServiceNetwork into several smaller components, and add tests for them
* Switch API container to new mode-based operation, in preparation for multiple language clients
* Make the "Supported Languages" docs page send users to the master branch of language client repos
* Fix `build_and_run` breaking on empty `"${@}"` variable for Zsh/old Bash users
* Added explicit quickstart instruction to check out `master` on the client language repo

# 1.6.4
* Modify CI to fail the build when `ERRO` shows up, to catch bugs that may not present in the exit code
* When a container using an IP is destroyed, release it back into the free IP address tracker's pool
* When network partitioning is enabled, double the allocated test network width to make room for the sidecar containers

# 1.6.3
* Generate kurtosis.sh to always try and pull the latest version of the API & initializer containers

# 1.6.2
* Prevent Kurtosis from running when the user is restricted to the free trial and has too many tests in their testsuite

# 1.6.1
* Switch to using the background context for pulling test suite container logs, so that we get the logs regardless of context cancellation
* Use `KillContainer`, rather than `StopContainer`, on network remove (no point waiting for graceful shutdown)
* Fix TODO in "Advanced Usage" docs

# 1.6.0
* Allow users to mount external files-containing artifacts into Kurtosis services

# 1.5.1
* Clarify network partitioning docs

# 1.5.0
* Add .dockerignore file, and a check in `build.sh` to ensure it exists
* Give users the ability to partition their testnets
* Fixed bug where the timeout being passed in to the `RemoveService` call wasn't being used
* Added a suite of tests for `PartitionTopology`
* Add a `ReleaseIpAddr` method to `FreeIpAddrTracker`
* Resolve the race condition that was occurring when a node was started in a partition, where it wouldn't be sectioned off from other nodes until AFTER its start
* Add docs on how to turn on network partitioning for a test
* Resolve the brief race condition that could happen when updating iptables, in between flushing the iptables contents and adding the new rules
* Tighten up error-checking when deserializing test suite metadata
* Implement network partitioning PR fixes

# 1.4.5
* Use `alpine` base for the API image & initializer image rather than the `docker` Docker-in-Docker image (which we thought we needed at the start, but don't actually); this saves downloading 530 MB _per CI build_, and so should significantly speed up CI times

# 1.4.4
* Correcting bug with `build_and_run` Docker tags

# 1.4.3
* Trying to fix the CirlceCI config to publish the wrapper script & Docker images

# 1.4.2
* Debugging CircleCI config

# 1.4.1
* Empty commit to debug why Circle suddenly isn't building tags

# 1.4.0
* Add Go code to generate a `kurtosis.sh` wrapper script to call Kurtosis, which:
    * Has proper flag arguments (which means proper argument-checking, and no more `--env ENVVAR="some-env-value"`!)
    * Contains the Kurtosis version embedded inside, so upgrading Kurtosis is now as simple as upgrading the wrapper script
* Fixed the bug where whitespace couldn't be used in the `CUSTOM_ENV_VARS_JSON` variable
    * Whitespaces and newlines can be happily passed in to the wrapper script's `--custom-env-vars` flag now!
* Add CircleCI logic to upload `kurtosis.sh` versions to the `wrapper-script` folder in our public-access S3 bucket
* Updated docs to reflect the use of `kurtosis.sh`

# 1.3.0
* Default testsuite loglevel to `info` (was `debug`)
* Running testsuites can now be remote-debugged by updating the `Dockerfile` to run a debugger that listens on the `DEBUGGER_PORT` Docker environment variable; this port will then get exposed as an IP:port binding on the user's local machine for debugger attachment

# 1.2.4
* Print the names of the tests that will be run before running any tests
* Fix bug with test suite results not ordered by test name alphabetically
* Add more explanation to hard test timeout error, that this is often caused by testnet setup taking too long
* Switch Docker volume format from `SUITEIMAGE_TAG_UNIXTIME` to `YYYY-MM-DDTHH.MM.SS_SUITEIMAGE_TAG` so it's better sorted in `docker volume ls` output
* Prefix Docker networks with `YYYY-MM-DDTHH.MM.SS` so it sorts nicely on `docker network ls` output

# 1.2.3
* Only run the `docker_publish_images` CI job on `X.Y.Z` tags (used to be `master` and `X.Y.Z` tags, with the `master` one failing)

# 1.2.2
* Switch to Midnight theme for docs instead of Hacker
* Migrate CI check from kurtosis-docs for verifying all links work
* Move this changelog file from `CHANGELOG.md` to `docs/changelog.md` for easier client consumption
* Don't run Go code CI job when only docs have changed
* Switch to `X.Y` tagging scheme, from `X.Y.Z`
* Only build Docker images for release `X.Y` tags (no need to build `develop` any time a PR merges)
* Remove `PARALLELISM=2` flag from CI build, since we now have 3 tests and there isn't a clear reason for gating it given we're spinning up many Docker containers

# 1.2.1
* Add a more explanatory help message to `build_and_run`
* Correct `build_and_run.sh` to use the example microservices for kurtosis-go 1.3.0 compatibility
* Add `docs` directory for publishing user-friendly docs (including CHANGELOG!)

# 1.2.0
* Changed Kurtosis core to attempt to print the test suite log in all cases (not just success and `NoTestSuiteRegisteredExitCode`)
* Add multiple tests to the `AccessController` so that any future changes don't require manual testing to ensure correctness
* Removed TODOs related to IPv6 and non-TCP ports
* Support UDP ports (**NOTE:** this is an API break for the Kurtosis API container, as ports are now specified with `string` rather than `int`!)

# 1.1.0
* Small comment/doc changes from weekly review
* Easy fix to sort `api_container_env_vars` alphabetically
* Remove some now-unneeded TODOs
* Fix the `build_and_run.sh` script to use the proper way to pass in Docker args
* Disallow test names with our test name delimiter: `,`
* Create an access controller with basic license auth
* Connect access controller to auth0 device authorization flow
* Implement machine-to-machine authorization flow for CI jobs
* Bind-mount Kurtosis home directory into the initializer image
* Drop default parallelism to `2` so we don't overwhelm slow machines (and users with fast machines can always bump it up)
* Don't run `validate` workflow on `develop` and `master` branches (because it should already be done before merging any PRs in)
* Exit with error code of 1 when `build_and_run.sh` receives no args
* Make `build_and_run.sh` also print the logfiles of the build threads it launches in parallel, so the user can follow along
* Check token validity and expiration
* Renamed all command-line flags to the initializer's `main.go` to be `UPPER_SNAKE_CASE` to be the same name as the corresponding environment variable passed in by Docker, which allows for a helptext that makes sense
* Added `SHOW_HELP` flag to Kurtosis initializer
* Switched default Kurtosis loglevel to `info`
* Pull Docker logs directly from the container, removing the need for the `LOG_FILEPATH` variable for testsuites
* Fixed bug where the initializer wouldn't attempt to pull a new token if the token were beyond the grace period
* Switch to using `permissions` claim rather than `scope` now that RBAC is enabled

# 1.0.3
* Fix bug within CircleCI config file

# 1.0.2
* Fix bug with tagging `X.Y.Z` Docker images

# 1.0.1
* Modified CircleCI config to tag Docker images with tag names `X.Y.Z` as well as `develop` and `master`

# 1.0.0
* Add a tutorial explaining what Kurtosis does at the Docker level
* Kill TODOs in "Debugging Failed Tests" tutorial
* Build a v0 of Docker container containing the Kurtosis API 
* Add registration endpoint to the API container
* Fix bugs with registration endpoint in API container
* Upgrade new initializer to actually run a test suite!
* Print rudimentary version of testsuite container logs
* Refactor the new intializer's `main` method, which had become 550 lines long, into separate classes
* Run tests in parallel
* Add copyright headers
* Clean up some bugs in DockerManager where `context.Background` was getting used where it shouldn't
* Added test to make sure the IP placeholder string replacement happens as expected
* Actually mount the test volume at the location the user requests in the `AddService` Kurtosis API endpoint
* Pass extra information back from the testsuite container to the initializer (e.g. where to mount the test volume on the test suite container)
* Remove some unnecessary `context.Context` pointer-passing
* Made log levels of Kurtosis & test suite independently configurable
* Switch to using CircleCI for builds
* Made the API image & parallelism configurable
* Remove TODO in run.sh about parameterizing binary name
* Allow configurable, custom Docker environment variables that will be passed as-is to the test suite
* Added `--list` arg to print test names in test suite
* Kill unnecessary `TestSuiteRunner`, `TestExecutorParallelizer`, and `TestExecutor` structs
* Change Circle config file to:
    1. Build images on pushes to `develop` or `master`
    2. Run a build on PR commits
* Modify the machinery to only use a single Docker volume for an entire test suite execution
* Containerize the Docker initializer
* Refactored all the stuff in `scripts` into a single script

# 0.9.0
* Change ConfigurationID to be a string
* Print test output as the tests finish, rather than waiting for all tests to finish to do so
* Gracefully clean up tests when SIGINT, SIGQUIT, or SIGTERM are received
* Tiny bugfix in printing test output as tests finish

# 0.8.0
* Simplify service config definition to a single method
* Add a CI check to make sure changelog is updated each commit
* Use custom types for service and configuration IDs, so that the user doesn't have a ton of `int`s flying around
* Made TestExecutor take in the long list of test params as constructor arguments, rather than in the runTest() method, to simplify the code
* Make setup/teardown buffer configurable on a per-test basis with `GetSetupBuffer` method
* Passing networks by id instead of name inside docker manager
* Added a "Debugging failed tests" tutorial
* Bugfix for broken CI checks that don't verify CHANGELOG is actually modified
* Pass network ID instead of network name to the controller
* Switching FreeIpAddrTracker to pass net.IP objects instead of strings
* Renaming many parameters and variables to represent network IDs instead of names
* Change networks.ServiceID to strings instead of int
* Documenting every single public function & struct for future developers

# 0.7.0
* Allow developers to configure how wide their test networks will be
* Make `TestSuiteRunner.RunTests` take in a set of tests (rather than a list) to more accurately reflect what's happening
* Remove `ServiceSocket`, which is an Ava-specific notion
* Add a step-by-step tutorial for writing a Kurtosis implementation!

# 0.6.0
* Clarified the README with additional information about what happens during Kurtosis exit, normal and abnormal, and how to clean up leftover resources
* Add a test-execution-global timeout, so that a hang during setup won't block Kurtosis indefinitely
* Switch the `panickingLogWriter` for a log writer that merely captures system-level log events during parallel test execution, because it turns out the Docker client uses logrus and will call system-level logging events too
* `DockerManager` no longer stores a Context, and instead takes it in for each of its functions (per Go's recommendation)
* To enable the test timeout use case, try to stop all containers attached to a network before removing it (otherwise removing the network will guaranteed fail)
* Normalize banners in output and make them bigger

# 0.5.0
* Remove return value of `DockerManager.CreateVolume`, which was utterly useless
* Create & tear down a new Docker network per test, to pave the way for parallel tests
* Move FreeIpAddrTracker a little closer to handling IPv6
* Run tests in parallel!
* Print errors directly, rather than rendering them through logrus, to preserve newlines
* Fixed bug where the `TEST RESULTS` section was displaying in nondeterministic order
* Switch to using `nat.Port` object to represent ports to allow for non-TCP ports

# 0.4.0
* remove freeHostPortTracker and all host-container port mappings
* Make tests declare a timeout and mark them as failed if they don't complete in that time
* Explicitly declare which IP will be the gateway IP in managed subnets
* Refactored the big `for` loop inside `TestSuiteRunner.RunTests` into a separate helper function
* Use `defer` to stop the testnet after it's created, so we stop it even in the event of unanticipated panics
* Allow tests to stop network nodes
* Force the user to provide a static service configuration ID when running `ConfigureNetwork` (rather than leaving it autogenerated), so they can reference it later when running their test if they wanted to add a service during the test
* Fix very nasty bug with tests passing when they shouldn't
* Added stacktraces for `TestContext.AssertTrue` by letting the user pass in an `error` that's thrown when the assertion fails

# 0.3.1
* explicitly specify service IDs in network configurations

# 0.3.0
* Stop the node network after the test controller runs
* Rename ServiceFactory(,Config) -> ServiceInitializer(,Core)
* Fix bug with not actually catching panics when running a test
* Fix a bug with the TestController not appropriately catching panics
* Log test result as soon as the test is finished
* Add some extra unit tests
* Implement controller log propagation
* Allow services to declare arbitrary file-based dependencies (necessary for staking)<|MERGE_RESOLUTION|>--- conflicted
+++ resolved
@@ -1,11 +1,9 @@
 # TBD
 
-<<<<<<< HEAD
 ### Features
 * Implement stringer interface for `PortSpec`
-=======
+
 # 1.57.0
->>>>>>> 85a5858e
 
 ### Breaking Changes 
 * Fix incorrect type for `usedPorts` in documentation, `Set<String>` -> `Map<PortID, PortSpec>`
