--- conflicted
+++ resolved
@@ -1,16 +1,13 @@
 # TBD
 ### Fixes
-<<<<<<< HEAD
+* Update comment in KurtosisBackendType enum
 * Updated to container-engine-lib 0.22.0 which fixes:
     * Service registration
     * A bug with getting DockerKurtosisBackend in the API container
-=======
-* Update comment in KurtosisBackendType enum
 
 # 1.48.0
 ### Fixes
 * Updated to container-engine-lib 0.20.1 which fixes a bug with getting DockerKurtosisBackend in the API container
->>>>>>> 9c550773
 
 ### Breaking Changes
 * API container now requires a "KurtosisBackendType" to be defined as an input in order to launch.
