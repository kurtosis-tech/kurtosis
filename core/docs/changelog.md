_For details about Kurtosis' versioning scheme, as well as how to upgrade, see [the versioning & upgrading page](./versioning-and-upgrading.md)_

# TBD
* Update docs to reflect the changes that came with v1.7.0
* Remove "Testsuite Details" doc (which contained a bunch of redundant information) in favor of "Building & Running" (which now distills the unique information that "Testsuite Details" used to contain)
* Pull down latest version of Go suite, so we're not using stale versions when running
* Remove the `isPortFree` check in `FreeHostPortProvider` because it doesn't actually do what we thought - it runs on the initializer, so `isPortFree` had actually been checking if a port was free on the _initializer_ rather than the host
<<<<<<< HEAD
    * More details are available in https://github.com/kurtosis-tech/kurtosis-core/issues/152
* Color `ERRORED`/`PASSED`/`FAILED` with green and red colors
=======
>>>>>>> ab62063a

# 1.7.0
* Refactor API container's API to be defined via Protobuf
* Split the adding of services into two steps, which removes the need for an "IP placeholder" in the start command:
    1. Register the service and get back the IP and filepaths of generated files
    2. Start the service container
* Modified API container to do both test execution AND suite metadata-printing, so that the API container handles as much logic as possible (and the Kurtosis libraries, written in various languages, handle as little as possible)
* Modified the contract between Kurtosis Core and the testsuite, such that the testsuite only takes in four Docker environment variables now (notably, all the user-custom params are now passed in via `CUSTOM_PARAMS_JSON` so that they don't need to modify their Dockerfile to pass in more params)
    * `DEBUGGER_PORT`
    * `KURTOSIS_API_SOCKET`
    * `LOG_LEVEL`
    * `CUSTOM_PARAMS_JSON`
* To match the new `CUSTOM_PARAMS_JSON`, the `--custom-env-vars` flag to `kurtosis.sh`/`build_and_run` has been replaced with `--custom-params`

# 1.6.5
* Refactor ServiceNetwork into several smaller components, and add tests for them
* Switch API container to new mode-based operation, in preparation for multiple language clients
* Make the "Supported Languages" docs page send users to the master branch of language client repos
* Fix `build_and_run` breaking on empty `"${@}"` variable for Zsh/old Bash users
* Added explicit quickstart instruction to check out `master` on the client language repo

# 1.6.4
* Modify CI to fail the build when `ERRO` shows up, to catch bugs that may not present in the exit code
* When a container using an IP is destroyed, release it back into the free IP address tracker's pool
* When network partitioning is enabled, double the allocated test network width to make room for the sidecar containers

# 1.6.3
* Generate kurtosis.sh to always try and pull the latest version of the API & initializer containers

# 1.6.2
* Prevent Kurtosis from running when the user is restricted to the free trial and has too many tests in their testsuite

# 1.6.1
* Switch to using the background context for pulling test suite container logs, so that we get the logs regardless of context cancellation
* Use `KillContainer`, rather than `StopContainer`, on network remove (no point waiting for graceful shutdown)
* Fix TODO in "Advanced Usage" docs

# 1.6.0
* Allow users to mount external files-containing artifacts into Kurtosis services

# 1.5.1
* Clarify network partitioning docs

# 1.5.0
* Add .dockerignore file, and a check in `build.sh` to ensure it exists
* Give users the ability to partition their testnets
* Fixed bug where the timeout being passed in to the `RemoveService` call wasn't being used
* Added a suite of tests for `PartitionTopology`
* Add a `ReleaseIpAddr` method to `FreeIpAddrTracker`
* Resolve the race condition that was occurring when a node was started in a partition, where it wouldn't be sectioned off from other nodes until AFTER its start
* Add docs on how to turn on network partitioning for a test
* Resolve the brief race condition that could happen when updating iptables, in between flushing the iptables contents and adding the new rules
* Tighten up error-checking when deserializing test suite metadata
* Implement network partitioning PR fixes

# 1.4.5
* Use `alpine` base for the API image & initializer image rather than the `docker` Docker-in-Docker image (which we thought we needed at the start, but don't actually); this saves downloading 530 MB _per CI build_, and so should significantly speed up CI times

# 1.4.4
* Correcting bug with `build_and_run` Docker tags

# 1.4.3
* Trying to fix the CirlceCI config to publish the wrapper script & Docker images

# 1.4.2
* Debugging CircleCI config

# 1.4.1
* Empty commit to debug why Circle suddenly isn't building tags

# 1.4.0
* Add Go code to generate a `kurtosis.sh` wrapper script to call Kurtosis, which:
    * Has proper flag arguments (which means proper argument-checking, and no more `--env ENVVAR="some-env-value"`!)
    * Contains the Kurtosis version embedded inside, so upgrading Kurtosis is now as simple as upgrading the wrapper script
* Fixed the bug where whitespace couldn't be used in the `CUSTOM_ENV_VARS_JSON` variable
    * Whitespaces and newlines can be happily passed in to the wrapper script's `--custom-env-vars` flag now!
* Add CircleCI logic to upload `kurtosis.sh` versions to [a folder in our public-access S3 bucket](https://kurtosis-public-access.s3.us-east-1.amazonaws.com/index.html?prefix=wrapper-script/)
* Updated docs to reflect the use of `kurtosis.sh`

# 1.3.0
* Default testsuite loglevel to `info` (was `debug`)
* Running testsuites can now be remote-debugged by updating the `Dockerfile` to run a debugger that listens on the `DEBUGGER_PORT` Docker environment variable; this port will then get exposed as an IP:port binding on the user's local machine for debugger attachment

# 1.2.4
* Print the names of the tests that will be run before running any tests
* Fix bug with test suite results not ordered by test name alphabetically
* Add more explanation to hard test timeout error, that this is often caused by testnet setup taking too long
* Switch Docker volume format from `SUITEIMAGE_TAG_UNIXTIME` to `YYYY-MM-DDTHH.MM.SS_SUITEIMAGE_TAG` so it's better sorted in `docker volume ls` output
* Prefix Docker networks with `YYYY-MM-DDTHH.MM.SS` so it sorts nicely on `docker network ls` output

# 1.2.3
* Only run the `docker_publish_images` CI job on `X.Y.Z` tags (used to be `master` and `X.Y.Z` tags, with the `master` one failing)

# 1.2.2
* Switch to Midnight theme for docs instead of Hacker
* Migrate CI check from kurtosis-docs for verifying all links work
* Move this changelog file from `CHANGELOG.md` to `docs/changelog.md` for easier client consumption
* Don't run Go code CI job when only docs have changed
* Switch to `X.Y` tagging scheme, from `X.Y.Z`
* Only build Docker images for release `X.Y` tags (no need to build `develop` any time a PR merges)
* Remove `PARALLELISM=2` flag from CI build, since we now have 3 tests and there isn't a clear reason for gating it given we're spinning up many Docker containers

# 1.2.1
* Add a more explanatory help message to `build_and_run`
* Correct `build_and_run.sh` to use the example microservices for kurtosis-go 1.3.0 compatibility
* Add `docs` directory for publishing user-friendly docs (including CHANGELOG!)

# 1.2.0
* Changed Kurtosis core to attempt to print the test suite log in all cases (not just success and `NoTestSuiteRegisteredExitCode`)
* Add multiple tests to the `AccessController` so that any future changes don't require manual testing to ensure correctness
* Removed TODOs related to IPv6 and non-TCP ports
* Support UDP ports (**NOTE:** this is an API break for the Kurtosis API container, as ports are now specified with `string` rather than `int`!)

# 1.1.0
* Small comment/doc changes from weekly review
* Easy fix to sort `api_container_env_vars` alphabetically
* Remove some now-unneeded TODOs
* Fix the `build_and_run.sh` script to use the proper way to pass in Docker args
* Disallow test names with our test name delimiter: `,`
* Create an access controller with basic license auth
* Connect access controller to auth0 device authorization flow
* Implement machine-to-machine authorization flow for CI jobs
* Bind-mount Kurtosis home directory into the initializer image
* Drop default parallelism to `2` so we don't overwhelm slow machines (and users with fast machines can always bump it up)
* Don't run `validate` workflow on `develop` and `master` branches (because it should already be done before merging any PRs in)
* Exit with error code of 1 when `build_and_run.sh` receives no args
* Make `build_and_run.sh` also print the logfiles of the build threads it launches in parallel, so the user can follow along
* Check token validity and expiration
* Renamed all command-line flags to the initializer's `main.go` to be `UPPER_SNAKE_CASE` to be the same name as the corresponding environment variable passed in by Docker, which allows for a helptext that makes sense
* Added `SHOW_HELP` flag to Kurtosis initializer
* Switched default Kurtosis loglevel to `info`
* Pull Docker logs directly from the container, removing the need for the `LOG_FILEPATH` variable for testsuites
* Fixed bug where the initializer wouldn't attempt to pull a new token if the token were beyond the grace period
* Switch to using `permissions` claim rather than `scope` now that RBAC is enabled

# 1.0.3
* Fix bug within CircleCI config file

# 1.0.2
* Fix bug with tagging `X.Y.Z` Docker images

# 1.0.1
* Modified CircleCI config to tag Docker images with tag names `X.Y.Z` as well as `develop` and `master`

# 1.0.0
* Add a tutorial explaining what Kurtosis does at the Docker level
* Kill TODOs in "Debugging Failed Tests" tutorial
* Build a v0 of Docker container containing the Kurtosis API 
* Add registration endpoint to the API container
* Fix bugs with registration endpoint in API container
* Upgrade new initializer to actually run a test suite!
* Print rudimentary version of testsuite container logs
* Refactor the new intializer's `main` method, which had become 550 lines long, into separate classes
* Run tests in parallel
* Add copyright headers
* Clean up some bugs in DockerManager where `context.Background` was getting used where it shouldn't
* Added test to make sure the IP placeholder string replacement happens as expected
* Actually mount the test volume at the location the user requests in the `AddService` Kurtosis API endpoint
* Pass extra information back from the testsuite container to the initializer (e.g. where to mount the test volume on the test suite container)
* Remove some unnecessary `context.Context` pointer-passing
* Made log levels of Kurtosis & test suite independently configurable
* Switch to using CircleCI for builds
* Made the API image & parallelism configurable
* Remove TODO in run.sh about parameterizing binary name
* Allow configurable, custom Docker environment variables that will be passed as-is to the test suite
* Added `--list` arg to print test names in test suite
* Kill unnecessary `TestSuiteRunner`, `TestExecutorParallelizer`, and `TestExecutor` structs
* Change Circle config file to:
    1. Build images on pushes to `develop` or `master`
    2. Run a build on PR commits
* Modify the machinery to only use a single Docker volume for an entire test suite execution
* Containerize the Docker initializer
* Refactored all the stuff in `scripts` into a single script

# 0.9.0
* Change ConfigurationID to be a string
* Print test output as the tests finish, rather than waiting for all tests to finish to do so
* Gracefully clean up tests when SIGINT, SIGQUIT, or SIGTERM are received
* Tiny bugfix in printing test output as tests finish

# 0.8.0
* Simplify service config definition to a single method
* Add a CI check to make sure changelog is updated each commit
* Use custom types for service and configuration IDs, so that the user doesn't have a ton of `int`s flying around
* Made TestExecutor take in the long list of test params as constructor arguments, rather than in the runTest() method, to simplify the code
* Make setup/teardown buffer configurable on a per-test basis with `GetSetupBuffer` method
* Passing networks by id instead of name inside docker manager
* Added a "Debugging failed tests" tutorial
* Bugfix for broken CI checks that don't verify CHANGELOG is actually modified
* Pass network ID instead of network name to the controller
* Switching FreeIpAddrTracker to pass net.IP objects instead of strings
* Renaming many parameters and variables to represent network IDs instead of names
* Change networks.ServiceID to strings instead of int
* Documenting every single public function & struct for future developers

# 0.7.0
* Allow developers to configure how wide their test networks will be
* Make `TestSuiteRunner.RunTests` take in a set of tests (rather than a list) to more accurately reflect what's happening
* Remove `ServiceSocket`, which is an Ava-specific notion
* Add a step-by-step tutorial for writing a Kurtosis implementation!

# 0.6.0
* Clarified the README with additional information about what happens during Kurtosis exit, normal and abnormal, and how to clean up leftover resources
* Add a test-execution-global timeout, so that a hang during setup won't block Kurtosis indefinitely
* Switch the `panickingLogWriter` for a log writer that merely captures system-level log events during parallel test execution, because it turns out the Docker client uses logrus and will call system-level logging events too
* `DockerManager` no longer stores a Context, and instead takes it in for each of its functions (per Go's recommendation)
* To enable the test timeout use case, try to stop all containers attached to a network before removing it (otherwise removing the network will guaranteed fail)
* Normalize banners in output and make them bigger

# 0.5.0
* Remove return value of `DockerManager.CreateVolume`, which was utterly useless
* Create & tear down a new Docker network per test, to pave the way for parallel tests
* Move FreeIpAddrTracker a little closer to handling IPv6
* Run tests in parallel!
* Print errors directly, rather than rendering them through logrus, to preserve newlines
* Fixed bug where the `TEST RESULTS` section was displaying in nondeterministic order
* Switch to using `nat.Port` object to represent ports to allow for non-TCP ports

# 0.4.0
* remove freeHostPortTracker and all host-container port mappings
* Make tests declare a timeout and mark them as failed if they don't complete in that time
* Explicitly declare which IP will be the gateway IP in managed subnets
* Refactored the big `for` loop inside `TestSuiteRunner.RunTests` into a separate helper function
* Use `defer` to stop the testnet after it's created, so we stop it even in the event of unanticipated panics
* Allow tests to stop network nodes
* Force the user to provide a static service configuration ID when running `ConfigureNetwork` (rather than leaving it autogenerated), so they can reference it later when running their test if they wanted to add a service during the test
* Fix very nasty bug with tests passing when they shouldn't
* Added stacktraces for `TestContext.AssertTrue` by letting the user pass in an `error` that's thrown when the assertion fails

# 0.3.1
* explicitly specify service IDs in network configurations

# 0.3.0
* Stop the node network after the test controller runs
* Rename ServiceFactory(,Config) -> ServiceInitializer(,Core)
* Fix bug with not actually catching panics when running a test
* Fix a bug with the TestController not appropriately catching panics
* Log test result as soon as the test is finished
* Add some extra unit tests
* Implement controller log propagation
* Allow services to declare arbitrary file-based dependencies (necessary for staking)<|MERGE_RESOLUTION|>--- conflicted
+++ resolved
@@ -5,11 +5,7 @@
 * Remove "Testsuite Details" doc (which contained a bunch of redundant information) in favor of "Building & Running" (which now distills the unique information that "Testsuite Details" used to contain)
 * Pull down latest version of Go suite, so we're not using stale versions when running
 * Remove the `isPortFree` check in `FreeHostPortProvider` because it doesn't actually do what we thought - it runs on the initializer, so `isPortFree` had actually been checking if a port was free on the _initializer_ rather than the host
-<<<<<<< HEAD
-    * More details are available in https://github.com/kurtosis-tech/kurtosis-core/issues/152
 * Color `ERRORED`/`PASSED`/`FAILED` with green and red colors
-=======
->>>>>>> ab62063a
 
 # 1.7.0
 * Refactor API container's API to be defined via Protobuf
