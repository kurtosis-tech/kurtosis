--- conflicted
+++ resolved
@@ -1,18 +1,18 @@
 # TBD
+### Changes
+* Added Destroy method that would tear down the docker side containers
+
+###Fixes
+* Fix the bug where the side containers are teared down properly
 
 # 1.16.1
 ### Changes
-* Added Destroy method that would tear down the docker side containers
 * Upgraded to Kurt Client 0.5.0
 * Upgraded example Go testsuite being used in `build-and-run.sh` to v1.28.0 (was v1.24.2)
 * `release.sh` is now a simple wrapper around the devtools `release-repo.sh` script
 
 ### Fixes
-<<<<<<< HEAD
-* Fix the bug where the side containers are teared down properly
-=======
 * Fixed bug where a testsuite with no static files would trip an overly-aggressive validation check
->>>>>>> 1495a612
 
 # 1.16.0
 ### Changes
