--- conflicted
+++ resolved
@@ -1,14 +1,10 @@
 # TBD
-<<<<<<< HEAD
-### Features
+### Changes
+* Switched some less-important log levels (e.g. "Startin API container..." from INFO -> DEBUG)
+
+### Features
+* Added a watermark with support information that displays on every run
 * When we need to get a token for the user, also give them the signup link in case they don't have an account
-=======
-### Changes
-* Switched some less-important log levels (e.g. "Startin API container..." from INFO -> DEBUG)
-
-### Features
-* Added a watermark with support information that displays on every run
->>>>>>> dcaa7682
 
 ### Fixes
 * Wait for the API container to start up before we return the enclave to the user so there's no risk of dialling an API container and getting a connection refused
