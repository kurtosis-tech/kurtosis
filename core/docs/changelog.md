# TBD
### Features
* Added Kurtosis Lambda support!

### Changes
<<<<<<< HEAD
* Upgraded to Kurtosis Client 0.9.0
* Inserted an extra `user-service` element to user service container names, for easier identification
* Switched the API container's `main.go` to read environment variables directly, rather than taking in Dockerfile flags
    * This means that we won't need to change the Dockerfile if we add new parameters!
=======
* Upgraded to Kurt Client 0.7.0, which renames the Kurt API bindings/consts packages for easier readability in the code
* Added CircleCI step in check_code to check for any running docker containers after Kurtosis testsuite builds and runs 

### Fixes
* Added check to account for error when calling Destroy method inside api_container/main.go
>>>>>>> 15f1a6ee

# 1.16.2
### Changes
* Added Destroy method that would tear down the docker side containers

### Fixes
* Fix the bug where the side containers weren't torn down properly

# 1.16.1
### Changes
* Upgraded to Kurt Client 0.5.0
* Upgraded example Go testsuite being used in `build-and-run.sh` to v1.28.0 (was v1.24.2)
* `release.sh` is now a simple wrapper around the devtools `release-repo.sh` script

### Fixes
* Fixed bug where a testsuite with no static files would trip an overly-aggressive validation check

# 1.16.0
### Changes
* Upgraded to Kurtosis Client v0.4.0
* Implemented the `LoadStaticFiles` endpoint

### Breaking Changes
* Testsuites must now provide used static files in testsuite metadata

# 1.15.7
### Changes
* Upgraded to Kurtosis Client v0.3.0

### Features
* Add a new method `GetServiceInfo` in API container which can be used to get relevant information about a service running in the network

# 1.15.6
### Changes
* Upgraded to using Kurtosis Client v0.2.2, with the `ExecuteBulkCommands` endpoint

### Features
* Implemented the `ExecuteBulkCommands` endpoint in the API container's API for running multiple API container endpoint commands at once

### Fixes
* Fixed bug where `ServiceNetwork.GetServiceIP` didn't use the mutex

# 1.15.5
### Features
* Added a new method `WaitForEndpointAvailability` to the API container which can be used to wait for a service's HTTP endpoint to come up
* Added a new method `GetServiceIP` in service network which returns an IP Address by Service ID.

# 1.15.4
### Fixes
* Fixed a bug where Docker's `StdCopy` was being used to copy logs from testsuite tempfile to STDOUT

# 1.15.3
### Features
* Add custom params log to show users that Kurtosis has loaded this configuration

### Changes
* Change the API container to depend on `kurtosis-client`, rather than duplicating the `.proto` file in here
* Change the API container to depend on `kurtosis-libs`, rather than duplicating the testsuite `.proto` file in here
* Removed the `regenerate-protobuf-bindings.sh`, as it's no longer necessary
* Upgraded Kurtosis Client version to 0.2.0 (was 0.1.1)

# 1.15.2
### Fixes
* Fixed an issue with the LogStreamer where StdCopy is a blocking method which could halt all of Kurtosis if not dealt with appropriately

# 1.15.1
### Changes
* Add a new user-friendly log message when setup or run timeout is exceeded during a test starting process

### Fixes
* Added `#!/usr/bin/env bash` shebang to the start of all shell scripts, to solve the shell incompatibility issues we've been seeing

# 1.15.0
### Changes
* Renamed --test-suite-log-level flag to kurtosis.sh to be --suite-log-level

### Breaking Changes
* The flag to set the testsuite's log level has been renamed from `--test-suite-log-level` -> `--suite-log-level`

# 1.14.4
* Add a release script to automate the release process

# 1.14.3
### Changes
* Made the docs for customizing a testsuite more explicit
* Make `build-and-run-core.sh` more explicit about what it's building

### Fixes
* Switch back to productized version of Kurtosis Libs (v1.24.2) for the `build-and-run.sh` script
* Updated `DockerContainerInitializer` -> `ContainerConfigFactory` in diagram in testsuite customization docs

# 1.14.2
### Fixes
* Fixed an issue where `kurtosis.sh` would break on some versions of Zsh when trying to uppercase the execution instance UUID
* Fixed an occasional issue where the initializer would try to connect to the testsuite container before it was up (resulting in a "connection refused" and a failed test) by adding an `IsAvailable` endpoint to the testsuite that the initializer will poll before running test setup

# 1.14.1
### Fixes
* Fixed an occasional failure by Docker to retrieve the initializer container's ID
* Fixed an issue where `user_service_launcher` wasn't setting container used ports correctly

# 1.14.0
### Changes
* Significantly refactored the project to invert the relationship between Core & a testsuite container: rather than the testsuite container being linear code that registers itself with the API container, the testsuite container now runs a server and the initializer container calls the testsuite container directly
    * This sets the stage for Kurtosis Modules, where modules run servers that receive calls just like a library
    * This necessitated the initializer container now being mounted inside the test subnetwork
* Significantly simplified the API container by removing all notion of test-tracking, e.g.:
    * Removed the `suite_registration` API entirely
    * Removed the concept of "modes" from the API container
    * Pushed the burden for timeout-tracking to the initializer itself, so the API container is a fairly simple proxy for Docker itself and doesn't do any test lifecycle tracking

### Breaking Changes
* Completely reworked the API container Protobuf API
* Added a new testsuite container API

# 1.13.1
NOTE: Empty release to get `master` back on track after the reverting

# 1.13.0
NOTE: Contains the changes in 1.12.1, which were incorrectly released as a patch version bump

# 1.12.2
NOTE: Undoes 1.12.1, which should have been released as a minor version bump

# 1.12.1
### Features
* Containers are given descriptive names, rather than using Docker autogenerated ones

### Changes
* Added a big comment to the top of `build-and-run-core.sh` warning users not to modify it, as it'll be overridden by Kurtosis upgrades
* Added copyright notices to the top of `kurtosis.sh` and `build-and-run-core.sh`

# 1.12.0
### Features
* Added a `--debug` flag to `kurtosis.sh` that will:
    1. Set parallelism to 1, so test logs are streamed in realtime
    1. Bind a port on the user's local machine to a port on the testsuite container, so a debugger can be run
    1. Bind every port that a service uses to a port on the user's local machine, so they can make requests to the services for debugging

### Fixes
* Fixed `FreeHostPortBindingSupplier` using the `tcp` protocol to check ports, regardless of what protocol it was configured with
* Fixed `docker build` on initializer & API images not writing output to file, since Docker Buildkit (which is now enabled by default) writes everything to STDERR

### Breaking Changes
* The API container's `StartService` call now returns a `StartServiceResponse` object containing ports that were bound on the local machine (if any) rather than an empty object

# 1.11.1
### Fixes
* Fixed issue with `kurtosis.sh` in `zsh` throwing `POSITIONAL[@] unbound`
* Upgraded example Go testsuite being used for CI checks to `1.20.0`
* Fixed broken links in `testsuite-customization` documentation
* Fixed issue with free host port checker not accurately detecting free host ports

### Changes
* Removed the `--debugger-port` arg, which was exposed in `kurtosis.sh` but didn't actually do anything
* Upped the time for testsuites to register themselves from 10s to 20s, to give users more time to connect to the testsuite when running inside a debugger

# 1.11.0
### Features
* Allowed files to be generated for a service at any point during the service's lifecycle

### Changes
* Renamed `test_execution_timeout_in_seconds` to `test_run_timeout_in_seconds` on the testsuite metadata serialization call, to better reflect the actual value purpose

### Breaking Changes
* The `RegisterService` API container function no longer takes in a set of files to generate, nor does it return the relative filepaths of generated files
* Added a new API container function, `GenerateFiles`, that generates files inside the suite execution volume of a specified service
* Renamed the `test_execution_timeout_in_seconds` arg to `SerializeSuiteMetadata` API container function to `test_run_timeout_in_seconds`

# 1.10.6
### Changes
* Refactored `PrintContainerLogs` function out of `banner_printer` module (where it didn't belong)

### Fixes
* Fixed an issue where a testsuite that hangs forever could hang the initializer because the log streamer's `io.Copy` operation is blocking

# 1.10.5
### Features
* Whenenever a single test is running (either because one test is specified or parallelism == 1), test logs will stream in realtime

### Changes
* Removed now-unused `index.md` and `images/horizontal-logo.png` from the `docs` folder (has been superseded by https://github.com/kurtosis-tech/kurtosis-tech.github.io )
* Pushed the logline "Attempting to remove Docker network with ID ...." down to "debug" level (was "info")

### Fixes
* Actually abort tests & shut everything down when the user presses Ctrl-C
* Fixed issue where hung calls to the API container (e.g. a long-running Docker exec command) could prevent the API container from shutting down
* Normalized test name and testsuite log banner widths

# 1.10.4
### Fixes
* Broken links since we combined this repo's docs with Kurtosis Libs

# 1.10.3
### Changes
* Switched the log messages pertaining to test params and work queues to debug, as they provide no useful information for the lay user
* Removed `docs.kurtosistech.com` CNAME record, in preparation for an org-wide Github Pages docs account

# 1.10.2
### Features
* `build-and-run-core.sh` will now set a Docker build arg called `BUILD_TIMESTAMP` that can be used to intentionally bust Docker's cache in cases where it's incorrectly caching steps (see also: https://stackoverflow.com/questions/31782220/how-can-i-prevent-a-dockerfile-instruction-from-being-cached )

# 1.10.1
### Fixes
* Don't throw an error when adding the same artifact to the artifact cache multiple times

# 1.10.0
### Features
* Added Docker exec log output to protobuf response for ExecCommand, with a limit of 10MB for size of logs returned

# 1.9.1
### Fixes
* If the API container's gRPC server doesn't gracefully stop after 10s, hard-stop it to prevent hung calls to the server from hanging the API container exit (e.g. AddService with a super-huge Docker image)

# 1.9.0
### Features
* Added the ability to override a Docker image's `ENTRYPOINT` directive via the new `entrypoint_args` field to the API container's `StartServiceArgs` object
 
### Breaking Changes
* Renamed the `start_cmd_args` field on the API container's `StartServiceArgs` Protobuf object to `cmd_args`

# 1.8.2
_NOTE: Changelog entries from this point on will abandon the KeepAChangelog format, as it has done a poor job of highlighting the truly important things - features, fixes, and breaking changes_

### Features
* Add a new endpoint to the Kurtosis API container, `ExecCommand`, to provide the ability for testsuite authors to run commands against running containers via `docker exec`
    * NOTE: As currently written, this is a synchronous operation - no other changes to the network will be possible while an `ExecCommand` is running!

### Fixes
* Don't give any grace time for containers to stop when tearing down a test network because we know we're not going to use those services again (since we're tearing down the entire test network)


# 1.8.1
### Changed
* Update the name of the Kurtosis Go example testsuite image (now `kurtosis-golang-example` rather than `kurtosis-go-example`)
* Use a pinned version of `kurtosis-go-example` when doing the "make sure testsuites still work" sanity check, so that we don't have to build a `develop` version of the Kurt Libs testsuites
* Added extra monitoring inside the API container such that if a testsuite exits during the test setup phase (which should never happen), the API container will exit with an error immediately (rather than the user needing to wait for the test setup timeout)

### Fixed
* Error with `TestsuiteLauncher` printing log messages to the standard logger when it should be printing them to the test-specific logger

# 1.8.0
### Changed
* * Modified API container API to control test setup and execution timeouts in Kurtosis Core instead of kurtosis libs

# 1.7.4
### Changed
* Swapped all `kurtosis-go` link references to point to `kurtosis-libs`

# 1.7.3
### Fixed
* Issue where `kurtosis.sh` errors with unset variable when `--help` flag is passed in

# 1.7.2
### Added
* New `testsuite-customization.md` and corresponding docs page, to contain explicit instructions on customizing testsuites
* A link `testsuite-customization.md` to the bottom of every other docs page
* `build-and-run-core.sh` under the `testsuite_scripts` directory
* Publishing of `build-and-run-core.sh` to the public-access S3 bucket via the CircleCI config

### Changed
* All "quickstart" links to `https://github.com/kurtosis-tech/kurtosis-libs/tree/master#testsuite-quickstart`
* All docs to reflect that the script is now called `build-and-run.sh` (hyphens), rather than `build_and_run.sh` (underscores)
* "Versioning & Upgrading" docs to reflect the new world with `kurtosis.sh` and `build-and-run-core.sh`

### Removed
* `quickstart.md` docs page in favor of pointing to [the Kurtosis libs quickstart instructions](https://github.com/kurtosis-tech/kurtosis-libs/tree/master#testsuite-quickstart)

# 1.7.1
* Update docs to reflect the changes that came with v1.7.0
* Remove "Testsuite Details" doc (which contained a bunch of redundant information) in favor of "Building & Running" (which now distills the unique information that "Testsuite Details" used to contain)
* Pull down latest version of Go suite, so we're not using stale versions when running
* Remove the `isPortFree` check in `FreeHostPortProvider` because it doesn't actually do what we thought - it runs on the initializer, so `isPortFree` had actually been checking if a port was free on the _initializer_ rather than the host
* Color `ERRORED`/`PASSED`/`FAILED` with green and red colors
* Added a "Further Reading" section at the bottom of eaach doc page

# 1.7.0
* Refactor API container's API to be defined via Protobuf
* Split the adding of services into two steps, which removes the need for an "IP placeholder" in the start command:
    1. Register the service and get back the IP and filepaths of generated files
    2. Start the service container
* Modified API container to do both test execution AND suite metadata-printing, so that the API container handles as much logic as possible (and the Kurtosis libraries, written in various languages, handle as little as possible)
* Modified the contract between Kurtosis Core and the testsuite, such that the testsuite only takes in four Docker environment variables now (notably, all the user-custom params are now passed in via `CUSTOM_PARAMS_JSON` so that they don't need to modify their Dockerfile to pass in more params)
    * `DEBUGGER_PORT`
    * `KURTOSIS_API_SOCKET`
    * `LOG_LEVEL`
    * `CUSTOM_PARAMS_JSON`
* To match the new `CUSTOM_PARAMS_JSON`, the `--custom-env-vars` flag to `kurtosis.sh`/`build_and_run` has been replaced with `--custom-params`

# 1.6.5
* Refactor ServiceNetwork into several smaller components, and add tests for them
* Switch API container to new mode-based operation, in preparation for multiple language clients
* Make the "Supported Languages" docs page send users to the master branch of language client repos
* Fix `build_and_run` breaking on empty `"${@}"` variable for Zsh/old Bash users
* Added explicit quickstart instruction to check out `master` on the client language repo

# 1.6.4
* Modify CI to fail the build when `ERRO` shows up, to catch bugs that may not present in the exit code
* When a container using an IP is destroyed, release it back into the free IP address tracker's pool
* When network partitioning is enabled, double the allocated test network width to make room for the sidecar containers

# 1.6.3
* Generate kurtosis.sh to always try and pull the latest version of the API & initializer containers

# 1.6.2
* Prevent Kurtosis from running when the user is restricted to the free trial and has too many tests in their testsuite

# 1.6.1
* Switch to using the background context for pulling test suite container logs, so that we get the logs regardless of context cancellation
* Use `KillContainer`, rather than `StopContainer`, on network remove (no point waiting for graceful shutdown)
* Fix TODO in "Advanced Usage" docs

# 1.6.0
* Allow users to mount external files-containing artifacts into Kurtosis services

# 1.5.1
* Clarify network partitioning docs

# 1.5.0
* Add .dockerignore file, and a check in `build.sh` to ensure it exists
* Give users the ability to partition their testnets
* Fixed bug where the timeout being passed in to the `RemoveService` call wasn't being used
* Added a suite of tests for `PartitionTopology`
* Add a `ReleaseIpAddr` method to `FreeIpAddrTracker`
* Resolve the race condition that was occurring when a node was started in a partition, where it wouldn't be sectioned off from other nodes until AFTER its start
* Add docs on how to turn on network partitioning for a test
* Resolve the brief race condition that could happen when updating iptables, in between flushing the iptables contents and adding the new rules
* Tighten up error-checking when deserializing test suite metadata
* Implement network partitioning PR fixes

# 1.4.5
* Use `alpine` base for the API image & initializer image rather than the `docker` Docker-in-Docker image (which we thought we needed at the start, but don't actually); this saves downloading 530 MB _per CI build_, and so should significantly speed up CI times

# 1.4.4
* Correcting bug with `build_and_run` Docker tags

# 1.4.3
* Trying to fix the CirlceCI config to publish the wrapper script & Docker images

# 1.4.2
* Debugging CircleCI config

# 1.4.1
* Empty commit to debug why Circle suddenly isn't building tags

# 1.4.0
* Add Go code to generate a `kurtosis.sh` wrapper script to call Kurtosis, which:
    * Has proper flag arguments (which means proper argument-checking, and no more `--env ENVVAR="some-env-value"`!)
    * Contains the Kurtosis version embedded inside, so upgrading Kurtosis is now as simple as upgrading the wrapper script
* Fixed the bug where whitespace couldn't be used in the `CUSTOM_ENV_VARS_JSON` variable
    * Whitespaces and newlines can be happily passed in to the wrapper script's `--custom-env-vars` flag now!
* Add CircleCI logic to upload `kurtosis.sh` versions to the `wrapper-script` folder in our public-access S3 bucket
* Updated docs to reflect the use of `kurtosis.sh`

# 1.3.0
* Default testsuite loglevel to `info` (was `debug`)
* Running testsuites can now be remote-debugged by updating the `Dockerfile` to run a debugger that listens on the `DEBUGGER_PORT` Docker environment variable; this port will then get exposed as an IP:port binding on the user's local machine for debugger attachment

# 1.2.4
* Print the names of the tests that will be run before running any tests
* Fix bug with test suite results not ordered by test name alphabetically
* Add more explanation to hard test timeout error, that this is often caused by testnet setup taking too long
* Switch Docker volume format from `SUITEIMAGE_TAG_UNIXTIME` to `YYYY-MM-DDTHH.MM.SS_SUITEIMAGE_TAG` so it's better sorted in `docker volume ls` output
* Prefix Docker networks with `YYYY-MM-DDTHH.MM.SS` so it sorts nicely on `docker network ls` output

# 1.2.3
* Only run the `docker_publish_images` CI job on `X.Y.Z` tags (used to be `master` and `X.Y.Z` tags, with the `master` one failing)

# 1.2.2
* Switch to Midnight theme for docs instead of Hacker
* Migrate CI check from kurtosis-docs for verifying all links work
* Move this changelog file from `CHANGELOG.md` to `docs/changelog.md` for easier client consumption
* Don't run Go code CI job when only docs have changed
* Switch to `X.Y` tagging scheme, from `X.Y.Z`
* Only build Docker images for release `X.Y` tags (no need to build `develop` any time a PR merges)
* Remove `PARALLELISM=2` flag from CI build, since we now have 3 tests and there isn't a clear reason for gating it given we're spinning up many Docker containers

# 1.2.1
* Add a more explanatory help message to `build_and_run`
* Correct `build_and_run.sh` to use the example microservices for kurtosis-go 1.3.0 compatibility
* Add `docs` directory for publishing user-friendly docs (including CHANGELOG!)

# 1.2.0
* Changed Kurtosis core to attempt to print the test suite log in all cases (not just success and `NoTestSuiteRegisteredExitCode`)
* Add multiple tests to the `AccessController` so that any future changes don't require manual testing to ensure correctness
* Removed TODOs related to IPv6 and non-TCP ports
* Support UDP ports (**NOTE:** this is an API break for the Kurtosis API container, as ports are now specified with `string` rather than `int`!)

# 1.1.0
* Small comment/doc changes from weekly review
* Easy fix to sort `api_container_env_vars` alphabetically
* Remove some now-unneeded TODOs
* Fix the `build_and_run.sh` script to use the proper way to pass in Docker args
* Disallow test names with our test name delimiter: `,`
* Create an access controller with basic license auth
* Connect access controller to auth0 device authorization flow
* Implement machine-to-machine authorization flow for CI jobs
* Bind-mount Kurtosis home directory into the initializer image
* Drop default parallelism to `2` so we don't overwhelm slow machines (and users with fast machines can always bump it up)
* Don't run `validate` workflow on `develop` and `master` branches (because it should already be done before merging any PRs in)
* Exit with error code of 1 when `build_and_run.sh` receives no args
* Make `build_and_run.sh` also print the logfiles of the build threads it launches in parallel, so the user can follow along
* Check token validity and expiration
* Renamed all command-line flags to the initializer's `main.go` to be `UPPER_SNAKE_CASE` to be the same name as the corresponding environment variable passed in by Docker, which allows for a helptext that makes sense
* Added `SHOW_HELP` flag to Kurtosis initializer
* Switched default Kurtosis loglevel to `info`
* Pull Docker logs directly from the container, removing the need for the `LOG_FILEPATH` variable for testsuites
* Fixed bug where the initializer wouldn't attempt to pull a new token if the token were beyond the grace period
* Switch to using `permissions` claim rather than `scope` now that RBAC is enabled

# 1.0.3
* Fix bug within CircleCI config file

# 1.0.2
* Fix bug with tagging `X.Y.Z` Docker images

# 1.0.1
* Modified CircleCI config to tag Docker images with tag names `X.Y.Z` as well as `develop` and `master`

# 1.0.0
* Add a tutorial explaining what Kurtosis does at the Docker level
* Kill TODOs in "Debugging Failed Tests" tutorial
* Build a v0 of Docker container containing the Kurtosis API 
* Add registration endpoint to the API container
* Fix bugs with registration endpoint in API container
* Upgrade new initializer to actually run a test suite!
* Print rudimentary version of testsuite container logs
* Refactor the new intializer's `main` method, which had become 550 lines long, into separate classes
* Run tests in parallel
* Add copyright headers
* Clean up some bugs in DockerManager where `context.Background` was getting used where it shouldn't
* Added test to make sure the IP placeholder string replacement happens as expected
* Actually mount the test volume at the location the user requests in the `AddService` Kurtosis API endpoint
* Pass extra information back from the testsuite container to the initializer (e.g. where to mount the test volume on the test suite container)
* Remove some unnecessary `context.Context` pointer-passing
* Made log levels of Kurtosis & test suite independently configurable
* Switch to using CircleCI for builds
* Made the API image & parallelism configurable
* Remove TODO in run.sh about parameterizing binary name
* Allow configurable, custom Docker environment variables that will be passed as-is to the test suite
* Added `--list` arg to print test names in test suite
* Kill unnecessary `TestSuiteRunner`, `TestExecutorParallelizer`, and `TestExecutor` structs
* Change Circle config file to:
    1. Build images on pushes to `develop` or `master`
    2. Run a build on PR commits
* Modify the machinery to only use a single Docker volume for an entire test suite execution
* Containerize the Docker initializer
* Refactored all the stuff in `scripts` into a single script

# 0.9.0
* Change ConfigurationID to be a string
* Print test output as the tests finish, rather than waiting for all tests to finish to do so
* Gracefully clean up tests when SIGINT, SIGQUIT, or SIGTERM are received
* Tiny bugfix in printing test output as tests finish

# 0.8.0
* Simplify service config definition to a single method
* Add a CI check to make sure changelog is updated each commit
* Use custom types for service and configuration IDs, so that the user doesn't have a ton of `int`s flying around
* Made TestExecutor take in the long list of test params as constructor arguments, rather than in the runTest() method, to simplify the code
* Make setup/teardown buffer configurable on a per-test basis with `GetSetupBuffer` method
* Passing networks by id instead of name inside docker manager
* Added a "Debugging failed tests" tutorial
* Bugfix for broken CI checks that don't verify CHANGELOG is actually modified
* Pass network ID instead of network name to the controller
* Switching FreeIpAddrTracker to pass net.IP objects instead of strings
* Renaming many parameters and variables to represent network IDs instead of names
* Change networks.ServiceID to strings instead of int
* Documenting every single public function & struct for future developers

# 0.7.0
* Allow developers to configure how wide their test networks will be
* Make `TestSuiteRunner.RunTests` take in a set of tests (rather than a list) to more accurately reflect what's happening
* Remove `ServiceSocket`, which is an Ava-specific notion
* Add a step-by-step tutorial for writing a Kurtosis implementation!

# 0.6.0
* Clarified the README with additional information about what happens during Kurtosis exit, normal and abnormal, and how to clean up leftover resources
* Add a test-execution-global timeout, so that a hang during setup won't block Kurtosis indefinitely
* Switch the `panickingLogWriter` for a log writer that merely captures system-level log events during parallel test execution, because it turns out the Docker client uses logrus and will call system-level logging events too
* `DockerManager` no longer stores a Context, and instead takes it in for each of its functions (per Go's recommendation)
* To enable the test timeout use case, try to stop all containers attached to a network before removing it (otherwise removing the network will guaranteed fail)
* Normalize banners in output and make them bigger

# 0.5.0
* Remove return value of `DockerManager.CreateVolume`, which was utterly useless
* Create & tear down a new Docker network per test, to pave the way for parallel tests
* Move FreeIpAddrTracker a little closer to handling IPv6
* Run tests in parallel!
* Print errors directly, rather than rendering them through logrus, to preserve newlines
* Fixed bug where the `TEST RESULTS` section was displaying in nondeterministic order
* Switch to using `nat.Port` object to represent ports to allow for non-TCP ports

# 0.4.0
* remove freeHostPortTracker and all host-container port mappings
* Make tests declare a timeout and mark them as failed if they don't complete in that time
* Explicitly declare which IP will be the gateway IP in managed subnets
* Refactored the big `for` loop inside `TestSuiteRunner.RunTests` into a separate helper function
* Use `defer` to stop the testnet after it's created, so we stop it even in the event of unanticipated panics
* Allow tests to stop network nodes
* Force the user to provide a static service configuration ID when running `ConfigureNetwork` (rather than leaving it autogenerated), so they can reference it later when running their test if they wanted to add a service during the test
* Fix very nasty bug with tests passing when they shouldn't
* Added stacktraces for `TestContext.AssertTrue` by letting the user pass in an `error` that's thrown when the assertion fails

# 0.3.1
* explicitly specify service IDs in network configurations

# 0.3.0
* Stop the node network after the test controller runs
* Rename ServiceFactory(,Config) -> ServiceInitializer(,Core)
* Fix bug with not actually catching panics when running a test
* Fix a bug with the TestController not appropriately catching panics
* Log test result as soon as the test is finished
* Add some extra unit tests
* Implement controller log propagation
* Allow services to declare arbitrary file-based dependencies (necessary for staking)<|MERGE_RESOLUTION|>--- conflicted
+++ resolved
@@ -3,18 +3,14 @@
 * Added Kurtosis Lambda support!
 
 ### Changes
-<<<<<<< HEAD
 * Upgraded to Kurtosis Client 0.9.0
 * Inserted an extra `user-service` element to user service container names, for easier identification
 * Switched the API container's `main.go` to read environment variables directly, rather than taking in Dockerfile flags
     * This means that we won't need to change the Dockerfile if we add new parameters!
-=======
-* Upgraded to Kurt Client 0.7.0, which renames the Kurt API bindings/consts packages for easier readability in the code
 * Added CircleCI step in check_code to check for any running docker containers after Kurtosis testsuite builds and runs 
 
 ### Fixes
 * Added check to account for error when calling Destroy method inside api_container/main.go
->>>>>>> 15f1a6ee
 
 # 1.16.2
 ### Changes
