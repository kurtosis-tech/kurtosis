/*
 * Copyright (c) 2021 - present Kurtosis Technologies LLC.
 * All Rights Reserved.
 */

package test_suite_launcher

import (
	"context"
	"fmt"
	"github.com/docker/go-connections/nat"
	"github.com/kurtosis-tech/kurtosis-client/golang/kurtosis_core_rpc_api_consts"
	"github.com/kurtosis-tech/kurtosis-testsuite-api-lib/golang/kurtosis_testsuite_docker_api"
	"github.com/kurtosis-tech/kurtosis-testsuite-api-lib/golang/kurtosis_testsuite_rpc_api_consts"
	"github.com/kurtosis-tech/kurtosis/api_container/server/optional_host_port_binding_supplier"
	"github.com/kurtosis-tech/kurtosis/commons/docker_manager"
	"github.com/palantir/stacktrace"
	"github.com/sirupsen/logrus"
	"net"
	"strconv"
)

const (
	bridgeNetworkName = "bridge"

	// When a debugger is used inside a testsuite, these are the port & protocol that the debugger inside the container
	// will be told to listen on
	portForDebuggersRunningOnTestsuite     = 2778
	protocolForDebuggersRunningOnTestsuite = "tcp"

	// Identifier included in hostnames of containers running for metadata acquisition
	metadataAcquisitionContainerNameLabel = "metadata-acquisition"

	testsuiteContainerNameSuffix = "testsuite"
)

type TestsuiteContainerLauncher struct {
	executionInstanceUuid string

	suiteExecutionVolName string

	testsuiteImage string

	// The log level string that will be passed as-is to the testsuite (should be meaningful to the testsuite)
	suiteLogLevel string

	// The JSON-serialized custom params object that will be passed as-is to the testsuite
	customParamsJson string

	optionalHostPortBindingSupplier *optional_host_port_binding_supplier.OptionalHostPortBindingSupplier
}

func NewTestsuiteContainerLauncher(executionInstanceUuid string, suiteExecutionVolName string, testsuiteImage string, suiteLogLevel string, customParamsJson string, optionalHostPortBindingSupplier *optional_host_port_binding_supplier.OptionalHostPortBindingSupplier) *TestsuiteContainerLauncher {
	return &TestsuiteContainerLauncher{executionInstanceUuid: executionInstanceUuid, suiteExecutionVolName: suiteExecutionVolName, testsuiteImage: testsuiteImage, suiteLogLevel: suiteLogLevel, customParamsJson: customParamsJson, optionalHostPortBindingSupplier: optionalHostPortBindingSupplier}
}

/*
Launches a new testsuite container for providing testsuite metadata to the initializer
*/
func (launcher TestsuiteContainerLauncher) LaunchMetadataAcquiringContainer(
		ctx context.Context,
		log *logrus.Logger,
		dockerManager *docker_manager.DockerManager) (containerId string, containerIpAddr string, err error) {
	functionCompletedSuccessfully := false

	bridgeNetworkIds, err := dockerManager.GetNetworkIdsByName(ctx, bridgeNetworkName)
	if err != nil {
		return "", "", stacktrace.Propagate(
			err,
			"An error occurred getting the network IDs matching the '%v' network",
			bridgeNetworkName)
	}
	if len(bridgeNetworkIds) == 0 || len(bridgeNetworkIds) > 1 {
		return "", "", stacktrace.NewError(
			"%v Docker network IDs were returned for the '%v' network - this is very strange!",
			len(bridgeNetworkIds),
			bridgeNetworkName)
	}
	bridgeNetworkId := bridgeNetworkIds[0]

	testsuiteEnvVars, err := launcher.generateMetadataProvidingEnvVars()
	if err != nil {
		return "", "", stacktrace.Propagate(err, "An error occurred generating the testsuite container env vars")
	}

	suiteContainerDesc := "metadata-providing testsuite container"
	log.Infof("Launching %v...", suiteContainerDesc)
	testsuiteContainerNameElems := []string{
		launcher.executionInstanceUuid,
		metadataAcquisitionContainerNameLabel,
		testsuiteContainerNameSuffix,
	}
	testsuiteContainerId, debuggerPortHostBinding, err := launcher.createAndStartTestsuiteContainerWithDebuggingPortIfNecessary(
		ctx,
		dockerManager,
		testsuiteContainerNameElems,
		bridgeNetworkId,
		nil,   // Nil because the bridge network will assign IPs on its own (and won't know what IPs are already used)
		testsuiteEnvVars,
	)
	if err != nil {
		return "", "", stacktrace.Propagate(err, "An error occurred launching the testsuite container to provide metadata to the Kurtosis API container")
	}
	defer killContainerIfNotFunctionSuccess(
		ctx,
		log,
		dockerManager,
		testsuiteContainerId,
		func() bool { return functionCompletedSuccessfully},
	)
	logSuccessfulSuiteContainerLaunch(log, suiteContainerDesc, debuggerPortHostBinding)

	ipAddr, err := dockerManager.GetContainerIP(ctx, bridgeNetworkName, testsuiteContainerId)
	if err != nil {
		return "", "", stacktrace.Propagate(err, "An error occurred getting the metadata-providing testsuite IP addr on network '%v'", bridgeNetworkName)
	}

	functionCompletedSuccessfully = true
	return testsuiteContainerId, ipAddr, nil
}

/*
Launches a new testsuite container to run a test
*/
func (launcher TestsuiteContainerLauncher) LaunchTestRunningContainer(
		ctx context.Context,
		log *logrus.Logger,
		dockerManager *docker_manager.DockerManager,
		networkId string,
		testName string,
		kurtosisApiContainerIp net.IP,
		testsuiteContainerIp net.IP) (containerId string, resultErr error){
	log.Debugf(
		"Test suite container IP: %v; kurtosis API container IP: %v",
		testsuiteContainerIp.String(),
		kurtosisApiContainerIp.String())

	functionCompletedSuccessfully := false

	testSuiteEnvVars, err := launcher.generateTestRunningEnvVars(kurtosisApiContainerIp.String())
	if err != nil {
		return "", stacktrace.Propagate(err, "An error occurred generating the test-running testsuite container env vars")
	}

	suiteContainerDesc := "test-running testsuite container"
	log.Infof("Launching %v....", suiteContainerDesc)
	suiteContainerNameElems := []string{
		launcher.executionInstanceUuid,
		testName,
		testsuiteContainerNameSuffix,
	}
	suiteContainerId, debuggerPortHostBinding, err := launcher.createAndStartTestsuiteContainerWithDebuggingPortIfNecessary(
		ctx,
		dockerManager,
		suiteContainerNameElems,
		networkId,
		testsuiteContainerIp,
		testSuiteEnvVars)
	if err != nil {
		return "", stacktrace.Propagate(err, "An error occurred creating the test-running testsuite container")
	}
	defer killContainerIfNotFunctionSuccess(
		ctx,
		log,
		dockerManager,
		suiteContainerId,
		func() bool { return functionCompletedSuccessfully },
	)
	logSuccessfulSuiteContainerLaunch(log, suiteContainerDesc, debuggerPortHostBinding)

	functionCompletedSuccessfully = true
	return suiteContainerId, nil
}

// ===============================================================================================
//                                 Private helper functions
// ===============================================================================================
// NOTE: The port binding will be nil if no host port was bound
func (launcher TestsuiteContainerLauncher) createAndStartTestsuiteContainerWithDebuggingPortIfNecessary(
		ctx context.Context,
		dockerManager *docker_manager.DockerManager,
		containerNameElems []string,
		networkId string,
		containerIpAddr net.IP,
		envVars map[string]string,
	) (string, *nat.PortBinding, error) {

	testsuiteRpcPort, err := nat.NewPort(kurtosis_testsuite_rpc_api_consts.ListenProtocol, strconv.Itoa(kurtosis_testsuite_rpc_api_consts.ListenPort))
	if err != nil {
		return "", nil, stacktrace.Propagate(
			err,
			"An error occurred creating the port object on '%v/%v' to represent the testsuite RPC API",
			kurtosis_testsuite_rpc_api_consts.ListenProtocol,
			kurtosis_testsuite_rpc_api_consts.ListenPort,
		)
	}

	testsuiteDebuggerPort, err := nat.NewPort(protocolForDebuggersRunningOnTestsuite, strconv.Itoa(portForDebuggersRunningOnTestsuite))
	if err != nil {
		return "", nil, stacktrace.Propagate(
			err,
			"An error occurred creating the port object on '%v/%v' to represent the testsuite debugger port",
			protocolForDebuggersRunningOnTestsuite,
			portForDebuggersRunningOnTestsuite,
		)
	}

	usedPorts := map[nat.Port]bool{
		testsuiteRpcPort: true,
		testsuiteDebuggerPort: true,
	}

	usedPortsWithHostBindings, err := launcher.optionalHostPortBindingSupplier.BindPortsToHostIfNeeded(usedPorts)
	if err != nil {
		return "", nil, stacktrace.Propagate(err, "An error occurred binding the test suite's used ports to host port bindings where necessary")
	}

	debuggerHostPortBinding, found := usedPortsWithHostBindings[testsuiteDebuggerPort]
	if !found {
		return "", nil, stacktrace.NewError("Couldn't find an entry for the debugger port even though it should be in the map!")
	}

	containerId, err := dockerManager.CreateAndStartContainer(
		ctx,
		launcher.testsuiteImage,
		containerNameElems,
		networkId,
		containerIpAddr,
		map[docker_manager.ContainerCapability]bool{}, 	// No extra capabilities needed for testsuite containers
		docker_manager.DefaultNetworkMode,  			// No special networking modes for testsuite containers
		usedPortsWithHostBindings,
		nil, // Nil ENTRYPOINT args because we expect the test suite image to be parameterized with variables
		nil, // Nil CMD args because we expect the test suite image to be parameterized with variables
		envVars,
		map[string]string{}, 		// No bind mounts for a testsuite container
		map[string]string{
			launcher.suiteExecutionVolName: kurtosis_testsuite_docker_api.TestsuiteContainerSuiteExVolMountpoint,
		},
		false, // The testsuite container should never be able to access the machine hosting Docker
	)
	if err != nil {
		return "", nil, stacktrace.Propagate(err, "An error occurred creating and starting the testsuite container")
	}

	return containerId, debuggerHostPortBinding, nil
}

func logSuccessfulSuiteContainerLaunch(
		log *logrus.Logger,
		suiteContainerDesc string,
		debuggerPortHostBinding *nat.PortBinding) {
	suiteLaunchSupplementalLogInfo := ""
	if debuggerPortHostBinding != nil {
		suiteLaunchSupplementalLogInfo = fmt.Sprintf(
			" with debugger port bound to host port %v:%v (if a debugger is running, you may need to connect to this port to proceed)",
			debuggerPortHostBinding.HostIP,
			debuggerPortHostBinding.HostPort,
		)
	}
	log.Infof("Successfully created %v%v", suiteContainerDesc, suiteLaunchSupplementalLogInfo)

}

func (launcher TestsuiteContainerLauncher) generateMetadataProvidingEnvVars() (map[string]string, error) {
	result, err := launcher.generateTestSuiteEnvVars("")
	if err != nil {
		return nil, stacktrace.Propagate(err, "An error occurred generating the metadata-providing env vars")
	}
	return result, nil
}

func (launcher TestsuiteContainerLauncher) generateTestRunningEnvVars(kurtosisApiIp string) (map[string]string, error) {
	kurtosisApiSocket := fmt.Sprintf("%v:%v", kurtosisApiIp, kurtosis_core_rpc_api_consts.ListenPort)
	result, err := launcher.generateTestSuiteEnvVars(kurtosisApiSocket)
	if err != nil {
		return nil, stacktrace.Propagate(err, "An error occurred generating the test-running env vars")
	}
	return result, nil
}

/*
Generates the map of environment variables needed to run a test suite container
*/
func (launcher TestsuiteContainerLauncher) generateTestSuiteEnvVars(kurtosisApiSocket string) (map[string]string, error) {
	// TODO switch to the envVars requiring a visitor to hit, so we get them all
	standardVars := map[string]string{
<<<<<<< HEAD
		kurtosis_testsuite_docker_api.CustomParamsJsonEnvVar:        launcher.customParamsJson,
		kurtosis_testsuite_docker_api.DebuggerPortEnvVar:      strconv.Itoa(portForDebuggersRunningOnTestsuite),
		kurtosis_testsuite_docker_api.KurtosisApiSocketEnvVar: kurtosisApiSocket,
		kurtosis_testsuite_docker_api.LogLevelEnvVar:          launcher.suiteLogLevel,
=======
		test_suite_env_vars.CustomParamsJsonEnvVar:        launcher.customParamsJson,
		test_suite_env_vars.DebuggerPortEnvVar:      strconv.Itoa(portForDebuggersRunningOnTestsuite),
		test_suite_env_vars.KurtosisApiSocketEnvVar: kurtosisApiSocket,
		test_suite_env_vars.LogLevelEnvVar:          launcher.suiteLogLevel,
>>>>>>> 6445c15b
	}
	return standardVars, nil
}

// This function is intended to be run as a deferred function, to kill a container that was started if the
//  outer function exits with an error
func killContainerIfNotFunctionSuccess(
		ctx context.Context,
		log *logrus.Logger,
		dockerManager *docker_manager.DockerManager,
		containerId string,
		// This needs to be a function so that it gets evaluated at time of killContainer... function
		didFunctionCompleteSuccessfully func() bool) {
	if !didFunctionCompleteSuccessfully() {
		if err := dockerManager.KillContainer(ctx, containerId); err != nil {
			log.Errorf("A container was started but the function that started it exited with an error. The container needed " +
				"to be stopped to avoid leaking a running container, but the following error occurred when attempting to stop the " +
				"container:")
			fmt.Fprintln(log.Out, err)
			log.Errorf("ACTION REQUIRED: You will need to stop the testsuite container with ID '%v' manually!", containerId)
		}
	} else {
		log.Debugf("Skipping killing container '%v' because function completed successfully", containerId)
	}
}<|MERGE_RESOLUTION|>--- conflicted
+++ resolved
@@ -284,17 +284,10 @@
 func (launcher TestsuiteContainerLauncher) generateTestSuiteEnvVars(kurtosisApiSocket string) (map[string]string, error) {
 	// TODO switch to the envVars requiring a visitor to hit, so we get them all
 	standardVars := map[string]string{
-<<<<<<< HEAD
-		kurtosis_testsuite_docker_api.CustomParamsJsonEnvVar:        launcher.customParamsJson,
+		kurtosis_testsuite_docker_api.CustomParamsJsonEnvVar:  launcher.customParamsJson,
 		kurtosis_testsuite_docker_api.DebuggerPortEnvVar:      strconv.Itoa(portForDebuggersRunningOnTestsuite),
 		kurtosis_testsuite_docker_api.KurtosisApiSocketEnvVar: kurtosisApiSocket,
 		kurtosis_testsuite_docker_api.LogLevelEnvVar:          launcher.suiteLogLevel,
-=======
-		test_suite_env_vars.CustomParamsJsonEnvVar:        launcher.customParamsJson,
-		test_suite_env_vars.DebuggerPortEnvVar:      strconv.Itoa(portForDebuggersRunningOnTestsuite),
-		test_suite_env_vars.KurtosisApiSocketEnvVar: kurtosisApiSocket,
-		test_suite_env_vars.LogLevelEnvVar:          launcher.suiteLogLevel,
->>>>>>> 6445c15b
 	}
 	return standardVars, nil
 }
