package initializer

import (
	"context"
	"fmt"
	"github.com/docker/distribution/uuid"
	"github.com/docker/docker/api/types"
	"github.com/docker/docker/api/types/container"
	"github.com/docker/docker/client"
	"github.com/docker/docker/pkg/stdcopy"
	"github.com/kurtosis-tech/kurtosis/commons/docker"
	"github.com/kurtosis-tech/kurtosis/commons/testsuite"
	"github.com/kurtosis-tech/kurtosis/commons/testnet"
	"os"

	"github.com/palantir/stacktrace"
)


type TestSuiteRunner struct {
	testSuite testsuite.TestSuite
	testImageName string
	testControllerImageName string
	startPortRange int
	endPortRange int
}

const DEFAULT_SUBNET_MASK = "172.23.0.0/16"

func NewTestSuiteRunner(
			testSuite testsuite.TestSuite,
			testImageName string,
			testControllerImageName string,
			startPortRange int,
			endPortRange int) *TestSuiteRunner {
	return &TestSuiteRunner{
		testSuite:               testSuite,
		testImageName:           testImageName,
		testControllerImageName: testControllerImageName,
		startPortRange:          startPortRange,
		endPortRange:            endPortRange,
	}
}

// Runs the tests whose names are defined in the given map (the map value is ignored - this is a hacky way to
// do a set implementation)
func (runner TestSuiteRunner) RunTests() (err error) {
	// Initialize default environment context.
	dockerCtx := context.Background()
	// Initialize a Docker client
	dockerClient, err := client.NewClientWithOpts(client.FromEnv, client.WithAPIVersionNegotiation())
	if err != nil {
		return stacktrace.Propagate(err,"Failed to initialize Docker client from environment.")
	}

	dockerManager, err := docker.NewDockerManager(dockerCtx, dockerClient, runner.startPortRange, runner.endPortRange)
	if err != nil {
		return stacktrace.Propagate(err, "Error in initializing Docker Manager.")
	}

	tests := runner.testSuite.GetTests()

	// TODO TODO TODO Support creating one network per testnet
	_, err = dockerManager.CreateNetwork(DEFAULT_SUBNET_MASK)
	if err != nil {
		return stacktrace.Propagate(err, "Error in creating docker subnet for testnet.")
	}

	// TODO implement parallelism and specific test selection here
	for testName, config := range tests {
		networkLoader := config.NetworkLoader
		testNetworkCfg, err := networkLoader.GetNetworkConfig(runner.testImageName)
		if err != nil {
			stacktrace.Propagate(err, "Unable to get network config from config provider")
		}
<<<<<<< HEAD

		testInstanceUuid := uuid.Generate()
		// TODO push the network name generation lower??
		networkName := fmt.Sprintf("%v-%v", testName, testInstanceUuid.String())
		serviceNetwork, err := testNetworkCfg.CreateAndRun(networkName, dockerManager)
=======
		networkName := testName + uuid.Generate().String()
		publicIpProvider, err := testnet.NewFreeIpAddrTracker(networkName, DEFAULT_SUBNET_MASK)
		if err != nil {
			return stacktrace.Propagate(err, "")
		}
		serviceNetwork, err := testNetworkCfg.CreateAndRun(publicIpProvider, dockerManager)
>>>>>>> 5519cf3a
		if err != nil {
			return stacktrace.Propagate(err, "Unable to create network for test '%v'", testName)
		}

		volumeName := fmt.Sprintf("%v-%v", testName, testInstanceUuid.String())
		_, controllerContainerId, err := dockerManager.CreateAndStartControllerContainer(
			runner.testControllerImageName,
			// TODO change this to use FreeIpAddrTracker!!
			"172.23.0.99",
			testName,
			volumeName)
		if err != nil {
			return stacktrace.Propagate(err, "Could not start test controller")
		}

		// TODO add a timeout here if the test doesn't complete successfully
		waitAndGrabLogsOnExit(dockerCtx, dockerClient, controllerContainerId)

		// TODO gracefully shut down all the service containers we started
		for _, containerId := range serviceNetwork.ContainerIds {
			waitAndGrabLogsOnExit(dockerCtx, dockerClient, containerId)
		}

	}
	return nil
}

// ======================== Private helper functions =====================================


func waitAndGrabLogsOnExit(dockerCtx context.Context, dockerClient *client.Client, containerId string) (err error) {
	statusCh, errCh := dockerClient.ContainerWait(dockerCtx, containerId, container.WaitConditionNotRunning)

	select {
	case err := <-errCh:
		if err != nil {
			return stacktrace.Propagate(err, "Failed to wait for container to return.")
		}
	case <-statusCh:
	}

	// Grab logs on container quit
	out, err := dockerClient.ContainerLogs(
		dockerCtx,
		containerId,
		types.ContainerLogsOptions{
			ShowStdout: true,
			ShowStderr: true,
		})
	if err != nil {
		return stacktrace.Propagate(err, "Failed to retrieve container logs.")
	}

	// Copy the logs to stdout.
	stdcopy.StdCopy(os.Stdout, os.Stderr, out)
	return nil
}<|MERGE_RESOLUTION|>--- conflicted
+++ resolved
@@ -73,32 +73,35 @@
 		if err != nil {
 			stacktrace.Propagate(err, "Unable to get network config from config provider")
 		}
-<<<<<<< HEAD
 
 		testInstanceUuid := uuid.Generate()
 		// TODO push the network name generation lower??
 		networkName := fmt.Sprintf("%v-%v", testName, testInstanceUuid.String())
-		serviceNetwork, err := testNetworkCfg.CreateAndRun(networkName, dockerManager)
-=======
-		networkName := testName + uuid.Generate().String()
 		publicIpProvider, err := testnet.NewFreeIpAddrTracker(networkName, DEFAULT_SUBNET_MASK)
 		if err != nil {
 			return stacktrace.Propagate(err, "")
 		}
 		serviceNetwork, err := testNetworkCfg.CreateAndRun(publicIpProvider, dockerManager)
->>>>>>> 5519cf3a
+		// TODO if we get an err back, we need to shut down whatever containers were started
 		if err != nil {
 			return stacktrace.Propagate(err, "Unable to create network for test '%v'", testName)
 		}
 
 		volumeName := fmt.Sprintf("%v-%v", testName, testInstanceUuid.String())
+		controllerIp, err := publicIpProvider.GetFreeIpAddr()
+		if err != nil {
+			// TODO we still need to shut down the service network if we get an error here!
+			return stacktrace.Propagate(err, "Could not get IP address for controller")
+		}
+
 		_, controllerContainerId, err := dockerManager.CreateAndStartControllerContainer(
 			runner.testControllerImageName,
 			// TODO change this to use FreeIpAddrTracker!!
-			"172.23.0.99",
+			controllerIp,
 			testName,
 			volumeName)
 		if err != nil {
+			// TODO if we get an error here we still need to shut down the container network!
 			return stacktrace.Propagate(err, "Could not start test controller")
 		}
 
