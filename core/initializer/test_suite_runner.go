package initializer

import (
	"context"
	"github.com/docker/distribution/uuid"
	"github.com/docker/docker/api/types"
	"github.com/docker/docker/api/types/container"
	"github.com/docker/docker/client"
	"github.com/docker/docker/pkg/stdcopy"
	"github.com/gmarchetti/kurtosis/commons/docker"
	"github.com/gmarchetti/kurtosis/commons/testnet"
	"os"

	"github.com/palantir/stacktrace"
)


type TestSuiteRunner struct {
<<<<<<< HEAD
=======
	tests map[string]testnet.TestNetworkConfigProvider
>>>>>>> 936f2130
	startPortRange int
	endPortRange int
}

func NewTestSuiteRunner(testSuite TestSuite, startPortRange int, endPortRange int) *TestSuiteRunner {
	return &TestSuiteRunner{
		tests: make(map[string]testnet.TestNetworkConfigProvider),
		startPortRange: startPortRange,
		endPortRange: endPortRange,
	}
}

func (runner TestSuiteRunner) RegisterTest(name string, configProvider testnet.TestNetworkConfigProvider) {
	// TODO check if the test already exists and throw an error if so (means an error in the user code)
	runner.tests[name] = configProvider
}

// Runs the tests whose names are defined in the given map (the map value is ignored - this is a hacky way to
// do a set implementation)
func (runner TestSuiteRunner) RunTests() (err error) {
	// Initialize default environment context.
	dockerCtx := context.Background()
	// Initialize a Docker client
	dockerClient, err := client.NewClientWithOpts(client.FromEnv, client.WithAPIVersionNegotiation())
	if err != nil {
		return stacktrace.Propagate(err,"Failed to initialize Docker client from environment.")
	}

	dockerManager, err := docker.NewDockerManager(dockerCtx, dockerClient, runner.startPortRange, runner.endPortRange)
	if err != nil {
		return stacktrace.Propagate(err, "Error in initializing Docker Manager.")
	}

	// TODO implement parallelism and specific test selection here
	for testName, configProvider := range runner.tests {
		testNetworkCfg, err := configProvider.GetNetworkConfig()
		if err != nil {
			stacktrace.Propagate(err, "Unable to get network config from config provider")
		}
		networkName := testName + uuid.Generate().String()
		serviceNetwork, err := testNetworkCfg.CreateAndRun(networkName, dockerManager)
		if err != nil {
			return stacktrace.Propagate(err, "Unable to create network for test '%v'", testName)
		}
		for _, containerId := range serviceNetwork.ContainerIds {
			waitAndGrabLogsOnError(dockerCtx, dockerClient, containerId)
		}
	}

	return nil
	// TODO add a timeout here
	// TODO gracefully shut down all the Docker containers we started here
}

// ======================== Private helper functions =====================================


func waitAndGrabLogsOnError(dockerCtx context.Context, dockerClient *client.Client, containerId string) (err error) {
	statusCh, errCh := dockerClient.ContainerWait(dockerCtx, containerId, container.WaitConditionNotRunning)

	select {
	case err := <-errCh:
		if err != nil {
			return stacktrace.Propagate(err, "Failed to wait for container to return.")
		}
	case <-statusCh:
	}

	// If the container stops and there is an error, grab the logs.
	out, err := dockerClient.ContainerLogs(
		dockerCtx,
		containerId,
		types.ContainerLogsOptions{
			ShowStdout: true,
			ShowStderr: true,
		})
	if err != nil {
		return stacktrace.Propagate(err, "Failed to retrieve container logs.")
	}

	// Copy the logs to stdout.
	stdcopy.StdCopy(os.Stdout, os.Stderr, out)
	return nil
}<|MERGE_RESOLUTION|>--- conflicted
+++ resolved
@@ -16,10 +16,7 @@
 
 
 type TestSuiteRunner struct {
-<<<<<<< HEAD
-=======
 	tests map[string]testnet.TestNetworkConfigProvider
->>>>>>> 936f2130
 	startPortRange int
 	endPortRange int
 }
