package initializer

import (
	"context"
	"github.com/gmarchetti/kurtosis/commons"
	"os"
	"github.com/docker/docker/api/types"
	"github.com/docker/docker/api/types/container"
	"github.com/docker/docker/client"
	"github.com/docker/docker/pkg/stdcopy"

	"github.com/palantir/stacktrace"
)

const START_HOST_PORT_RANGE = 9650
const END_HOST_PORT_RANGE = 9652


type TestSuiteRunner struct {
	tests map[string]commons.TestNetworkConfigProvider
}

func NewTestSuiteRunner() *TestSuiteRunner {
	return &TestSuiteRunner{
		tests: make(map[string]commons.TestNetworkConfigProvider),
	}
}

func (runner TestSuiteRunner) RegisterTest(name string, configProvider commons.TestNetworkConfigProvider) {
	// TODO check if the test already exists and throw an error if so (means an error in the user code)
	runner.tests[name] = configProvider
}

// Runs the tests whose names are defined in the given map (the map value is ignored - this is a hacky way to
// do a set implementation)
func (runner TestSuiteRunner) RunTests() (err error) {
	// Initialize default environment context.
	dockerCtx := context.Background()
	// Initialize a Docker client
	dockerClient, err := client.NewClientWithOpts(client.FromEnv, client.WithAPIVersionNegotiation())
	if err != nil {
		return stacktrace.Propagate(err,"Failed to initialize Docker client from environment.")
	}

	dockerManager, err := commons.NewDockerManager(dockerCtx, dockerClient, START_HOST_PORT_RANGE, END_HOST_PORT_RANGE)
	if err != nil {
		return stacktrace.Propagate(err, "Error in initializing Docker Manager.")
	}

	// TODO implement parallelism and specific test selection here
	for testName, configProvider := range runner.tests {
		testNetworkCfg := configProvider.GetNetworkConfig()
<<<<<<< HEAD
		serviceNetwork, err := testNetworkCfg.CreateAndRun(dockerCtx, dockerClient)
		if err != nil {
			return stacktrace.Propagate(err, "Unable to create network for test '%v'", testName)
=======
		serviceNetwork, err := testNetworkCfg.CreateAndRun(dockerManager)
		if err != nil {
			return stacktrace.Propagate(err,"Failed to create and run test network.")
>>>>>>> f8e5cfbc
		}
		for _, containerId := range serviceNetwork.ServiceContainerIds {
			waitAndGrabLogsOnError(dockerCtx, dockerClient, containerId)
		}
	}

	return nil
	// TODO add a timeout here
	// TODO gracefully shut down all the Docker containers we started here
}

// ======================== Private helper functions =====================================


func waitAndGrabLogsOnError(dockerCtx context.Context, dockerClient *client.Client, containerId string) (err error) {
	statusCh, errCh := dockerClient.ContainerWait(dockerCtx, containerId, container.WaitConditionNotRunning)

	select {
	case err := <-errCh:
		if err != nil {
			return stacktrace.Propagate(err, "Failed to wait for container to return.")
		}
	case <-statusCh:
	}

	// If the container stops and there is an error, grab the logs.
	out, err := dockerClient.ContainerLogs(dockerCtx, containerId, types.ContainerLogsOptions{ShowStdout: true})
	if err != nil {
		return stacktrace.Propagate(err, "Failed to retrieve container logs.")
	}

	// Copy the logs to stdout.
	stdcopy.StdCopy(os.Stdout, os.Stderr, out)
	return nil
}<|MERGE_RESOLUTION|>--- conflicted
+++ resolved
@@ -50,15 +50,9 @@
 	// TODO implement parallelism and specific test selection here
 	for testName, configProvider := range runner.tests {
 		testNetworkCfg := configProvider.GetNetworkConfig()
-<<<<<<< HEAD
-		serviceNetwork, err := testNetworkCfg.CreateAndRun(dockerCtx, dockerClient)
+		serviceNetwork, err := testNetworkCfg.CreateAndRun(dockerManager)
 		if err != nil {
 			return stacktrace.Propagate(err, "Unable to create network for test '%v'", testName)
-=======
-		serviceNetwork, err := testNetworkCfg.CreateAndRun(dockerManager)
-		if err != nil {
-			return stacktrace.Propagate(err,"Failed to create and run test network.")
->>>>>>> f8e5cfbc
 		}
 		for _, containerId := range serviceNetwork.ServiceContainerIds {
 			waitAndGrabLogsOnError(dockerCtx, dockerClient, containerId)
