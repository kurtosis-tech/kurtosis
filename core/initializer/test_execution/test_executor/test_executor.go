--- conflicted
+++ resolved
@@ -345,13 +345,7 @@
 		dockerManager *docker_manager.DockerManager,
 		networkId string) {
 	log.Infof("Attempting to remove Docker network with id %v...", networkId)
-<<<<<<< HEAD
-	// We use the background context here because we want to try and tear down the network even if the context the test was running in
-	//  was cancelled. This might not be right - the right way to do it might be to pipe a separate context for the network teardown to here!
-	if err := dockerManager.RemoveNetwork(context.Background(), networkId); err != nil {
-=======
-	if err := dockerManager.RemoveNetwork(testTeardownContext, networkId, networkTeardownContainerStopTimeout); err != nil {
->>>>>>> d7c81148
+	if err := dockerManager.RemoveNetwork(testTeardownContext, networkId); err != nil {
 		log.Errorf("An error occurred removing Docker network with ID %v:", networkId)
 		log.Error(err.Error())
 		log.Error("NOTE: This means you will need to clean up the Docker network manually!!")
