set -euo pipefail
script_dirpath="$(cd "$(dirname "${BASH_SOURCE[0]}")"; pwd)"
root_dirpath="$(dirname "${script_dirpath}")"

# ====================== CONSTANTS =======================================================
DOCKER_ORG="kurtosistech"
REPO_BASE="kurtosis-core"
API_REPO="${REPO_BASE}_api"
INITIALIZER_REPO="${REPO_BASE}_initializer"
GO_EXAMPLE_SUITE_IMAGE="${DOCKER_ORG}/kurtosis-go-example:develop"
KURTOSIS_DIRPATH="$HOME/.kurtosis"

BUILD_DIRPATH="${root_dirpath}/build"
WRAPPER_GENERATOR_DIRPATH="${root_dirpath}/wrapper_generator"
WRAPPER_GENERATOR_FILEPATH="${BUILD_DIRPATH}/wrapper-generator"
WRAPPER_TEMPLATE_FILEPATH="${WRAPPER_GENERATOR_DIRPATH}/kurtosis.template.sh"
WRAPPER_FILEPATH="${BUILD_DIRPATH}/kurtosis.sh"


BUILD_ACTION="build"
RUN_ACTION="run"
BOTH_ACTION="all"
HELP_ACTION="help"

# ====================== ARG PARSING =======================================================
show_help() {
    echo "$(basename "${0}") <action> [<kurtosis.sh args...>]"
    echo ""
    echo "  This script will optionally a) generate a kurtosis.sh script + build your testsuite into a Docker image, and/or b) call down to the generated kurtosis.sh script to run the testsuite"
    echo ""
    echo "  To select this script's behaviour, choose from the following actions:"
    echo ""
    echo "    help    Displays this messages"
    echo "    build   Executes only the kurtosis.sh generation and Docker build steps, skipping the run step"
    echo "    run     Executes only the call to kurtosis.sh, skipping the build step"
    echo "    all     Executes both build and run steps"
    echo ""
    echo "  To see the args the kurtosis.sh script accepts for the 'run' phase, call '$(basename ${0}) all --help'"
    echo ""
}


if [ "${#}" -eq 0 ]; then
    show_help
    exit 1   # Exit as error so we don't get spurious passes in CI
fi

action="${1:-}"
shift 1

do_build=true
do_run=true
case "${action}" in
    ${HELP_ACTION})
        show_help
        exit 0
        ;;
    ${BUILD_ACTION})
        do_build=true
        do_run=false
        ;;
    ${RUN_ACTION})
        do_build=false
        do_run=true
        ;;
    ${BOTH_ACTION})
        do_build=true
        do_run=true
        ;;
    *)
        echo "Error: First argument must be one of '${HELP_ACTION}', '${BUILD_ACTION}', '${RUN_ACTION}', or '${BOTH_ACTION}'" >&2
        exit 1
        ;;
esac

# ====================== MAIN LOGIC =======================================================
# Captures the first of tag > branch > commit
git_ref="$(git describe --tags --exact-match 2> /dev/null || git symbolic-ref -q --short HEAD || git rev-parse --short HEAD)"
docker_tag="$(echo "${git_ref}" | sed 's,[/:],_,g')"    # Sanitize git ref to be acceptable Docker tag format

# If we're building a tag of X.Y.Z, then we need to actually build the Docker images and generate the wrapper script with tag X.Y so that users will
#  get patch updates transparently
if [[ "${docker_tag}" =~ ^[0-9]+\.[0-9]+\.[0-9]+$ ]]; then
    docker_tag="$(echo "${docker_tag}" | egrep -o '^[0-9]+\.[0-9]+')"
fi

initializer_image="${DOCKER_ORG}/${INITIALIZER_REPO}:${docker_tag}"
api_image="${DOCKER_ORG}/${API_REPO}:${docker_tag}"

initializer_log_filepath="$(mktemp)"
api_log_filepath="$(mktemp)"
if "${do_build}"; then
<<<<<<< HEAD
    echo "Running tests..."
    if ! go test "${root_dirpath}/..."; then
        echo 'Tests failed!'
        exit 1
    fi
    echo "Tests completed"
=======
    if ! [ -f "${root_dirpath}"/.dockerignore ]; then
        echo "Error: No .dockerignore file found in root; this is required so Docker caching works properly" >&2
        exit 1
    fi
>>>>>>> 4495338a

    echo "Generating wrapper script..."
    mkdir -p "${BUILD_DIRPATH}"
    go build -o "${WRAPPER_GENERATOR_FILEPATH}" "${WRAPPER_GENERATOR_DIRPATH}/main.go"
    "${WRAPPER_GENERATOR_FILEPATH}" -kurtosis-core-version "${docker_tag}" -template "${WRAPPER_TEMPLATE_FILEPATH}" -output "${WRAPPER_FILEPATH}"
    echo "Successfully generated wrapper script"

    echo "Launching builds of initializer & API images in parallel threads..."
    docker build -t "${initializer_image}" -f "${root_dirpath}/initializer/Dockerfile" "${root_dirpath}" 2>&1 > "${initializer_log_filepath}" &
    initializer_build_pid="${!}"
    docker build -t "${api_image}" -f "${root_dirpath}/api_container/Dockerfile" "${root_dirpath}" 2>&1 > "${api_log_filepath}" &
    api_build_pid="${!}"
    echo "Build threads launched successfully:"
    echo " - Initializer thread PID: ${initializer_build_pid}"
    echo " - Initializer logs: ${initializer_log_filepath}"
    echo " - API thread PID: ${api_build_pid}"
    echo " - API logs: ${api_log_filepath}"

    echo "Waiting for build threads to exit..."
    builds_succeeded=true
    if ! wait "${initializer_build_pid}"; then
        builds_succeeded=false
    fi
    if ! wait "${api_build_pid}"; then
        builds_succeeded=false
    fi
    echo "Build threads exited"

    echo ""
    echo "===================== Initializer Image Build Logs =========================="
    cat "${initializer_log_filepath}"

    echo ""
    echo "========================= API Image Build Logs =============================="
    cat "${api_log_filepath}"

    echo ""
    if ! "${builds_succeeded}"; then
        echo "Build FAILED"
        exit 1
    fi
    echo "Build SUCCEEDED"
fi

if "${do_run}"; then
    # --------------------- Kurtosis Go environment variables ---------------------
    api_service_image="${DOCKER_ORG}/example-microservices_api"
    datastore_service_image="${DOCKER_ORG}/example-microservices_datastore"
    # Docker only allows you to have spaces in the variable if you escape them or use a Docker env file
    go_suite_env_vars_json='{
        "API_SERVICE_IMAGE" :"'${api_service_image}'",
        "DATASTORE_SERVICE_IMAGE": "'${datastore_service_image}'"
    }'
    # --------------------- End Kurtosis Go environment variables ---------------------

    # The generated wrapper will come hardcoded the correct version of the initializer/API images
    bash "${WRAPPER_FILEPATH}" --custom-env-vars "${go_suite_env_vars_json}" "${@}" "${GO_EXAMPLE_SUITE_IMAGE}"
fi<|MERGE_RESOLUTION|>--- conflicted
+++ resolved
@@ -90,19 +90,17 @@
 initializer_log_filepath="$(mktemp)"
 api_log_filepath="$(mktemp)"
 if "${do_build}"; then
-<<<<<<< HEAD
     echo "Running tests..."
     if ! go test "${root_dirpath}/..."; then
         echo 'Tests failed!'
         exit 1
     fi
     echo "Tests completed"
-=======
+
     if ! [ -f "${root_dirpath}"/.dockerignore ]; then
         echo "Error: No .dockerignore file found in root; this is required so Docker caching works properly" >&2
         exit 1
     fi
->>>>>>> 4495338a
 
     echo "Generating wrapper script..."
     mkdir -p "${BUILD_DIRPATH}"
