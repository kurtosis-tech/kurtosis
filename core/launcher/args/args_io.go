--- conflicted
+++ resolved
@@ -37,14 +37,8 @@
 	return envVars, ownIpAddressEnvVar, nil
 }
 
-<<<<<<< HEAD
-// Intended to be used in the container main.go function - gets args from the environment
-func GetArgsFromEnv() (*APIContainerArgs, error) {
-	// TODO TODO TODO MAKE SURE POLYMORPHIC DESERIALIZATION WORKS FOR K8S VS DOCKER BACKENDS
-=======
 // Intended to be used in the container main.go function - gets args + own IP from the environment variables
 func GetArgsFromEnv() (*APIContainerArgs, net.IP, error) {
->>>>>>> 8e5f3318
 	serializedParamsStr, found := os.LookupEnv(serializedArgsEnvVar)
 	if !found {
 		return nil, nil, stacktrace.NewError("No serialized args environment variable '%v' defined", serializedArgsEnvVar)
