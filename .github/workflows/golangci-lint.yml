--- conflicted
+++ resolved
@@ -31,19 +31,18 @@
           working-directory: container-engine-lib/
           args: --timeout=3m
           skip-pkg-cache: true
-<<<<<<< HEAD
       - name: lint-contexts-config-store
         uses: golangci/golangci-lint-action@v3
         with:
           version: v1.49.0
           working-directory: contexts-config-store/
-=======
+          args: --timeout=3m
+          skip-pkg-cache: true
       - name: lint-name-generator
         uses: golangci/golangci-lint-action@v3
         with:
           version: v1.49.0
           working-directory: name_generator/
->>>>>>> a0452f19
           args: --timeout=3m
           skip-pkg-cache: true
       - name: lint-api-golang
