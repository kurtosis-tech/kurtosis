name: "Bug Report"
<<<<<<< HEAD
description: We are always striving to improve Kurtosis. Use this form to report a bug with Kurtosis.
=======
description: Report a bug with Kurtosis
>>>>>>> 11f2dd75
labels: ["bug"]
body:
  - type: markdown
    attributes:
      value: |
        Thank you for taking the time to fill out this Bug Report. We value your feedback.
        Please make sure to update the title of this Bug Report to concisely describe the issue.
  - type: input
    id: version
    attributes:
      label: What version of the Kurtosis CLI were you running when you encountered this bug?
      placeholder: e.g. 1.2.0
      description: |
        To view the current version of the Kurtosis CLI you are using, run `kurtosis version`.
    validations:
      required: true
  - type: input
    id: metrics-user-id
    attributes:
      label: (Optional) What is your metrics user ID?
      placeholder: e.g. 07d1472497dg44593e5520436603ca4c3423423bd608bec371f9343dxcf4b
      description: |
        (Optional) To print your metrics user ID, run `kurtosis analytics id`. This information will help us debug and fix issues quicker.
        [Read more about our metrics philosophy](https://docs.kurtosis.com/explanations/metrics-philosophy).
    validations:
      required: false
  - type: dropdown
    id: priority
    attributes:
      label: What is the severity of this bug?
      multiple: false
      options:
      - Critical, I am blocked and Kurtosis is unusable to us because of this bug.
      - Painful, this is causing significant friction in my workflow.
      - Papercut, this bug is frustrating, but I have a workaround.
      description: |
        This information helps us with prioritization.
    validations:
      required: true
  - type: textarea
    id: description
    attributes:
      label: Description & steps to reproduce
      placeholder: |
        Share with us what happens today.
        1. With this package or service ...
        2. When running this command '...'
        3. See error ...
      description: |
        Please provide a description of the bug and consider sharing any screenshots or relevant context that may help our team debug the issue.
    validations:
      required: true
  - type: textarea
    id: logs
    attributes:
      label: Relevant logs from `kurtosis enclave dump`
      placeholder: Attach relevant container and/or Kurtosis engine log files, preferrably those that come from `kurtosis enclave dump`. 
      render: true
      description: |
        Use this section to attach relevant log files from [`kurtosis enclave dump`](https://docs.kurtosis.com/enclave-dump). Doing so helps our team better understand what is happening. 
    validations:
      required: false
  - type: textarea
    id: desired-behavior
    attributes:
      label: Desired behavior
      placeholder: Share with us what should happen instead.
      description: |
        Consider adding code examples, screenshots, or references. This helps our team better understand what is happening and what should be happening.
    validations:
      required: true<|MERGE_RESOLUTION|>--- conflicted
+++ resolved
@@ -1,9 +1,5 @@
 name: "Bug Report"
-<<<<<<< HEAD
-description: We are always striving to improve Kurtosis. Use this form to report a bug with Kurtosis.
-=======
 description: Report a bug with Kurtosis
->>>>>>> 11f2dd75
 labels: ["bug"]
 body:
   - type: markdown
