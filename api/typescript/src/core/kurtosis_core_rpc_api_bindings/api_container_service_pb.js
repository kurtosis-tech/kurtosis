// source: api_container_service.proto
/**
 * @fileoverview
 * @enhanceable
 * @suppress {missingRequire} reports error on implicit type usages.
 * @suppress {messageConventions} JS Compiler reports an error if a variable or
 *     field starts with 'MSG_' and isn't a translatable message.
 * @public
 */
// GENERATED CODE -- DO NOT EDIT!
/* eslint-disable */
// @ts-nocheck

var jspb = require('google-protobuf');
var goog = jspb;
var global = Function('return this')();

var google_protobuf_empty_pb = require('google-protobuf/google/protobuf/empty_pb.js');
goog.object.extend(proto, google_protobuf_empty_pb);
var google_protobuf_duration_pb = require('google-protobuf/google/protobuf/duration_pb.js');
goog.object.extend(proto, google_protobuf_duration_pb);
var google_protobuf_timestamp_pb = require('google-protobuf/google/protobuf/timestamp_pb.js');
goog.object.extend(proto, google_protobuf_timestamp_pb);
goog.exportSymbol('proto.api_container_api.ConstantFactRecipe', null, global);
goog.exportSymbol('proto.api_container_api.DefineFactArgs', null, global);
goog.exportSymbol('proto.api_container_api.DefineFactResponse', null, global);
goog.exportSymbol('proto.api_container_api.DownloadFilesArtifactArgs', null, global);
goog.exportSymbol('proto.api_container_api.DownloadFilesArtifactResponse', null, global);
goog.exportSymbol('proto.api_container_api.ExecCommandArgs', null, global);
goog.exportSymbol('proto.api_container_api.ExecCommandResponse', null, global);
goog.exportSymbol('proto.api_container_api.ExecFactRecipe', null, global);
goog.exportSymbol('proto.api_container_api.ExecuteModuleArgs', null, global);
goog.exportSymbol('proto.api_container_api.ExecuteModuleResponse', null, global);
goog.exportSymbol('proto.api_container_api.ExecuteStartosisModuleArgs', null, global);
goog.exportSymbol('proto.api_container_api.ExecuteStartosisResponse', null, global);
goog.exportSymbol('proto.api_container_api.ExecuteStartosisScriptArgs', null, global);
goog.exportSymbol('proto.api_container_api.FactRecipe', null, global);
goog.exportSymbol('proto.api_container_api.FactRecipe.FactRecipeDefinitionCase', null, global);
goog.exportSymbol('proto.api_container_api.FactValue', null, global);
goog.exportSymbol('proto.api_container_api.FactValue.FactValueCase', null, global);
goog.exportSymbol('proto.api_container_api.GetFactValuesArgs', null, global);
goog.exportSymbol('proto.api_container_api.GetFactValuesResponse', null, global);
goog.exportSymbol('proto.api_container_api.GetModulesArgs', null, global);
goog.exportSymbol('proto.api_container_api.GetModulesResponse', null, global);
goog.exportSymbol('proto.api_container_api.GetServicesArgs', null, global);
goog.exportSymbol('proto.api_container_api.GetServicesResponse', null, global);
goog.exportSymbol('proto.api_container_api.HttpRequestFactRecipe', null, global);
goog.exportSymbol('proto.api_container_api.HttpRequestMethod', null, global);
goog.exportSymbol('proto.api_container_api.LoadModuleArgs', null, global);
goog.exportSymbol('proto.api_container_api.LoadModuleResponse', null, global);
goog.exportSymbol('proto.api_container_api.ModuleInfo', null, global);
goog.exportSymbol('proto.api_container_api.PartitionConnectionInfo', null, global);
goog.exportSymbol('proto.api_container_api.PartitionConnections', null, global);
goog.exportSymbol('proto.api_container_api.PartitionServices', null, global);
goog.exportSymbol('proto.api_container_api.PauseServiceArgs', null, global);
goog.exportSymbol('proto.api_container_api.Port', null, global);
goog.exportSymbol('proto.api_container_api.Port.Protocol', null, global);
goog.exportSymbol('proto.api_container_api.RemoveServiceArgs', null, global);
goog.exportSymbol('proto.api_container_api.RemoveServiceResponse', null, global);
goog.exportSymbol('proto.api_container_api.RenderTemplatesToFilesArtifactArgs', null, global);
goog.exportSymbol('proto.api_container_api.RenderTemplatesToFilesArtifactArgs.TemplateAndData', null, global);
goog.exportSymbol('proto.api_container_api.RenderTemplatesToFilesArtifactResponse', null, global);
goog.exportSymbol('proto.api_container_api.RepartitionArgs', null, global);
goog.exportSymbol('proto.api_container_api.ServiceConfig', null, global);
goog.exportSymbol('proto.api_container_api.ServiceInfo', null, global);
goog.exportSymbol('proto.api_container_api.StartServicesArgs', null, global);
goog.exportSymbol('proto.api_container_api.StartServicesResponse', null, global);
goog.exportSymbol('proto.api_container_api.StartosisValidationError', null, global);
goog.exportSymbol('proto.api_container_api.StoreFilesArtifactFromServiceArgs', null, global);
goog.exportSymbol('proto.api_container_api.StoreFilesArtifactFromServiceResponse', null, global);
goog.exportSymbol('proto.api_container_api.StoreWebFilesArtifactArgs', null, global);
goog.exportSymbol('proto.api_container_api.StoreWebFilesArtifactResponse', null, global);
goog.exportSymbol('proto.api_container_api.UnloadModuleArgs', null, global);
goog.exportSymbol('proto.api_container_api.UnloadModuleResponse', null, global);
goog.exportSymbol('proto.api_container_api.UnpauseServiceArgs', null, global);
goog.exportSymbol('proto.api_container_api.UploadFilesArtifactArgs', null, global);
goog.exportSymbol('proto.api_container_api.UploadFilesArtifactResponse', null, global);
goog.exportSymbol('proto.api_container_api.WaitForHttpGetEndpointAvailabilityArgs', null, global);
goog.exportSymbol('proto.api_container_api.WaitForHttpPostEndpointAvailabilityArgs', null, global);
/**
 * Generated by JsPbCodeGenerator.
 * @param {Array=} opt_data Optional initial data array, typically from a
 * server response, or constructed directly in Javascript. The array is used
 * in place and becomes part of the constructed object. It is not cloned.
 * If no data is provided, the constructed object will be empty, but still
 * valid.
 * @extends {jspb.Message}
 * @constructor
 */
proto.api_container_api.Port = function(opt_data) {
  jspb.Message.initialize(this, opt_data, 0, -1, null, null);
};
goog.inherits(proto.api_container_api.Port, jspb.Message);
if (goog.DEBUG && !COMPILED) {
  /**
   * @public
   * @override
   */
  proto.api_container_api.Port.displayName = 'proto.api_container_api.Port';
}
/**
 * Generated by JsPbCodeGenerator.
 * @param {Array=} opt_data Optional initial data array, typically from a
 * server response, or constructed directly in Javascript. The array is used
 * in place and becomes part of the constructed object. It is not cloned.
 * If no data is provided, the constructed object will be empty, but still
 * valid.
 * @extends {jspb.Message}
 * @constructor
 */
proto.api_container_api.ServiceInfo = function(opt_data) {
  jspb.Message.initialize(this, opt_data, 0, -1, null, null);
};
goog.inherits(proto.api_container_api.ServiceInfo, jspb.Message);
if (goog.DEBUG && !COMPILED) {
  /**
   * @public
   * @override
   */
  proto.api_container_api.ServiceInfo.displayName = 'proto.api_container_api.ServiceInfo';
}
/**
 * Generated by JsPbCodeGenerator.
 * @param {Array=} opt_data Optional initial data array, typically from a
 * server response, or constructed directly in Javascript. The array is used
 * in place and becomes part of the constructed object. It is not cloned.
 * If no data is provided, the constructed object will be empty, but still
 * valid.
 * @extends {jspb.Message}
 * @constructor
 */
proto.api_container_api.ServiceConfig = function(opt_data) {
  jspb.Message.initialize(this, opt_data, 0, -1, proto.api_container_api.ServiceConfig.repeatedFields_, null);
};
goog.inherits(proto.api_container_api.ServiceConfig, jspb.Message);
if (goog.DEBUG && !COMPILED) {
  /**
   * @public
   * @override
   */
  proto.api_container_api.ServiceConfig.displayName = 'proto.api_container_api.ServiceConfig';
}
/**
 * Generated by JsPbCodeGenerator.
 * @param {Array=} opt_data Optional initial data array, typically from a
 * server response, or constructed directly in Javascript. The array is used
 * in place and becomes part of the constructed object. It is not cloned.
 * If no data is provided, the constructed object will be empty, but still
 * valid.
 * @extends {jspb.Message}
 * @constructor
 */
proto.api_container_api.ModuleInfo = function(opt_data) {
  jspb.Message.initialize(this, opt_data, 0, -1, null, null);
};
goog.inherits(proto.api_container_api.ModuleInfo, jspb.Message);
if (goog.DEBUG && !COMPILED) {
  /**
   * @public
   * @override
   */
  proto.api_container_api.ModuleInfo.displayName = 'proto.api_container_api.ModuleInfo';
}
/**
 * Generated by JsPbCodeGenerator.
 * @param {Array=} opt_data Optional initial data array, typically from a
 * server response, or constructed directly in Javascript. The array is used
 * in place and becomes part of the constructed object. It is not cloned.
 * If no data is provided, the constructed object will be empty, but still
 * valid.
 * @extends {jspb.Message}
 * @constructor
 */
proto.api_container_api.LoadModuleArgs = function(opt_data) {
  jspb.Message.initialize(this, opt_data, 0, -1, null, null);
};
goog.inherits(proto.api_container_api.LoadModuleArgs, jspb.Message);
if (goog.DEBUG && !COMPILED) {
  /**
   * @public
   * @override
   */
  proto.api_container_api.LoadModuleArgs.displayName = 'proto.api_container_api.LoadModuleArgs';
}
/**
 * Generated by JsPbCodeGenerator.
 * @param {Array=} opt_data Optional initial data array, typically from a
 * server response, or constructed directly in Javascript. The array is used
 * in place and becomes part of the constructed object. It is not cloned.
 * If no data is provided, the constructed object will be empty, but still
 * valid.
 * @extends {jspb.Message}
 * @constructor
 */
proto.api_container_api.LoadModuleResponse = function(opt_data) {
  jspb.Message.initialize(this, opt_data, 0, -1, null, null);
};
goog.inherits(proto.api_container_api.LoadModuleResponse, jspb.Message);
if (goog.DEBUG && !COMPILED) {
  /**
   * @public
   * @override
   */
  proto.api_container_api.LoadModuleResponse.displayName = 'proto.api_container_api.LoadModuleResponse';
}
/**
 * Generated by JsPbCodeGenerator.
 * @param {Array=} opt_data Optional initial data array, typically from a
 * server response, or constructed directly in Javascript. The array is used
 * in place and becomes part of the constructed object. It is not cloned.
 * If no data is provided, the constructed object will be empty, but still
 * valid.
 * @extends {jspb.Message}
 * @constructor
 */
proto.api_container_api.GetModulesArgs = function(opt_data) {
  jspb.Message.initialize(this, opt_data, 0, -1, null, null);
};
goog.inherits(proto.api_container_api.GetModulesArgs, jspb.Message);
if (goog.DEBUG && !COMPILED) {
  /**
   * @public
   * @override
   */
  proto.api_container_api.GetModulesArgs.displayName = 'proto.api_container_api.GetModulesArgs';
}
/**
 * Generated by JsPbCodeGenerator.
 * @param {Array=} opt_data Optional initial data array, typically from a
 * server response, or constructed directly in Javascript. The array is used
 * in place and becomes part of the constructed object. It is not cloned.
 * If no data is provided, the constructed object will be empty, but still
 * valid.
 * @extends {jspb.Message}
 * @constructor
 */
proto.api_container_api.GetModulesResponse = function(opt_data) {
  jspb.Message.initialize(this, opt_data, 0, -1, null, null);
};
goog.inherits(proto.api_container_api.GetModulesResponse, jspb.Message);
if (goog.DEBUG && !COMPILED) {
  /**
   * @public
   * @override
   */
  proto.api_container_api.GetModulesResponse.displayName = 'proto.api_container_api.GetModulesResponse';
}
/**
 * Generated by JsPbCodeGenerator.
 * @param {Array=} opt_data Optional initial data array, typically from a
 * server response, or constructed directly in Javascript. The array is used
 * in place and becomes part of the constructed object. It is not cloned.
 * If no data is provided, the constructed object will be empty, but still
 * valid.
 * @extends {jspb.Message}
 * @constructor
 */
proto.api_container_api.UnloadModuleArgs = function(opt_data) {
  jspb.Message.initialize(this, opt_data, 0, -1, null, null);
};
goog.inherits(proto.api_container_api.UnloadModuleArgs, jspb.Message);
if (goog.DEBUG && !COMPILED) {
  /**
   * @public
   * @override
   */
  proto.api_container_api.UnloadModuleArgs.displayName = 'proto.api_container_api.UnloadModuleArgs';
}
/**
 * Generated by JsPbCodeGenerator.
 * @param {Array=} opt_data Optional initial data array, typically from a
 * server response, or constructed directly in Javascript. The array is used
 * in place and becomes part of the constructed object. It is not cloned.
 * If no data is provided, the constructed object will be empty, but still
 * valid.
 * @extends {jspb.Message}
 * @constructor
 */
proto.api_container_api.UnloadModuleResponse = function(opt_data) {
  jspb.Message.initialize(this, opt_data, 0, -1, null, null);
};
goog.inherits(proto.api_container_api.UnloadModuleResponse, jspb.Message);
if (goog.DEBUG && !COMPILED) {
  /**
   * @public
   * @override
   */
  proto.api_container_api.UnloadModuleResponse.displayName = 'proto.api_container_api.UnloadModuleResponse';
}
/**
 * Generated by JsPbCodeGenerator.
 * @param {Array=} opt_data Optional initial data array, typically from a
 * server response, or constructed directly in Javascript. The array is used
 * in place and becomes part of the constructed object. It is not cloned.
 * If no data is provided, the constructed object will be empty, but still
 * valid.
 * @extends {jspb.Message}
 * @constructor
 */
proto.api_container_api.ExecuteModuleArgs = function(opt_data) {
  jspb.Message.initialize(this, opt_data, 0, -1, null, null);
};
goog.inherits(proto.api_container_api.ExecuteModuleArgs, jspb.Message);
if (goog.DEBUG && !COMPILED) {
  /**
   * @public
   * @override
   */
  proto.api_container_api.ExecuteModuleArgs.displayName = 'proto.api_container_api.ExecuteModuleArgs';
}
/**
 * Generated by JsPbCodeGenerator.
 * @param {Array=} opt_data Optional initial data array, typically from a
 * server response, or constructed directly in Javascript. The array is used
 * in place and becomes part of the constructed object. It is not cloned.
 * If no data is provided, the constructed object will be empty, but still
 * valid.
 * @extends {jspb.Message}
 * @constructor
 */
proto.api_container_api.ExecuteModuleResponse = function(opt_data) {
  jspb.Message.initialize(this, opt_data, 0, -1, null, null);
};
goog.inherits(proto.api_container_api.ExecuteModuleResponse, jspb.Message);
if (goog.DEBUG && !COMPILED) {
  /**
   * @public
   * @override
   */
  proto.api_container_api.ExecuteModuleResponse.displayName = 'proto.api_container_api.ExecuteModuleResponse';
}
/**
 * Generated by JsPbCodeGenerator.
 * @param {Array=} opt_data Optional initial data array, typically from a
 * server response, or constructed directly in Javascript. The array is used
 * in place and becomes part of the constructed object. It is not cloned.
 * If no data is provided, the constructed object will be empty, but still
 * valid.
 * @extends {jspb.Message}
 * @constructor
 */
proto.api_container_api.ExecuteStartosisScriptArgs = function(opt_data) {
  jspb.Message.initialize(this, opt_data, 0, -1, null, null);
};
goog.inherits(proto.api_container_api.ExecuteStartosisScriptArgs, jspb.Message);
if (goog.DEBUG && !COMPILED) {
  /**
   * @public
   * @override
   */
  proto.api_container_api.ExecuteStartosisScriptArgs.displayName = 'proto.api_container_api.ExecuteStartosisScriptArgs';
}
/**
 * Generated by JsPbCodeGenerator.
 * @param {Array=} opt_data Optional initial data array, typically from a
 * server response, or constructed directly in Javascript. The array is used
 * in place and becomes part of the constructed object. It is not cloned.
 * If no data is provided, the constructed object will be empty, but still
 * valid.
 * @extends {jspb.Message}
 * @constructor
 */
proto.api_container_api.ExecuteStartosisResponse = function(opt_data) {
  jspb.Message.initialize(this, opt_data, 0, -1, proto.api_container_api.ExecuteStartosisResponse.repeatedFields_, null);
};
goog.inherits(proto.api_container_api.ExecuteStartosisResponse, jspb.Message);
if (goog.DEBUG && !COMPILED) {
  /**
   * @public
   * @override
   */
  proto.api_container_api.ExecuteStartosisResponse.displayName = 'proto.api_container_api.ExecuteStartosisResponse';
}
/**
 * Generated by JsPbCodeGenerator.
 * @param {Array=} opt_data Optional initial data array, typically from a
 * server response, or constructed directly in Javascript. The array is used
 * in place and becomes part of the constructed object. It is not cloned.
 * If no data is provided, the constructed object will be empty, but still
 * valid.
 * @extends {jspb.Message}
 * @constructor
 */
proto.api_container_api.StartServicesArgs = function(opt_data) {
  jspb.Message.initialize(this, opt_data, 0, -1, null, null);
};
goog.inherits(proto.api_container_api.StartServicesArgs, jspb.Message);
if (goog.DEBUG && !COMPILED) {
  /**
   * @public
   * @override
   */
  proto.api_container_api.StartServicesArgs.displayName = 'proto.api_container_api.StartServicesArgs';
}
/**
 * Generated by JsPbCodeGenerator.
 * @param {Array=} opt_data Optional initial data array, typically from a
 * server response, or constructed directly in Javascript. The array is used
 * in place and becomes part of the constructed object. It is not cloned.
 * If no data is provided, the constructed object will be empty, but still
 * valid.
 * @extends {jspb.Message}
 * @constructor
 */
proto.api_container_api.StartServicesResponse = function(opt_data) {
  jspb.Message.initialize(this, opt_data, 0, -1, null, null);
};
goog.inherits(proto.api_container_api.StartServicesResponse, jspb.Message);
if (goog.DEBUG && !COMPILED) {
  /**
   * @public
   * @override
   */
  proto.api_container_api.StartServicesResponse.displayName = 'proto.api_container_api.StartServicesResponse';
}
/**
 * Generated by JsPbCodeGenerator.
 * @param {Array=} opt_data Optional initial data array, typically from a
 * server response, or constructed directly in Javascript. The array is used
 * in place and becomes part of the constructed object. It is not cloned.
 * If no data is provided, the constructed object will be empty, but still
 * valid.
 * @extends {jspb.Message}
 * @constructor
 */
proto.api_container_api.GetServicesArgs = function(opt_data) {
  jspb.Message.initialize(this, opt_data, 0, -1, null, null);
};
goog.inherits(proto.api_container_api.GetServicesArgs, jspb.Message);
if (goog.DEBUG && !COMPILED) {
  /**
   * @public
   * @override
   */
  proto.api_container_api.GetServicesArgs.displayName = 'proto.api_container_api.GetServicesArgs';
}
/**
 * Generated by JsPbCodeGenerator.
 * @param {Array=} opt_data Optional initial data array, typically from a
 * server response, or constructed directly in Javascript. The array is used
 * in place and becomes part of the constructed object. It is not cloned.
 * If no data is provided, the constructed object will be empty, but still
 * valid.
 * @extends {jspb.Message}
 * @constructor
 */
proto.api_container_api.GetServicesResponse = function(opt_data) {
  jspb.Message.initialize(this, opt_data, 0, -1, null, null);
};
goog.inherits(proto.api_container_api.GetServicesResponse, jspb.Message);
if (goog.DEBUG && !COMPILED) {
  /**
   * @public
   * @override
   */
  proto.api_container_api.GetServicesResponse.displayName = 'proto.api_container_api.GetServicesResponse';
}
/**
 * Generated by JsPbCodeGenerator.
 * @param {Array=} opt_data Optional initial data array, typically from a
 * server response, or constructed directly in Javascript. The array is used
 * in place and becomes part of the constructed object. It is not cloned.
 * If no data is provided, the constructed object will be empty, but still
 * valid.
 * @extends {jspb.Message}
 * @constructor
 */
proto.api_container_api.RemoveServiceArgs = function(opt_data) {
  jspb.Message.initialize(this, opt_data, 0, -1, null, null);
};
goog.inherits(proto.api_container_api.RemoveServiceArgs, jspb.Message);
if (goog.DEBUG && !COMPILED) {
  /**
   * @public
   * @override
   */
  proto.api_container_api.RemoveServiceArgs.displayName = 'proto.api_container_api.RemoveServiceArgs';
}
/**
 * Generated by JsPbCodeGenerator.
 * @param {Array=} opt_data Optional initial data array, typically from a
 * server response, or constructed directly in Javascript. The array is used
 * in place and becomes part of the constructed object. It is not cloned.
 * If no data is provided, the constructed object will be empty, but still
 * valid.
 * @extends {jspb.Message}
 * @constructor
 */
proto.api_container_api.RemoveServiceResponse = function(opt_data) {
  jspb.Message.initialize(this, opt_data, 0, -1, null, null);
};
goog.inherits(proto.api_container_api.RemoveServiceResponse, jspb.Message);
if (goog.DEBUG && !COMPILED) {
  /**
   * @public
   * @override
   */
  proto.api_container_api.RemoveServiceResponse.displayName = 'proto.api_container_api.RemoveServiceResponse';
}
/**
 * Generated by JsPbCodeGenerator.
 * @param {Array=} opt_data Optional initial data array, typically from a
 * server response, or constructed directly in Javascript. The array is used
 * in place and becomes part of the constructed object. It is not cloned.
 * If no data is provided, the constructed object will be empty, but still
 * valid.
 * @extends {jspb.Message}
 * @constructor
 */
proto.api_container_api.RepartitionArgs = function(opt_data) {
  jspb.Message.initialize(this, opt_data, 0, -1, null, null);
};
goog.inherits(proto.api_container_api.RepartitionArgs, jspb.Message);
if (goog.DEBUG && !COMPILED) {
  /**
   * @public
   * @override
   */
  proto.api_container_api.RepartitionArgs.displayName = 'proto.api_container_api.RepartitionArgs';
}
/**
 * Generated by JsPbCodeGenerator.
 * @param {Array=} opt_data Optional initial data array, typically from a
 * server response, or constructed directly in Javascript. The array is used
 * in place and becomes part of the constructed object. It is not cloned.
 * If no data is provided, the constructed object will be empty, but still
 * valid.
 * @extends {jspb.Message}
 * @constructor
 */
proto.api_container_api.PartitionServices = function(opt_data) {
  jspb.Message.initialize(this, opt_data, 0, -1, null, null);
};
goog.inherits(proto.api_container_api.PartitionServices, jspb.Message);
if (goog.DEBUG && !COMPILED) {
  /**
   * @public
   * @override
   */
  proto.api_container_api.PartitionServices.displayName = 'proto.api_container_api.PartitionServices';
}
/**
 * Generated by JsPbCodeGenerator.
 * @param {Array=} opt_data Optional initial data array, typically from a
 * server response, or constructed directly in Javascript. The array is used
 * in place and becomes part of the constructed object. It is not cloned.
 * If no data is provided, the constructed object will be empty, but still
 * valid.
 * @extends {jspb.Message}
 * @constructor
 */
proto.api_container_api.PartitionConnections = function(opt_data) {
  jspb.Message.initialize(this, opt_data, 0, -1, null, null);
};
goog.inherits(proto.api_container_api.PartitionConnections, jspb.Message);
if (goog.DEBUG && !COMPILED) {
  /**
   * @public
   * @override
   */
  proto.api_container_api.PartitionConnections.displayName = 'proto.api_container_api.PartitionConnections';
}
/**
 * Generated by JsPbCodeGenerator.
 * @param {Array=} opt_data Optional initial data array, typically from a
 * server response, or constructed directly in Javascript. The array is used
 * in place and becomes part of the constructed object. It is not cloned.
 * If no data is provided, the constructed object will be empty, but still
 * valid.
 * @extends {jspb.Message}
 * @constructor
 */
proto.api_container_api.PartitionConnectionInfo = function(opt_data) {
  jspb.Message.initialize(this, opt_data, 0, -1, null, null);
};
goog.inherits(proto.api_container_api.PartitionConnectionInfo, jspb.Message);
if (goog.DEBUG && !COMPILED) {
  /**
   * @public
   * @override
   */
  proto.api_container_api.PartitionConnectionInfo.displayName = 'proto.api_container_api.PartitionConnectionInfo';
}
/**
 * Generated by JsPbCodeGenerator.
 * @param {Array=} opt_data Optional initial data array, typically from a
 * server response, or constructed directly in Javascript. The array is used
 * in place and becomes part of the constructed object. It is not cloned.
 * If no data is provided, the constructed object will be empty, but still
 * valid.
 * @extends {jspb.Message}
 * @constructor
 */
proto.api_container_api.ExecCommandArgs = function(opt_data) {
  jspb.Message.initialize(this, opt_data, 0, -1, proto.api_container_api.ExecCommandArgs.repeatedFields_, null);
};
goog.inherits(proto.api_container_api.ExecCommandArgs, jspb.Message);
if (goog.DEBUG && !COMPILED) {
  /**
   * @public
   * @override
   */
  proto.api_container_api.ExecCommandArgs.displayName = 'proto.api_container_api.ExecCommandArgs';
}
/**
 * Generated by JsPbCodeGenerator.
 * @param {Array=} opt_data Optional initial data array, typically from a
 * server response, or constructed directly in Javascript. The array is used
 * in place and becomes part of the constructed object. It is not cloned.
 * If no data is provided, the constructed object will be empty, but still
 * valid.
 * @extends {jspb.Message}
 * @constructor
 */
proto.api_container_api.PauseServiceArgs = function(opt_data) {
  jspb.Message.initialize(this, opt_data, 0, -1, null, null);
};
goog.inherits(proto.api_container_api.PauseServiceArgs, jspb.Message);
if (goog.DEBUG && !COMPILED) {
  /**
   * @public
   * @override
   */
  proto.api_container_api.PauseServiceArgs.displayName = 'proto.api_container_api.PauseServiceArgs';
}
/**
 * Generated by JsPbCodeGenerator.
 * @param {Array=} opt_data Optional initial data array, typically from a
 * server response, or constructed directly in Javascript. The array is used
 * in place and becomes part of the constructed object. It is not cloned.
 * If no data is provided, the constructed object will be empty, but still
 * valid.
 * @extends {jspb.Message}
 * @constructor
 */
proto.api_container_api.UnpauseServiceArgs = function(opt_data) {
  jspb.Message.initialize(this, opt_data, 0, -1, null, null);
};
goog.inherits(proto.api_container_api.UnpauseServiceArgs, jspb.Message);
if (goog.DEBUG && !COMPILED) {
  /**
   * @public
   * @override
   */
  proto.api_container_api.UnpauseServiceArgs.displayName = 'proto.api_container_api.UnpauseServiceArgs';
}
/**
 * Generated by JsPbCodeGenerator.
 * @param {Array=} opt_data Optional initial data array, typically from a
 * server response, or constructed directly in Javascript. The array is used
 * in place and becomes part of the constructed object. It is not cloned.
 * If no data is provided, the constructed object will be empty, but still
 * valid.
 * @extends {jspb.Message}
 * @constructor
 */
proto.api_container_api.ExecCommandResponse = function(opt_data) {
  jspb.Message.initialize(this, opt_data, 0, -1, null, null);
};
goog.inherits(proto.api_container_api.ExecCommandResponse, jspb.Message);
if (goog.DEBUG && !COMPILED) {
  /**
   * @public
   * @override
   */
  proto.api_container_api.ExecCommandResponse.displayName = 'proto.api_container_api.ExecCommandResponse';
}
/**
 * Generated by JsPbCodeGenerator.
 * @param {Array=} opt_data Optional initial data array, typically from a
 * server response, or constructed directly in Javascript. The array is used
 * in place and becomes part of the constructed object. It is not cloned.
 * If no data is provided, the constructed object will be empty, but still
 * valid.
 * @extends {jspb.Message}
 * @constructor
 */
proto.api_container_api.WaitForHttpGetEndpointAvailabilityArgs = function(opt_data) {
  jspb.Message.initialize(this, opt_data, 0, -1, null, null);
};
goog.inherits(proto.api_container_api.WaitForHttpGetEndpointAvailabilityArgs, jspb.Message);
if (goog.DEBUG && !COMPILED) {
  /**
   * @public
   * @override
   */
  proto.api_container_api.WaitForHttpGetEndpointAvailabilityArgs.displayName = 'proto.api_container_api.WaitForHttpGetEndpointAvailabilityArgs';
}
/**
 * Generated by JsPbCodeGenerator.
 * @param {Array=} opt_data Optional initial data array, typically from a
 * server response, or constructed directly in Javascript. The array is used
 * in place and becomes part of the constructed object. It is not cloned.
 * If no data is provided, the constructed object will be empty, but still
 * valid.
 * @extends {jspb.Message}
 * @constructor
 */
proto.api_container_api.WaitForHttpPostEndpointAvailabilityArgs = function(opt_data) {
  jspb.Message.initialize(this, opt_data, 0, -1, null, null);
};
goog.inherits(proto.api_container_api.WaitForHttpPostEndpointAvailabilityArgs, jspb.Message);
if (goog.DEBUG && !COMPILED) {
  /**
   * @public
   * @override
   */
  proto.api_container_api.WaitForHttpPostEndpointAvailabilityArgs.displayName = 'proto.api_container_api.WaitForHttpPostEndpointAvailabilityArgs';
}
/**
 * Generated by JsPbCodeGenerator.
 * @param {Array=} opt_data Optional initial data array, typically from a
 * server response, or constructed directly in Javascript. The array is used
 * in place and becomes part of the constructed object. It is not cloned.
 * If no data is provided, the constructed object will be empty, but still
 * valid.
 * @extends {jspb.Message}
 * @constructor
 */
proto.api_container_api.UploadFilesArtifactArgs = function(opt_data) {
  jspb.Message.initialize(this, opt_data, 0, -1, null, null);
};
goog.inherits(proto.api_container_api.UploadFilesArtifactArgs, jspb.Message);
if (goog.DEBUG && !COMPILED) {
  /**
   * @public
   * @override
   */
  proto.api_container_api.UploadFilesArtifactArgs.displayName = 'proto.api_container_api.UploadFilesArtifactArgs';
}
/**
 * Generated by JsPbCodeGenerator.
 * @param {Array=} opt_data Optional initial data array, typically from a
 * server response, or constructed directly in Javascript. The array is used
 * in place and becomes part of the constructed object. It is not cloned.
 * If no data is provided, the constructed object will be empty, but still
 * valid.
 * @extends {jspb.Message}
 * @constructor
 */
proto.api_container_api.UploadFilesArtifactResponse = function(opt_data) {
  jspb.Message.initialize(this, opt_data, 0, -1, null, null);
};
goog.inherits(proto.api_container_api.UploadFilesArtifactResponse, jspb.Message);
if (goog.DEBUG && !COMPILED) {
  /**
   * @public
   * @override
   */
  proto.api_container_api.UploadFilesArtifactResponse.displayName = 'proto.api_container_api.UploadFilesArtifactResponse';
}
/**
 * Generated by JsPbCodeGenerator.
 * @param {Array=} opt_data Optional initial data array, typically from a
 * server response, or constructed directly in Javascript. The array is used
 * in place and becomes part of the constructed object. It is not cloned.
 * If no data is provided, the constructed object will be empty, but still
 * valid.
 * @extends {jspb.Message}
 * @constructor
 */
proto.api_container_api.DownloadFilesArtifactArgs = function(opt_data) {
  jspb.Message.initialize(this, opt_data, 0, -1, null, null);
};
goog.inherits(proto.api_container_api.DownloadFilesArtifactArgs, jspb.Message);
if (goog.DEBUG && !COMPILED) {
  /**
   * @public
   * @override
   */
  proto.api_container_api.DownloadFilesArtifactArgs.displayName = 'proto.api_container_api.DownloadFilesArtifactArgs';
}
/**
 * Generated by JsPbCodeGenerator.
 * @param {Array=} opt_data Optional initial data array, typically from a
 * server response, or constructed directly in Javascript. The array is used
 * in place and becomes part of the constructed object. It is not cloned.
 * If no data is provided, the constructed object will be empty, but still
 * valid.
 * @extends {jspb.Message}
 * @constructor
 */
proto.api_container_api.DownloadFilesArtifactResponse = function(opt_data) {
  jspb.Message.initialize(this, opt_data, 0, -1, null, null);
};
goog.inherits(proto.api_container_api.DownloadFilesArtifactResponse, jspb.Message);
if (goog.DEBUG && !COMPILED) {
  /**
   * @public
   * @override
   */
  proto.api_container_api.DownloadFilesArtifactResponse.displayName = 'proto.api_container_api.DownloadFilesArtifactResponse';
}
/**
 * Generated by JsPbCodeGenerator.
 * @param {Array=} opt_data Optional initial data array, typically from a
 * server response, or constructed directly in Javascript. The array is used
 * in place and becomes part of the constructed object. It is not cloned.
 * If no data is provided, the constructed object will be empty, but still
 * valid.
 * @extends {jspb.Message}
 * @constructor
 */
proto.api_container_api.StoreWebFilesArtifactArgs = function(opt_data) {
  jspb.Message.initialize(this, opt_data, 0, -1, null, null);
};
goog.inherits(proto.api_container_api.StoreWebFilesArtifactArgs, jspb.Message);
if (goog.DEBUG && !COMPILED) {
  /**
   * @public
   * @override
   */
  proto.api_container_api.StoreWebFilesArtifactArgs.displayName = 'proto.api_container_api.StoreWebFilesArtifactArgs';
}
/**
 * Generated by JsPbCodeGenerator.
 * @param {Array=} opt_data Optional initial data array, typically from a
 * server response, or constructed directly in Javascript. The array is used
 * in place and becomes part of the constructed object. It is not cloned.
 * If no data is provided, the constructed object will be empty, but still
 * valid.
 * @extends {jspb.Message}
 * @constructor
 */
proto.api_container_api.StoreWebFilesArtifactResponse = function(opt_data) {
  jspb.Message.initialize(this, opt_data, 0, -1, null, null);
};
goog.inherits(proto.api_container_api.StoreWebFilesArtifactResponse, jspb.Message);
if (goog.DEBUG && !COMPILED) {
  /**
   * @public
   * @override
   */
  proto.api_container_api.StoreWebFilesArtifactResponse.displayName = 'proto.api_container_api.StoreWebFilesArtifactResponse';
}
/**
 * Generated by JsPbCodeGenerator.
 * @param {Array=} opt_data Optional initial data array, typically from a
 * server response, or constructed directly in Javascript. The array is used
 * in place and becomes part of the constructed object. It is not cloned.
 * If no data is provided, the constructed object will be empty, but still
 * valid.
 * @extends {jspb.Message}
 * @constructor
 */
proto.api_container_api.StoreFilesArtifactFromServiceArgs = function(opt_data) {
  jspb.Message.initialize(this, opt_data, 0, -1, null, null);
};
goog.inherits(proto.api_container_api.StoreFilesArtifactFromServiceArgs, jspb.Message);
if (goog.DEBUG && !COMPILED) {
  /**
   * @public
   * @override
   */
  proto.api_container_api.StoreFilesArtifactFromServiceArgs.displayName = 'proto.api_container_api.StoreFilesArtifactFromServiceArgs';
}
/**
 * Generated by JsPbCodeGenerator.
 * @param {Array=} opt_data Optional initial data array, typically from a
 * server response, or constructed directly in Javascript. The array is used
 * in place and becomes part of the constructed object. It is not cloned.
 * If no data is provided, the constructed object will be empty, but still
 * valid.
 * @extends {jspb.Message}
 * @constructor
 */
proto.api_container_api.StoreFilesArtifactFromServiceResponse = function(opt_data) {
  jspb.Message.initialize(this, opt_data, 0, -1, null, null);
};
goog.inherits(proto.api_container_api.StoreFilesArtifactFromServiceResponse, jspb.Message);
if (goog.DEBUG && !COMPILED) {
  /**
   * @public
   * @override
   */
  proto.api_container_api.StoreFilesArtifactFromServiceResponse.displayName = 'proto.api_container_api.StoreFilesArtifactFromServiceResponse';
}
/**
 * Generated by JsPbCodeGenerator.
 * @param {Array=} opt_data Optional initial data array, typically from a
 * server response, or constructed directly in Javascript. The array is used
 * in place and becomes part of the constructed object. It is not cloned.
 * If no data is provided, the constructed object will be empty, but still
 * valid.
 * @extends {jspb.Message}
 * @constructor
 */
proto.api_container_api.RenderTemplatesToFilesArtifactArgs = function(opt_data) {
  jspb.Message.initialize(this, opt_data, 0, -1, null, null);
};
goog.inherits(proto.api_container_api.RenderTemplatesToFilesArtifactArgs, jspb.Message);
if (goog.DEBUG && !COMPILED) {
  /**
   * @public
   * @override
   */
  proto.api_container_api.RenderTemplatesToFilesArtifactArgs.displayName = 'proto.api_container_api.RenderTemplatesToFilesArtifactArgs';
}
/**
 * Generated by JsPbCodeGenerator.
 * @param {Array=} opt_data Optional initial data array, typically from a
 * server response, or constructed directly in Javascript. The array is used
 * in place and becomes part of the constructed object. It is not cloned.
 * If no data is provided, the constructed object will be empty, but still
 * valid.
 * @extends {jspb.Message}
 * @constructor
 */
proto.api_container_api.RenderTemplatesToFilesArtifactArgs.TemplateAndData = function(opt_data) {
  jspb.Message.initialize(this, opt_data, 0, -1, null, null);
};
goog.inherits(proto.api_container_api.RenderTemplatesToFilesArtifactArgs.TemplateAndData, jspb.Message);
if (goog.DEBUG && !COMPILED) {
  /**
   * @public
   * @override
   */
  proto.api_container_api.RenderTemplatesToFilesArtifactArgs.TemplateAndData.displayName = 'proto.api_container_api.RenderTemplatesToFilesArtifactArgs.TemplateAndData';
}
/**
 * Generated by JsPbCodeGenerator.
 * @param {Array=} opt_data Optional initial data array, typically from a
 * server response, or constructed directly in Javascript. The array is used
 * in place and becomes part of the constructed object. It is not cloned.
 * If no data is provided, the constructed object will be empty, but still
 * valid.
 * @extends {jspb.Message}
 * @constructor
 */
proto.api_container_api.RenderTemplatesToFilesArtifactResponse = function(opt_data) {
  jspb.Message.initialize(this, opt_data, 0, -1, null, null);
};
goog.inherits(proto.api_container_api.RenderTemplatesToFilesArtifactResponse, jspb.Message);
if (goog.DEBUG && !COMPILED) {
  /**
   * @public
   * @override
   */
  proto.api_container_api.RenderTemplatesToFilesArtifactResponse.displayName = 'proto.api_container_api.RenderTemplatesToFilesArtifactResponse';
}
/**
 * Generated by JsPbCodeGenerator.
 * @param {Array=} opt_data Optional initial data array, typically from a
 * server response, or constructed directly in Javascript. The array is used
 * in place and becomes part of the constructed object. It is not cloned.
 * If no data is provided, the constructed object will be empty, but still
 * valid.
 * @extends {jspb.Message}
 * @constructor
 */
proto.api_container_api.StartosisValidationError = function(opt_data) {
  jspb.Message.initialize(this, opt_data, 0, -1, null, null);
};
goog.inherits(proto.api_container_api.StartosisValidationError, jspb.Message);
if (goog.DEBUG && !COMPILED) {
  /**
   * @public
   * @override
   */
  proto.api_container_api.StartosisValidationError.displayName = 'proto.api_container_api.StartosisValidationError';
}
/**
 * Generated by JsPbCodeGenerator.
 * @param {Array=} opt_data Optional initial data array, typically from a
 * server response, or constructed directly in Javascript. The array is used
 * in place and becomes part of the constructed object. It is not cloned.
 * If no data is provided, the constructed object will be empty, but still
 * valid.
 * @extends {jspb.Message}
 * @constructor
 */
proto.api_container_api.DefineFactArgs = function(opt_data) {
  jspb.Message.initialize(this, opt_data, 0, -1, null, null);
};
goog.inherits(proto.api_container_api.DefineFactArgs, jspb.Message);
if (goog.DEBUG && !COMPILED) {
  /**
   * @public
   * @override
   */
  proto.api_container_api.DefineFactArgs.displayName = 'proto.api_container_api.DefineFactArgs';
}
/**
 * Generated by JsPbCodeGenerator.
 * @param {Array=} opt_data Optional initial data array, typically from a
 * server response, or constructed directly in Javascript. The array is used
 * in place and becomes part of the constructed object. It is not cloned.
 * If no data is provided, the constructed object will be empty, but still
 * valid.
 * @extends {jspb.Message}
 * @constructor
 */
proto.api_container_api.DefineFactResponse = function(opt_data) {
  jspb.Message.initialize(this, opt_data, 0, -1, null, null);
};
goog.inherits(proto.api_container_api.DefineFactResponse, jspb.Message);
if (goog.DEBUG && !COMPILED) {
  /**
   * @public
   * @override
   */
  proto.api_container_api.DefineFactResponse.displayName = 'proto.api_container_api.DefineFactResponse';
}
/**
 * Generated by JsPbCodeGenerator.
 * @param {Array=} opt_data Optional initial data array, typically from a
 * server response, or constructed directly in Javascript. The array is used
 * in place and becomes part of the constructed object. It is not cloned.
 * If no data is provided, the constructed object will be empty, but still
 * valid.
 * @extends {jspb.Message}
 * @constructor
 */
proto.api_container_api.GetFactValuesArgs = function(opt_data) {
  jspb.Message.initialize(this, opt_data, 0, -1, null, null);
};
goog.inherits(proto.api_container_api.GetFactValuesArgs, jspb.Message);
if (goog.DEBUG && !COMPILED) {
  /**
   * @public
   * @override
   */
  proto.api_container_api.GetFactValuesArgs.displayName = 'proto.api_container_api.GetFactValuesArgs';
}
/**
 * Generated by JsPbCodeGenerator.
 * @param {Array=} opt_data Optional initial data array, typically from a
 * server response, or constructed directly in Javascript. The array is used
 * in place and becomes part of the constructed object. It is not cloned.
 * If no data is provided, the constructed object will be empty, but still
 * valid.
 * @extends {jspb.Message}
 * @constructor
 */
proto.api_container_api.GetFactValuesResponse = function(opt_data) {
  jspb.Message.initialize(this, opt_data, 0, -1, proto.api_container_api.GetFactValuesResponse.repeatedFields_, null);
};
goog.inherits(proto.api_container_api.GetFactValuesResponse, jspb.Message);
if (goog.DEBUG && !COMPILED) {
  /**
   * @public
   * @override
   */
  proto.api_container_api.GetFactValuesResponse.displayName = 'proto.api_container_api.GetFactValuesResponse';
}
/**
 * Generated by JsPbCodeGenerator.
 * @param {Array=} opt_data Optional initial data array, typically from a
 * server response, or constructed directly in Javascript. The array is used
 * in place and becomes part of the constructed object. It is not cloned.
 * If no data is provided, the constructed object will be empty, but still
 * valid.
 * @extends {jspb.Message}
 * @constructor
 */
proto.api_container_api.FactValue = function(opt_data) {
  jspb.Message.initialize(this, opt_data, 0, -1, null, proto.api_container_api.FactValue.oneofGroups_);
};
goog.inherits(proto.api_container_api.FactValue, jspb.Message);
if (goog.DEBUG && !COMPILED) {
  /**
   * @public
   * @override
   */
  proto.api_container_api.FactValue.displayName = 'proto.api_container_api.FactValue';
}
/**
 * Generated by JsPbCodeGenerator.
 * @param {Array=} opt_data Optional initial data array, typically from a
 * server response, or constructed directly in Javascript. The array is used
 * in place and becomes part of the constructed object. It is not cloned.
 * If no data is provided, the constructed object will be empty, but still
 * valid.
 * @extends {jspb.Message}
 * @constructor
 */
proto.api_container_api.ConstantFactRecipe = function(opt_data) {
  jspb.Message.initialize(this, opt_data, 0, -1, null, null);
};
goog.inherits(proto.api_container_api.ConstantFactRecipe, jspb.Message);
if (goog.DEBUG && !COMPILED) {
  /**
   * @public
   * @override
   */
  proto.api_container_api.ConstantFactRecipe.displayName = 'proto.api_container_api.ConstantFactRecipe';
}
/**
 * Generated by JsPbCodeGenerator.
 * @param {Array=} opt_data Optional initial data array, typically from a
 * server response, or constructed directly in Javascript. The array is used
 * in place and becomes part of the constructed object. It is not cloned.
 * If no data is provided, the constructed object will be empty, but still
 * valid.
 * @extends {jspb.Message}
 * @constructor
 */
proto.api_container_api.ExecFactRecipe = function(opt_data) {
  jspb.Message.initialize(this, opt_data, 0, -1, proto.api_container_api.ExecFactRecipe.repeatedFields_, null);
};
goog.inherits(proto.api_container_api.ExecFactRecipe, jspb.Message);
if (goog.DEBUG && !COMPILED) {
  /**
   * @public
   * @override
   */
  proto.api_container_api.ExecFactRecipe.displayName = 'proto.api_container_api.ExecFactRecipe';
}
/**
 * Generated by JsPbCodeGenerator.
 * @param {Array=} opt_data Optional initial data array, typically from a
 * server response, or constructed directly in Javascript. The array is used
 * in place and becomes part of the constructed object. It is not cloned.
 * If no data is provided, the constructed object will be empty, but still
 * valid.
 * @extends {jspb.Message}
 * @constructor
 */
proto.api_container_api.HttpRequestFactRecipe = function(opt_data) {
  jspb.Message.initialize(this, opt_data, 0, -1, null, null);
};
goog.inherits(proto.api_container_api.HttpRequestFactRecipe, jspb.Message);
if (goog.DEBUG && !COMPILED) {
  /**
   * @public
   * @override
   */
  proto.api_container_api.HttpRequestFactRecipe.displayName = 'proto.api_container_api.HttpRequestFactRecipe';
}
/**
 * Generated by JsPbCodeGenerator.
 * @param {Array=} opt_data Optional initial data array, typically from a
 * server response, or constructed directly in Javascript. The array is used
 * in place and becomes part of the constructed object. It is not cloned.
 * If no data is provided, the constructed object will be empty, but still
 * valid.
 * @extends {jspb.Message}
 * @constructor
 */
proto.api_container_api.FactRecipe = function(opt_data) {
  jspb.Message.initialize(this, opt_data, 0, -1, null, proto.api_container_api.FactRecipe.oneofGroups_);
};
goog.inherits(proto.api_container_api.FactRecipe, jspb.Message);
if (goog.DEBUG && !COMPILED) {
  /**
   * @public
   * @override
   */
  proto.api_container_api.FactRecipe.displayName = 'proto.api_container_api.FactRecipe';
}
/**
 * Generated by JsPbCodeGenerator.
 * @param {Array=} opt_data Optional initial data array, typically from a
 * server response, or constructed directly in Javascript. The array is used
 * in place and becomes part of the constructed object. It is not cloned.
 * If no data is provided, the constructed object will be empty, but still
 * valid.
 * @extends {jspb.Message}
 * @constructor
 */
proto.api_container_api.ExecuteStartosisModuleArgs = function(opt_data) {
  jspb.Message.initialize(this, opt_data, 0, -1, null, null);
};
goog.inherits(proto.api_container_api.ExecuteStartosisModuleArgs, jspb.Message);
if (goog.DEBUG && !COMPILED) {
  /**
   * @public
   * @override
   */
  proto.api_container_api.ExecuteStartosisModuleArgs.displayName = 'proto.api_container_api.ExecuteStartosisModuleArgs';
}



if (jspb.Message.GENERATE_TO_OBJECT) {
/**
 * Creates an object representation of this proto.
 * Field names that are reserved in JavaScript and will be renamed to pb_name.
 * Optional fields that are not set will be set to undefined.
 * To access a reserved field use, foo.pb_<name>, eg, foo.pb_default.
 * For the list of reserved names please see:
 *     net/proto2/compiler/js/internal/generator.cc#kKeyword.
 * @param {boolean=} opt_includeInstance Deprecated. whether to include the
 *     JSPB instance for transitional soy proto support:
 *     http://goto/soy-param-migration
 * @return {!Object}
 */
proto.api_container_api.Port.prototype.toObject = function(opt_includeInstance) {
  return proto.api_container_api.Port.toObject(opt_includeInstance, this);
};


/**
 * Static version of the {@see toObject} method.
 * @param {boolean|undefined} includeInstance Deprecated. Whether to include
 *     the JSPB instance for transitional soy proto support:
 *     http://goto/soy-param-migration
 * @param {!proto.api_container_api.Port} msg The msg instance to transform.
 * @return {!Object}
 * @suppress {unusedLocalVariables} f is only used for nested messages
 */
proto.api_container_api.Port.toObject = function(includeInstance, msg) {
  var f, obj = {
    number: jspb.Message.getFieldWithDefault(msg, 1, 0),
    protocol: jspb.Message.getFieldWithDefault(msg, 2, 0)
  };

  if (includeInstance) {
    obj.$jspbMessageInstance = msg;
  }
  return obj;
};
}


/**
 * Deserializes binary data (in protobuf wire format).
 * @param {jspb.ByteSource} bytes The bytes to deserialize.
 * @return {!proto.api_container_api.Port}
 */
proto.api_container_api.Port.deserializeBinary = function(bytes) {
  var reader = new jspb.BinaryReader(bytes);
  var msg = new proto.api_container_api.Port;
  return proto.api_container_api.Port.deserializeBinaryFromReader(msg, reader);
};


/**
 * Deserializes binary data (in protobuf wire format) from the
 * given reader into the given message object.
 * @param {!proto.api_container_api.Port} msg The message object to deserialize into.
 * @param {!jspb.BinaryReader} reader The BinaryReader to use.
 * @return {!proto.api_container_api.Port}
 */
proto.api_container_api.Port.deserializeBinaryFromReader = function(msg, reader) {
  while (reader.nextField()) {
    if (reader.isEndGroup()) {
      break;
    }
    var field = reader.getFieldNumber();
    switch (field) {
    case 1:
      var value = /** @type {number} */ (reader.readUint32());
      msg.setNumber(value);
      break;
    case 2:
      var value = /** @type {!proto.api_container_api.Port.Protocol} */ (reader.readEnum());
      msg.setProtocol(value);
      break;
    default:
      reader.skipField();
      break;
    }
  }
  return msg;
};


/**
 * Serializes the message to binary data (in protobuf wire format).
 * @return {!Uint8Array}
 */
proto.api_container_api.Port.prototype.serializeBinary = function() {
  var writer = new jspb.BinaryWriter();
  proto.api_container_api.Port.serializeBinaryToWriter(this, writer);
  return writer.getResultBuffer();
};


/**
 * Serializes the given message to binary data (in protobuf wire
 * format), writing to the given BinaryWriter.
 * @param {!proto.api_container_api.Port} message
 * @param {!jspb.BinaryWriter} writer
 * @suppress {unusedLocalVariables} f is only used for nested messages
 */
proto.api_container_api.Port.serializeBinaryToWriter = function(message, writer) {
  var f = undefined;
  f = message.getNumber();
  if (f !== 0) {
    writer.writeUint32(
      1,
      f
    );
  }
  f = message.getProtocol();
  if (f !== 0.0) {
    writer.writeEnum(
      2,
      f
    );
  }
};


/**
 * @enum {number}
 */
proto.api_container_api.Port.Protocol = {
  TCP: 0,
  SCTP: 1,
  UDP: 2
};

/**
 * optional uint32 number = 1;
 * @return {number}
 */
proto.api_container_api.Port.prototype.getNumber = function() {
  return /** @type {number} */ (jspb.Message.getFieldWithDefault(this, 1, 0));
};


/**
 * @param {number} value
 * @return {!proto.api_container_api.Port} returns this
 */
proto.api_container_api.Port.prototype.setNumber = function(value) {
  return jspb.Message.setProto3IntField(this, 1, value);
};


/**
 * optional Protocol protocol = 2;
 * @return {!proto.api_container_api.Port.Protocol}
 */
proto.api_container_api.Port.prototype.getProtocol = function() {
  return /** @type {!proto.api_container_api.Port.Protocol} */ (jspb.Message.getFieldWithDefault(this, 2, 0));
};


/**
 * @param {!proto.api_container_api.Port.Protocol} value
 * @return {!proto.api_container_api.Port} returns this
 */
proto.api_container_api.Port.prototype.setProtocol = function(value) {
  return jspb.Message.setProto3EnumField(this, 2, value);
};





if (jspb.Message.GENERATE_TO_OBJECT) {
/**
 * Creates an object representation of this proto.
 * Field names that are reserved in JavaScript and will be renamed to pb_name.
 * Optional fields that are not set will be set to undefined.
 * To access a reserved field use, foo.pb_<name>, eg, foo.pb_default.
 * For the list of reserved names please see:
 *     net/proto2/compiler/js/internal/generator.cc#kKeyword.
 * @param {boolean=} opt_includeInstance Deprecated. whether to include the
 *     JSPB instance for transitional soy proto support:
 *     http://goto/soy-param-migration
 * @return {!Object}
 */
proto.api_container_api.ServiceInfo.prototype.toObject = function(opt_includeInstance) {
  return proto.api_container_api.ServiceInfo.toObject(opt_includeInstance, this);
};


/**
 * Static version of the {@see toObject} method.
 * @param {boolean|undefined} includeInstance Deprecated. Whether to include
 *     the JSPB instance for transitional soy proto support:
 *     http://goto/soy-param-migration
 * @param {!proto.api_container_api.ServiceInfo} msg The msg instance to transform.
 * @return {!Object}
 * @suppress {unusedLocalVariables} f is only used for nested messages
 */
proto.api_container_api.ServiceInfo.toObject = function(includeInstance, msg) {
  var f, obj = {
    serviceGuid: jspb.Message.getFieldWithDefault(msg, 1, ""),
    privateIpAddr: jspb.Message.getFieldWithDefault(msg, 2, ""),
    privatePortsMap: (f = msg.getPrivatePortsMap()) ? f.toObject(includeInstance, proto.api_container_api.Port.toObject) : [],
    maybePublicIpAddr: jspb.Message.getFieldWithDefault(msg, 4, ""),
    maybePublicPortsMap: (f = msg.getMaybePublicPortsMap()) ? f.toObject(includeInstance, proto.api_container_api.Port.toObject) : []
  };

  if (includeInstance) {
    obj.$jspbMessageInstance = msg;
  }
  return obj;
};
}


/**
 * Deserializes binary data (in protobuf wire format).
 * @param {jspb.ByteSource} bytes The bytes to deserialize.
 * @return {!proto.api_container_api.ServiceInfo}
 */
proto.api_container_api.ServiceInfo.deserializeBinary = function(bytes) {
  var reader = new jspb.BinaryReader(bytes);
  var msg = new proto.api_container_api.ServiceInfo;
  return proto.api_container_api.ServiceInfo.deserializeBinaryFromReader(msg, reader);
};


/**
 * Deserializes binary data (in protobuf wire format) from the
 * given reader into the given message object.
 * @param {!proto.api_container_api.ServiceInfo} msg The message object to deserialize into.
 * @param {!jspb.BinaryReader} reader The BinaryReader to use.
 * @return {!proto.api_container_api.ServiceInfo}
 */
proto.api_container_api.ServiceInfo.deserializeBinaryFromReader = function(msg, reader) {
  while (reader.nextField()) {
    if (reader.isEndGroup()) {
      break;
    }
    var field = reader.getFieldNumber();
    switch (field) {
    case 1:
      var value = /** @type {string} */ (reader.readString());
      msg.setServiceGuid(value);
      break;
    case 2:
      var value = /** @type {string} */ (reader.readString());
      msg.setPrivateIpAddr(value);
      break;
    case 3:
      var value = msg.getPrivatePortsMap();
      reader.readMessage(value, function(message, reader) {
        jspb.Map.deserializeBinary(message, reader, jspb.BinaryReader.prototype.readString, jspb.BinaryReader.prototype.readMessage, proto.api_container_api.Port.deserializeBinaryFromReader, "", new proto.api_container_api.Port());
         });
      break;
    case 4:
      var value = /** @type {string} */ (reader.readString());
      msg.setMaybePublicIpAddr(value);
      break;
    case 5:
      var value = msg.getMaybePublicPortsMap();
      reader.readMessage(value, function(message, reader) {
        jspb.Map.deserializeBinary(message, reader, jspb.BinaryReader.prototype.readString, jspb.BinaryReader.prototype.readMessage, proto.api_container_api.Port.deserializeBinaryFromReader, "", new proto.api_container_api.Port());
         });
      break;
    default:
      reader.skipField();
      break;
    }
  }
  return msg;
};


/**
 * Serializes the message to binary data (in protobuf wire format).
 * @return {!Uint8Array}
 */
proto.api_container_api.ServiceInfo.prototype.serializeBinary = function() {
  var writer = new jspb.BinaryWriter();
  proto.api_container_api.ServiceInfo.serializeBinaryToWriter(this, writer);
  return writer.getResultBuffer();
};


/**
 * Serializes the given message to binary data (in protobuf wire
 * format), writing to the given BinaryWriter.
 * @param {!proto.api_container_api.ServiceInfo} message
 * @param {!jspb.BinaryWriter} writer
 * @suppress {unusedLocalVariables} f is only used for nested messages
 */
proto.api_container_api.ServiceInfo.serializeBinaryToWriter = function(message, writer) {
  var f = undefined;
  f = message.getServiceGuid();
  if (f.length > 0) {
    writer.writeString(
      1,
      f
    );
  }
  f = message.getPrivateIpAddr();
  if (f.length > 0) {
    writer.writeString(
      2,
      f
    );
  }
  f = message.getPrivatePortsMap(true);
  if (f && f.getLength() > 0) {
    f.serializeBinary(3, writer, jspb.BinaryWriter.prototype.writeString, jspb.BinaryWriter.prototype.writeMessage, proto.api_container_api.Port.serializeBinaryToWriter);
  }
  f = message.getMaybePublicIpAddr();
  if (f.length > 0) {
    writer.writeString(
      4,
      f
    );
  }
  f = message.getMaybePublicPortsMap(true);
  if (f && f.getLength() > 0) {
    f.serializeBinary(5, writer, jspb.BinaryWriter.prototype.writeString, jspb.BinaryWriter.prototype.writeMessage, proto.api_container_api.Port.serializeBinaryToWriter);
  }
};


/**
 * optional string service_guid = 1;
 * @return {string}
 */
proto.api_container_api.ServiceInfo.prototype.getServiceGuid = function() {
  return /** @type {string} */ (jspb.Message.getFieldWithDefault(this, 1, ""));
};


/**
 * @param {string} value
 * @return {!proto.api_container_api.ServiceInfo} returns this
 */
proto.api_container_api.ServiceInfo.prototype.setServiceGuid = function(value) {
  return jspb.Message.setProto3StringField(this, 1, value);
};


/**
 * optional string private_ip_addr = 2;
 * @return {string}
 */
proto.api_container_api.ServiceInfo.prototype.getPrivateIpAddr = function() {
  return /** @type {string} */ (jspb.Message.getFieldWithDefault(this, 2, ""));
};


/**
 * @param {string} value
 * @return {!proto.api_container_api.ServiceInfo} returns this
 */
proto.api_container_api.ServiceInfo.prototype.setPrivateIpAddr = function(value) {
  return jspb.Message.setProto3StringField(this, 2, value);
};


/**
 * map<string, Port> private_ports = 3;
 * @param {boolean=} opt_noLazyCreate Do not create the map if
 * empty, instead returning `undefined`
 * @return {!jspb.Map<string,!proto.api_container_api.Port>}
 */
proto.api_container_api.ServiceInfo.prototype.getPrivatePortsMap = function(opt_noLazyCreate) {
  return /** @type {!jspb.Map<string,!proto.api_container_api.Port>} */ (
      jspb.Message.getMapField(this, 3, opt_noLazyCreate,
      proto.api_container_api.Port));
};


/**
 * Clears values from the map. The map will be non-null.
 * @return {!proto.api_container_api.ServiceInfo} returns this
 */
proto.api_container_api.ServiceInfo.prototype.clearPrivatePortsMap = function() {
  this.getPrivatePortsMap().clear();
  return this;};


/**
 * optional string maybe_public_ip_addr = 4;
 * @return {string}
 */
proto.api_container_api.ServiceInfo.prototype.getMaybePublicIpAddr = function() {
  return /** @type {string} */ (jspb.Message.getFieldWithDefault(this, 4, ""));
};


/**
 * @param {string} value
 * @return {!proto.api_container_api.ServiceInfo} returns this
 */
proto.api_container_api.ServiceInfo.prototype.setMaybePublicIpAddr = function(value) {
  return jspb.Message.setProto3StringField(this, 4, value);
};


/**
 * map<string, Port> maybe_public_ports = 5;
 * @param {boolean=} opt_noLazyCreate Do not create the map if
 * empty, instead returning `undefined`
 * @return {!jspb.Map<string,!proto.api_container_api.Port>}
 */
proto.api_container_api.ServiceInfo.prototype.getMaybePublicPortsMap = function(opt_noLazyCreate) {
  return /** @type {!jspb.Map<string,!proto.api_container_api.Port>} */ (
      jspb.Message.getMapField(this, 5, opt_noLazyCreate,
      proto.api_container_api.Port));
};


/**
 * Clears values from the map. The map will be non-null.
 * @return {!proto.api_container_api.ServiceInfo} returns this
 */
proto.api_container_api.ServiceInfo.prototype.clearMaybePublicPortsMap = function() {
  this.getMaybePublicPortsMap().clear();
  return this;};



/**
 * List of repeated fields within this message type.
 * @private {!Array<number>}
 * @const
 */
proto.api_container_api.ServiceConfig.repeatedFields_ = [4,5];



if (jspb.Message.GENERATE_TO_OBJECT) {
/**
 * Creates an object representation of this proto.
 * Field names that are reserved in JavaScript and will be renamed to pb_name.
 * Optional fields that are not set will be set to undefined.
 * To access a reserved field use, foo.pb_<name>, eg, foo.pb_default.
 * For the list of reserved names please see:
 *     net/proto2/compiler/js/internal/generator.cc#kKeyword.
 * @param {boolean=} opt_includeInstance Deprecated. whether to include the
 *     JSPB instance for transitional soy proto support:
 *     http://goto/soy-param-migration
 * @return {!Object}
 */
proto.api_container_api.ServiceConfig.prototype.toObject = function(opt_includeInstance) {
  return proto.api_container_api.ServiceConfig.toObject(opt_includeInstance, this);
};


/**
 * Static version of the {@see toObject} method.
 * @param {boolean|undefined} includeInstance Deprecated. Whether to include
 *     the JSPB instance for transitional soy proto support:
 *     http://goto/soy-param-migration
 * @param {!proto.api_container_api.ServiceConfig} msg The msg instance to transform.
 * @return {!Object}
 * @suppress {unusedLocalVariables} f is only used for nested messages
 */
proto.api_container_api.ServiceConfig.toObject = function(includeInstance, msg) {
  var f, obj = {
    containerImageName: jspb.Message.getFieldWithDefault(msg, 1, ""),
    privatePortsMap: (f = msg.getPrivatePortsMap()) ? f.toObject(includeInstance, proto.api_container_api.Port.toObject) : [],
    publicPortsMap: (f = msg.getPublicPortsMap()) ? f.toObject(includeInstance, proto.api_container_api.Port.toObject) : [],
    entrypointArgsList: (f = jspb.Message.getRepeatedField(msg, 4)) == null ? undefined : f,
    cmdArgsList: (f = jspb.Message.getRepeatedField(msg, 5)) == null ? undefined : f,
    envVarsMap: (f = msg.getEnvVarsMap()) ? f.toObject(includeInstance, undefined) : [],
    filesArtifactMountpointsMap: (f = msg.getFilesArtifactMountpointsMap()) ? f.toObject(includeInstance, undefined) : [],
    cpuAllocationMillicpus: jspb.Message.getFieldWithDefault(msg, 8, 0),
    memoryAllocationMegabytes: jspb.Message.getFieldWithDefault(msg, 9, 0),
    privateIpAddrPlaceholder: jspb.Message.getFieldWithDefault(msg, 10, "")
  };

  if (includeInstance) {
    obj.$jspbMessageInstance = msg;
  }
  return obj;
};
}


/**
 * Deserializes binary data (in protobuf wire format).
 * @param {jspb.ByteSource} bytes The bytes to deserialize.
 * @return {!proto.api_container_api.ServiceConfig}
 */
proto.api_container_api.ServiceConfig.deserializeBinary = function(bytes) {
  var reader = new jspb.BinaryReader(bytes);
  var msg = new proto.api_container_api.ServiceConfig;
  return proto.api_container_api.ServiceConfig.deserializeBinaryFromReader(msg, reader);
};


/**
 * Deserializes binary data (in protobuf wire format) from the
 * given reader into the given message object.
 * @param {!proto.api_container_api.ServiceConfig} msg The message object to deserialize into.
 * @param {!jspb.BinaryReader} reader The BinaryReader to use.
 * @return {!proto.api_container_api.ServiceConfig}
 */
proto.api_container_api.ServiceConfig.deserializeBinaryFromReader = function(msg, reader) {
  while (reader.nextField()) {
    if (reader.isEndGroup()) {
      break;
    }
    var field = reader.getFieldNumber();
    switch (field) {
    case 1:
      var value = /** @type {string} */ (reader.readString());
      msg.setContainerImageName(value);
      break;
    case 2:
      var value = msg.getPrivatePortsMap();
      reader.readMessage(value, function(message, reader) {
        jspb.Map.deserializeBinary(message, reader, jspb.BinaryReader.prototype.readString, jspb.BinaryReader.prototype.readMessage, proto.api_container_api.Port.deserializeBinaryFromReader, "", new proto.api_container_api.Port());
         });
      break;
    case 3:
      var value = msg.getPublicPortsMap();
      reader.readMessage(value, function(message, reader) {
        jspb.Map.deserializeBinary(message, reader, jspb.BinaryReader.prototype.readString, jspb.BinaryReader.prototype.readMessage, proto.api_container_api.Port.deserializeBinaryFromReader, "", new proto.api_container_api.Port());
         });
      break;
    case 4:
      var value = /** @type {string} */ (reader.readString());
      msg.addEntrypointArgs(value);
      break;
    case 5:
      var value = /** @type {string} */ (reader.readString());
      msg.addCmdArgs(value);
      break;
    case 6:
      var value = msg.getEnvVarsMap();
      reader.readMessage(value, function(message, reader) {
        jspb.Map.deserializeBinary(message, reader, jspb.BinaryReader.prototype.readString, jspb.BinaryReader.prototype.readString, null, "", "");
         });
      break;
    case 7:
      var value = msg.getFilesArtifactMountpointsMap();
      reader.readMessage(value, function(message, reader) {
        jspb.Map.deserializeBinary(message, reader, jspb.BinaryReader.prototype.readString, jspb.BinaryReader.prototype.readString, null, "", "");
         });
      break;
    case 8:
      var value = /** @type {number} */ (reader.readUint64());
      msg.setCpuAllocationMillicpus(value);
      break;
    case 9:
      var value = /** @type {number} */ (reader.readUint64());
      msg.setMemoryAllocationMegabytes(value);
      break;
    case 10:
      var value = /** @type {string} */ (reader.readString());
      msg.setPrivateIpAddrPlaceholder(value);
      break;
    default:
      reader.skipField();
      break;
    }
  }
  return msg;
};


/**
 * Serializes the message to binary data (in protobuf wire format).
 * @return {!Uint8Array}
 */
proto.api_container_api.ServiceConfig.prototype.serializeBinary = function() {
  var writer = new jspb.BinaryWriter();
  proto.api_container_api.ServiceConfig.serializeBinaryToWriter(this, writer);
  return writer.getResultBuffer();
};


/**
 * Serializes the given message to binary data (in protobuf wire
 * format), writing to the given BinaryWriter.
 * @param {!proto.api_container_api.ServiceConfig} message
 * @param {!jspb.BinaryWriter} writer
 * @suppress {unusedLocalVariables} f is only used for nested messages
 */
proto.api_container_api.ServiceConfig.serializeBinaryToWriter = function(message, writer) {
  var f = undefined;
  f = message.getContainerImageName();
  if (f.length > 0) {
    writer.writeString(
      1,
      f
    );
  }
  f = message.getPrivatePortsMap(true);
  if (f && f.getLength() > 0) {
    f.serializeBinary(2, writer, jspb.BinaryWriter.prototype.writeString, jspb.BinaryWriter.prototype.writeMessage, proto.api_container_api.Port.serializeBinaryToWriter);
  }
  f = message.getPublicPortsMap(true);
  if (f && f.getLength() > 0) {
    f.serializeBinary(3, writer, jspb.BinaryWriter.prototype.writeString, jspb.BinaryWriter.prototype.writeMessage, proto.api_container_api.Port.serializeBinaryToWriter);
  }
  f = message.getEntrypointArgsList();
  if (f.length > 0) {
    writer.writeRepeatedString(
      4,
      f
    );
  }
  f = message.getCmdArgsList();
  if (f.length > 0) {
    writer.writeRepeatedString(
      5,
      f
    );
  }
  f = message.getEnvVarsMap(true);
  if (f && f.getLength() > 0) {
    f.serializeBinary(6, writer, jspb.BinaryWriter.prototype.writeString, jspb.BinaryWriter.prototype.writeString);
  }
  f = message.getFilesArtifactMountpointsMap(true);
  if (f && f.getLength() > 0) {
    f.serializeBinary(7, writer, jspb.BinaryWriter.prototype.writeString, jspb.BinaryWriter.prototype.writeString);
  }
  f = message.getCpuAllocationMillicpus();
  if (f !== 0) {
    writer.writeUint64(
      8,
      f
    );
  }
  f = message.getMemoryAllocationMegabytes();
  if (f !== 0) {
    writer.writeUint64(
      9,
      f
    );
  }
  f = message.getPrivateIpAddrPlaceholder();
  if (f.length > 0) {
    writer.writeString(
      10,
      f
    );
  }
};


/**
 * optional string container_image_name = 1;
 * @return {string}
 */
proto.api_container_api.ServiceConfig.prototype.getContainerImageName = function() {
  return /** @type {string} */ (jspb.Message.getFieldWithDefault(this, 1, ""));
};


/**
 * @param {string} value
 * @return {!proto.api_container_api.ServiceConfig} returns this
 */
proto.api_container_api.ServiceConfig.prototype.setContainerImageName = function(value) {
  return jspb.Message.setProto3StringField(this, 1, value);
};


/**
 * map<string, Port> private_ports = 2;
 * @param {boolean=} opt_noLazyCreate Do not create the map if
 * empty, instead returning `undefined`
 * @return {!jspb.Map<string,!proto.api_container_api.Port>}
 */
proto.api_container_api.ServiceConfig.prototype.getPrivatePortsMap = function(opt_noLazyCreate) {
  return /** @type {!jspb.Map<string,!proto.api_container_api.Port>} */ (
      jspb.Message.getMapField(this, 2, opt_noLazyCreate,
      proto.api_container_api.Port));
};


/**
 * Clears values from the map. The map will be non-null.
 * @return {!proto.api_container_api.ServiceConfig} returns this
 */
proto.api_container_api.ServiceConfig.prototype.clearPrivatePortsMap = function() {
  this.getPrivatePortsMap().clear();
  return this;};


/**
 * map<string, Port> public_ports = 3;
 * @param {boolean=} opt_noLazyCreate Do not create the map if
 * empty, instead returning `undefined`
 * @return {!jspb.Map<string,!proto.api_container_api.Port>}
 */
proto.api_container_api.ServiceConfig.prototype.getPublicPortsMap = function(opt_noLazyCreate) {
  return /** @type {!jspb.Map<string,!proto.api_container_api.Port>} */ (
      jspb.Message.getMapField(this, 3, opt_noLazyCreate,
      proto.api_container_api.Port));
};


/**
 * Clears values from the map. The map will be non-null.
 * @return {!proto.api_container_api.ServiceConfig} returns this
 */
proto.api_container_api.ServiceConfig.prototype.clearPublicPortsMap = function() {
  this.getPublicPortsMap().clear();
  return this;};


/**
 * repeated string entrypoint_args = 4;
 * @return {!Array<string>}
 */
proto.api_container_api.ServiceConfig.prototype.getEntrypointArgsList = function() {
  return /** @type {!Array<string>} */ (jspb.Message.getRepeatedField(this, 4));
};


/**
 * @param {!Array<string>} value
 * @return {!proto.api_container_api.ServiceConfig} returns this
 */
proto.api_container_api.ServiceConfig.prototype.setEntrypointArgsList = function(value) {
  return jspb.Message.setField(this, 4, value || []);
};


/**
 * @param {string} value
 * @param {number=} opt_index
 * @return {!proto.api_container_api.ServiceConfig} returns this
 */
proto.api_container_api.ServiceConfig.prototype.addEntrypointArgs = function(value, opt_index) {
  return jspb.Message.addToRepeatedField(this, 4, value, opt_index);
};


/**
 * Clears the list making it empty but non-null.
 * @return {!proto.api_container_api.ServiceConfig} returns this
 */
proto.api_container_api.ServiceConfig.prototype.clearEntrypointArgsList = function() {
  return this.setEntrypointArgsList([]);
};


/**
 * repeated string cmd_args = 5;
 * @return {!Array<string>}
 */
proto.api_container_api.ServiceConfig.prototype.getCmdArgsList = function() {
  return /** @type {!Array<string>} */ (jspb.Message.getRepeatedField(this, 5));
};


/**
 * @param {!Array<string>} value
 * @return {!proto.api_container_api.ServiceConfig} returns this
 */
proto.api_container_api.ServiceConfig.prototype.setCmdArgsList = function(value) {
  return jspb.Message.setField(this, 5, value || []);
};


/**
 * @param {string} value
 * @param {number=} opt_index
 * @return {!proto.api_container_api.ServiceConfig} returns this
 */
proto.api_container_api.ServiceConfig.prototype.addCmdArgs = function(value, opt_index) {
  return jspb.Message.addToRepeatedField(this, 5, value, opt_index);
};


/**
 * Clears the list making it empty but non-null.
 * @return {!proto.api_container_api.ServiceConfig} returns this
 */
proto.api_container_api.ServiceConfig.prototype.clearCmdArgsList = function() {
  return this.setCmdArgsList([]);
};


/**
 * map<string, string> env_vars = 6;
 * @param {boolean=} opt_noLazyCreate Do not create the map if
 * empty, instead returning `undefined`
 * @return {!jspb.Map<string,string>}
 */
proto.api_container_api.ServiceConfig.prototype.getEnvVarsMap = function(opt_noLazyCreate) {
  return /** @type {!jspb.Map<string,string>} */ (
      jspb.Message.getMapField(this, 6, opt_noLazyCreate,
      null));
};


/**
 * Clears values from the map. The map will be non-null.
 * @return {!proto.api_container_api.ServiceConfig} returns this
 */
proto.api_container_api.ServiceConfig.prototype.clearEnvVarsMap = function() {
  this.getEnvVarsMap().clear();
  return this;};


/**
 * map<string, string> files_artifact_mountpoints = 7;
 * @param {boolean=} opt_noLazyCreate Do not create the map if
 * empty, instead returning `undefined`
 * @return {!jspb.Map<string,string>}
 */
proto.api_container_api.ServiceConfig.prototype.getFilesArtifactMountpointsMap = function(opt_noLazyCreate) {
  return /** @type {!jspb.Map<string,string>} */ (
      jspb.Message.getMapField(this, 7, opt_noLazyCreate,
      null));
};


/**
 * Clears values from the map. The map will be non-null.
 * @return {!proto.api_container_api.ServiceConfig} returns this
 */
proto.api_container_api.ServiceConfig.prototype.clearFilesArtifactMountpointsMap = function() {
  this.getFilesArtifactMountpointsMap().clear();
  return this;};


/**
 * optional uint64 cpu_allocation_millicpus = 8;
 * @return {number}
 */
proto.api_container_api.ServiceConfig.prototype.getCpuAllocationMillicpus = function() {
  return /** @type {number} */ (jspb.Message.getFieldWithDefault(this, 8, 0));
};


/**
 * @param {number} value
 * @return {!proto.api_container_api.ServiceConfig} returns this
 */
proto.api_container_api.ServiceConfig.prototype.setCpuAllocationMillicpus = function(value) {
  return jspb.Message.setProto3IntField(this, 8, value);
};


/**
 * optional uint64 memory_allocation_megabytes = 9;
 * @return {number}
 */
proto.api_container_api.ServiceConfig.prototype.getMemoryAllocationMegabytes = function() {
  return /** @type {number} */ (jspb.Message.getFieldWithDefault(this, 9, 0));
};


/**
 * @param {number} value
 * @return {!proto.api_container_api.ServiceConfig} returns this
 */
proto.api_container_api.ServiceConfig.prototype.setMemoryAllocationMegabytes = function(value) {
  return jspb.Message.setProto3IntField(this, 9, value);
};


/**
 * optional string private_ip_addr_placeholder = 10;
 * @return {string}
 */
proto.api_container_api.ServiceConfig.prototype.getPrivateIpAddrPlaceholder = function() {
  return /** @type {string} */ (jspb.Message.getFieldWithDefault(this, 10, ""));
};


/**
 * @param {string} value
 * @return {!proto.api_container_api.ServiceConfig} returns this
 */
proto.api_container_api.ServiceConfig.prototype.setPrivateIpAddrPlaceholder = function(value) {
  return jspb.Message.setProto3StringField(this, 10, value);
};





if (jspb.Message.GENERATE_TO_OBJECT) {
/**
 * Creates an object representation of this proto.
 * Field names that are reserved in JavaScript and will be renamed to pb_name.
 * Optional fields that are not set will be set to undefined.
 * To access a reserved field use, foo.pb_<name>, eg, foo.pb_default.
 * For the list of reserved names please see:
 *     net/proto2/compiler/js/internal/generator.cc#kKeyword.
 * @param {boolean=} opt_includeInstance Deprecated. whether to include the
 *     JSPB instance for transitional soy proto support:
 *     http://goto/soy-param-migration
 * @return {!Object}
 */
proto.api_container_api.ModuleInfo.prototype.toObject = function(opt_includeInstance) {
  return proto.api_container_api.ModuleInfo.toObject(opt_includeInstance, this);
};


/**
 * Static version of the {@see toObject} method.
 * @param {boolean|undefined} includeInstance Deprecated. Whether to include
 *     the JSPB instance for transitional soy proto support:
 *     http://goto/soy-param-migration
 * @param {!proto.api_container_api.ModuleInfo} msg The msg instance to transform.
 * @return {!Object}
 * @suppress {unusedLocalVariables} f is only used for nested messages
 */
proto.api_container_api.ModuleInfo.toObject = function(includeInstance, msg) {
  var f, obj = {
    guid: jspb.Message.getFieldWithDefault(msg, 1, ""),
    privateIpAddr: jspb.Message.getFieldWithDefault(msg, 2, ""),
    privateGrpcPort: (f = msg.getPrivateGrpcPort()) && proto.api_container_api.Port.toObject(includeInstance, f),
    maybePublicIpAddr: jspb.Message.getFieldWithDefault(msg, 4, ""),
    maybePublicGrpcPort: (f = msg.getMaybePublicGrpcPort()) && proto.api_container_api.Port.toObject(includeInstance, f)
  };

  if (includeInstance) {
    obj.$jspbMessageInstance = msg;
  }
  return obj;
};
}


/**
 * Deserializes binary data (in protobuf wire format).
 * @param {jspb.ByteSource} bytes The bytes to deserialize.
 * @return {!proto.api_container_api.ModuleInfo}
 */
proto.api_container_api.ModuleInfo.deserializeBinary = function(bytes) {
  var reader = new jspb.BinaryReader(bytes);
  var msg = new proto.api_container_api.ModuleInfo;
  return proto.api_container_api.ModuleInfo.deserializeBinaryFromReader(msg, reader);
};


/**
 * Deserializes binary data (in protobuf wire format) from the
 * given reader into the given message object.
 * @param {!proto.api_container_api.ModuleInfo} msg The message object to deserialize into.
 * @param {!jspb.BinaryReader} reader The BinaryReader to use.
 * @return {!proto.api_container_api.ModuleInfo}
 */
proto.api_container_api.ModuleInfo.deserializeBinaryFromReader = function(msg, reader) {
  while (reader.nextField()) {
    if (reader.isEndGroup()) {
      break;
    }
    var field = reader.getFieldNumber();
    switch (field) {
    case 1:
      var value = /** @type {string} */ (reader.readString());
      msg.setGuid(value);
      break;
    case 2:
      var value = /** @type {string} */ (reader.readString());
      msg.setPrivateIpAddr(value);
      break;
    case 3:
      var value = new proto.api_container_api.Port;
      reader.readMessage(value,proto.api_container_api.Port.deserializeBinaryFromReader);
      msg.setPrivateGrpcPort(value);
      break;
    case 4:
      var value = /** @type {string} */ (reader.readString());
      msg.setMaybePublicIpAddr(value);
      break;
    case 5:
      var value = new proto.api_container_api.Port;
      reader.readMessage(value,proto.api_container_api.Port.deserializeBinaryFromReader);
      msg.setMaybePublicGrpcPort(value);
      break;
    default:
      reader.skipField();
      break;
    }
  }
  return msg;
};


/**
 * Serializes the message to binary data (in protobuf wire format).
 * @return {!Uint8Array}
 */
proto.api_container_api.ModuleInfo.prototype.serializeBinary = function() {
  var writer = new jspb.BinaryWriter();
  proto.api_container_api.ModuleInfo.serializeBinaryToWriter(this, writer);
  return writer.getResultBuffer();
};


/**
 * Serializes the given message to binary data (in protobuf wire
 * format), writing to the given BinaryWriter.
 * @param {!proto.api_container_api.ModuleInfo} message
 * @param {!jspb.BinaryWriter} writer
 * @suppress {unusedLocalVariables} f is only used for nested messages
 */
proto.api_container_api.ModuleInfo.serializeBinaryToWriter = function(message, writer) {
  var f = undefined;
  f = message.getGuid();
  if (f.length > 0) {
    writer.writeString(
      1,
      f
    );
  }
  f = message.getPrivateIpAddr();
  if (f.length > 0) {
    writer.writeString(
      2,
      f
    );
  }
  f = message.getPrivateGrpcPort();
  if (f != null) {
    writer.writeMessage(
      3,
      f,
      proto.api_container_api.Port.serializeBinaryToWriter
    );
  }
  f = message.getMaybePublicIpAddr();
  if (f.length > 0) {
    writer.writeString(
      4,
      f
    );
  }
  f = message.getMaybePublicGrpcPort();
  if (f != null) {
    writer.writeMessage(
      5,
      f,
      proto.api_container_api.Port.serializeBinaryToWriter
    );
  }
};


/**
 * optional string guid = 1;
 * @return {string}
 */
proto.api_container_api.ModuleInfo.prototype.getGuid = function() {
  return /** @type {string} */ (jspb.Message.getFieldWithDefault(this, 1, ""));
};


/**
 * @param {string} value
 * @return {!proto.api_container_api.ModuleInfo} returns this
 */
proto.api_container_api.ModuleInfo.prototype.setGuid = function(value) {
  return jspb.Message.setProto3StringField(this, 1, value);
};


/**
 * optional string private_ip_addr = 2;
 * @return {string}
 */
proto.api_container_api.ModuleInfo.prototype.getPrivateIpAddr = function() {
  return /** @type {string} */ (jspb.Message.getFieldWithDefault(this, 2, ""));
};


/**
 * @param {string} value
 * @return {!proto.api_container_api.ModuleInfo} returns this
 */
proto.api_container_api.ModuleInfo.prototype.setPrivateIpAddr = function(value) {
  return jspb.Message.setProto3StringField(this, 2, value);
};


/**
 * optional Port private_grpc_port = 3;
 * @return {?proto.api_container_api.Port}
 */
proto.api_container_api.ModuleInfo.prototype.getPrivateGrpcPort = function() {
  return /** @type{?proto.api_container_api.Port} */ (
    jspb.Message.getWrapperField(this, proto.api_container_api.Port, 3));
};


/**
 * @param {?proto.api_container_api.Port|undefined} value
 * @return {!proto.api_container_api.ModuleInfo} returns this
*/
proto.api_container_api.ModuleInfo.prototype.setPrivateGrpcPort = function(value) {
  return jspb.Message.setWrapperField(this, 3, value);
};


/**
 * Clears the message field making it undefined.
 * @return {!proto.api_container_api.ModuleInfo} returns this
 */
proto.api_container_api.ModuleInfo.prototype.clearPrivateGrpcPort = function() {
  return this.setPrivateGrpcPort(undefined);
};


/**
 * Returns whether this field is set.
 * @return {boolean}
 */
proto.api_container_api.ModuleInfo.prototype.hasPrivateGrpcPort = function() {
  return jspb.Message.getField(this, 3) != null;
};


/**
 * optional string maybe_public_ip_addr = 4;
 * @return {string}
 */
proto.api_container_api.ModuleInfo.prototype.getMaybePublicIpAddr = function() {
  return /** @type {string} */ (jspb.Message.getFieldWithDefault(this, 4, ""));
};


/**
 * @param {string} value
 * @return {!proto.api_container_api.ModuleInfo} returns this
 */
proto.api_container_api.ModuleInfo.prototype.setMaybePublicIpAddr = function(value) {
  return jspb.Message.setProto3StringField(this, 4, value);
};


/**
 * optional Port maybe_public_grpc_port = 5;
 * @return {?proto.api_container_api.Port}
 */
proto.api_container_api.ModuleInfo.prototype.getMaybePublicGrpcPort = function() {
  return /** @type{?proto.api_container_api.Port} */ (
    jspb.Message.getWrapperField(this, proto.api_container_api.Port, 5));
};


/**
 * @param {?proto.api_container_api.Port|undefined} value
 * @return {!proto.api_container_api.ModuleInfo} returns this
*/
proto.api_container_api.ModuleInfo.prototype.setMaybePublicGrpcPort = function(value) {
  return jspb.Message.setWrapperField(this, 5, value);
};


/**
 * Clears the message field making it undefined.
 * @return {!proto.api_container_api.ModuleInfo} returns this
 */
proto.api_container_api.ModuleInfo.prototype.clearMaybePublicGrpcPort = function() {
  return this.setMaybePublicGrpcPort(undefined);
};


/**
 * Returns whether this field is set.
 * @return {boolean}
 */
proto.api_container_api.ModuleInfo.prototype.hasMaybePublicGrpcPort = function() {
  return jspb.Message.getField(this, 5) != null;
};





if (jspb.Message.GENERATE_TO_OBJECT) {
/**
 * Creates an object representation of this proto.
 * Field names that are reserved in JavaScript and will be renamed to pb_name.
 * Optional fields that are not set will be set to undefined.
 * To access a reserved field use, foo.pb_<name>, eg, foo.pb_default.
 * For the list of reserved names please see:
 *     net/proto2/compiler/js/internal/generator.cc#kKeyword.
 * @param {boolean=} opt_includeInstance Deprecated. whether to include the
 *     JSPB instance for transitional soy proto support:
 *     http://goto/soy-param-migration
 * @return {!Object}
 */
proto.api_container_api.LoadModuleArgs.prototype.toObject = function(opt_includeInstance) {
  return proto.api_container_api.LoadModuleArgs.toObject(opt_includeInstance, this);
};


/**
 * Static version of the {@see toObject} method.
 * @param {boolean|undefined} includeInstance Deprecated. Whether to include
 *     the JSPB instance for transitional soy proto support:
 *     http://goto/soy-param-migration
 * @param {!proto.api_container_api.LoadModuleArgs} msg The msg instance to transform.
 * @return {!Object}
 * @suppress {unusedLocalVariables} f is only used for nested messages
 */
proto.api_container_api.LoadModuleArgs.toObject = function(includeInstance, msg) {
  var f, obj = {
    moduleId: jspb.Message.getFieldWithDefault(msg, 1, ""),
    containerImage: jspb.Message.getFieldWithDefault(msg, 2, ""),
    serializedParams: jspb.Message.getFieldWithDefault(msg, 3, "")
  };

  if (includeInstance) {
    obj.$jspbMessageInstance = msg;
  }
  return obj;
};
}


/**
 * Deserializes binary data (in protobuf wire format).
 * @param {jspb.ByteSource} bytes The bytes to deserialize.
 * @return {!proto.api_container_api.LoadModuleArgs}
 */
proto.api_container_api.LoadModuleArgs.deserializeBinary = function(bytes) {
  var reader = new jspb.BinaryReader(bytes);
  var msg = new proto.api_container_api.LoadModuleArgs;
  return proto.api_container_api.LoadModuleArgs.deserializeBinaryFromReader(msg, reader);
};


/**
 * Deserializes binary data (in protobuf wire format) from the
 * given reader into the given message object.
 * @param {!proto.api_container_api.LoadModuleArgs} msg The message object to deserialize into.
 * @param {!jspb.BinaryReader} reader The BinaryReader to use.
 * @return {!proto.api_container_api.LoadModuleArgs}
 */
proto.api_container_api.LoadModuleArgs.deserializeBinaryFromReader = function(msg, reader) {
  while (reader.nextField()) {
    if (reader.isEndGroup()) {
      break;
    }
    var field = reader.getFieldNumber();
    switch (field) {
    case 1:
      var value = /** @type {string} */ (reader.readString());
      msg.setModuleId(value);
      break;
    case 2:
      var value = /** @type {string} */ (reader.readString());
      msg.setContainerImage(value);
      break;
    case 3:
      var value = /** @type {string} */ (reader.readString());
      msg.setSerializedParams(value);
      break;
    default:
      reader.skipField();
      break;
    }
  }
  return msg;
};


/**
 * Serializes the message to binary data (in protobuf wire format).
 * @return {!Uint8Array}
 */
proto.api_container_api.LoadModuleArgs.prototype.serializeBinary = function() {
  var writer = new jspb.BinaryWriter();
  proto.api_container_api.LoadModuleArgs.serializeBinaryToWriter(this, writer);
  return writer.getResultBuffer();
};


/**
 * Serializes the given message to binary data (in protobuf wire
 * format), writing to the given BinaryWriter.
 * @param {!proto.api_container_api.LoadModuleArgs} message
 * @param {!jspb.BinaryWriter} writer
 * @suppress {unusedLocalVariables} f is only used for nested messages
 */
proto.api_container_api.LoadModuleArgs.serializeBinaryToWriter = function(message, writer) {
  var f = undefined;
  f = message.getModuleId();
  if (f.length > 0) {
    writer.writeString(
      1,
      f
    );
  }
  f = message.getContainerImage();
  if (f.length > 0) {
    writer.writeString(
      2,
      f
    );
  }
  f = message.getSerializedParams();
  if (f.length > 0) {
    writer.writeString(
      3,
      f
    );
  }
};


/**
 * optional string module_id = 1;
 * @return {string}
 */
proto.api_container_api.LoadModuleArgs.prototype.getModuleId = function() {
  return /** @type {string} */ (jspb.Message.getFieldWithDefault(this, 1, ""));
};


/**
 * @param {string} value
 * @return {!proto.api_container_api.LoadModuleArgs} returns this
 */
proto.api_container_api.LoadModuleArgs.prototype.setModuleId = function(value) {
  return jspb.Message.setProto3StringField(this, 1, value);
};


/**
 * optional string container_image = 2;
 * @return {string}
 */
proto.api_container_api.LoadModuleArgs.prototype.getContainerImage = function() {
  return /** @type {string} */ (jspb.Message.getFieldWithDefault(this, 2, ""));
};


/**
 * @param {string} value
 * @return {!proto.api_container_api.LoadModuleArgs} returns this
 */
proto.api_container_api.LoadModuleArgs.prototype.setContainerImage = function(value) {
  return jspb.Message.setProto3StringField(this, 2, value);
};


/**
 * optional string serialized_params = 3;
 * @return {string}
 */
proto.api_container_api.LoadModuleArgs.prototype.getSerializedParams = function() {
  return /** @type {string} */ (jspb.Message.getFieldWithDefault(this, 3, ""));
};


/**
 * @param {string} value
 * @return {!proto.api_container_api.LoadModuleArgs} returns this
 */
proto.api_container_api.LoadModuleArgs.prototype.setSerializedParams = function(value) {
  return jspb.Message.setProto3StringField(this, 3, value);
};





if (jspb.Message.GENERATE_TO_OBJECT) {
/**
 * Creates an object representation of this proto.
 * Field names that are reserved in JavaScript and will be renamed to pb_name.
 * Optional fields that are not set will be set to undefined.
 * To access a reserved field use, foo.pb_<name>, eg, foo.pb_default.
 * For the list of reserved names please see:
 *     net/proto2/compiler/js/internal/generator.cc#kKeyword.
 * @param {boolean=} opt_includeInstance Deprecated. whether to include the
 *     JSPB instance for transitional soy proto support:
 *     http://goto/soy-param-migration
 * @return {!Object}
 */
proto.api_container_api.LoadModuleResponse.prototype.toObject = function(opt_includeInstance) {
  return proto.api_container_api.LoadModuleResponse.toObject(opt_includeInstance, this);
};


/**
 * Static version of the {@see toObject} method.
 * @param {boolean|undefined} includeInstance Deprecated. Whether to include
 *     the JSPB instance for transitional soy proto support:
 *     http://goto/soy-param-migration
 * @param {!proto.api_container_api.LoadModuleResponse} msg The msg instance to transform.
 * @return {!Object}
 * @suppress {unusedLocalVariables} f is only used for nested messages
 */
proto.api_container_api.LoadModuleResponse.toObject = function(includeInstance, msg) {
  var f, obj = {
    privateIpAddr: jspb.Message.getFieldWithDefault(msg, 1, ""),
    privatePort: (f = msg.getPrivatePort()) && proto.api_container_api.Port.toObject(includeInstance, f),
    publicIpAddr: jspb.Message.getFieldWithDefault(msg, 3, ""),
    publicPort: (f = msg.getPublicPort()) && proto.api_container_api.Port.toObject(includeInstance, f),
    guid: jspb.Message.getFieldWithDefault(msg, 5, "")
  };

  if (includeInstance) {
    obj.$jspbMessageInstance = msg;
  }
  return obj;
};
}


/**
 * Deserializes binary data (in protobuf wire format).
 * @param {jspb.ByteSource} bytes The bytes to deserialize.
 * @return {!proto.api_container_api.LoadModuleResponse}
 */
proto.api_container_api.LoadModuleResponse.deserializeBinary = function(bytes) {
  var reader = new jspb.BinaryReader(bytes);
  var msg = new proto.api_container_api.LoadModuleResponse;
  return proto.api_container_api.LoadModuleResponse.deserializeBinaryFromReader(msg, reader);
};


/**
 * Deserializes binary data (in protobuf wire format) from the
 * given reader into the given message object.
 * @param {!proto.api_container_api.LoadModuleResponse} msg The message object to deserialize into.
 * @param {!jspb.BinaryReader} reader The BinaryReader to use.
 * @return {!proto.api_container_api.LoadModuleResponse}
 */
proto.api_container_api.LoadModuleResponse.deserializeBinaryFromReader = function(msg, reader) {
  while (reader.nextField()) {
    if (reader.isEndGroup()) {
      break;
    }
    var field = reader.getFieldNumber();
    switch (field) {
    case 1:
      var value = /** @type {string} */ (reader.readString());
      msg.setPrivateIpAddr(value);
      break;
    case 2:
      var value = new proto.api_container_api.Port;
      reader.readMessage(value,proto.api_container_api.Port.deserializeBinaryFromReader);
      msg.setPrivatePort(value);
      break;
    case 3:
      var value = /** @type {string} */ (reader.readString());
      msg.setPublicIpAddr(value);
      break;
    case 4:
      var value = new proto.api_container_api.Port;
      reader.readMessage(value,proto.api_container_api.Port.deserializeBinaryFromReader);
      msg.setPublicPort(value);
      break;
    case 5:
      var value = /** @type {string} */ (reader.readString());
      msg.setGuid(value);
      break;
    default:
      reader.skipField();
      break;
    }
  }
  return msg;
};


/**
 * Serializes the message to binary data (in protobuf wire format).
 * @return {!Uint8Array}
 */
proto.api_container_api.LoadModuleResponse.prototype.serializeBinary = function() {
  var writer = new jspb.BinaryWriter();
  proto.api_container_api.LoadModuleResponse.serializeBinaryToWriter(this, writer);
  return writer.getResultBuffer();
};


/**
 * Serializes the given message to binary data (in protobuf wire
 * format), writing to the given BinaryWriter.
 * @param {!proto.api_container_api.LoadModuleResponse} message
 * @param {!jspb.BinaryWriter} writer
 * @suppress {unusedLocalVariables} f is only used for nested messages
 */
proto.api_container_api.LoadModuleResponse.serializeBinaryToWriter = function(message, writer) {
  var f = undefined;
  f = message.getPrivateIpAddr();
  if (f.length > 0) {
    writer.writeString(
      1,
      f
    );
  }
  f = message.getPrivatePort();
  if (f != null) {
    writer.writeMessage(
      2,
      f,
      proto.api_container_api.Port.serializeBinaryToWriter
    );
  }
  f = message.getPublicIpAddr();
  if (f.length > 0) {
    writer.writeString(
      3,
      f
    );
  }
  f = message.getPublicPort();
  if (f != null) {
    writer.writeMessage(
      4,
      f,
      proto.api_container_api.Port.serializeBinaryToWriter
    );
  }
  f = message.getGuid();
  if (f.length > 0) {
    writer.writeString(
      5,
      f
    );
  }
};


/**
 * optional string private_ip_addr = 1;
 * @return {string}
 */
proto.api_container_api.LoadModuleResponse.prototype.getPrivateIpAddr = function() {
  return /** @type {string} */ (jspb.Message.getFieldWithDefault(this, 1, ""));
};


/**
 * @param {string} value
 * @return {!proto.api_container_api.LoadModuleResponse} returns this
 */
proto.api_container_api.LoadModuleResponse.prototype.setPrivateIpAddr = function(value) {
  return jspb.Message.setProto3StringField(this, 1, value);
};


/**
 * optional Port private_port = 2;
 * @return {?proto.api_container_api.Port}
 */
proto.api_container_api.LoadModuleResponse.prototype.getPrivatePort = function() {
  return /** @type{?proto.api_container_api.Port} */ (
    jspb.Message.getWrapperField(this, proto.api_container_api.Port, 2));
};


/**
 * @param {?proto.api_container_api.Port|undefined} value
 * @return {!proto.api_container_api.LoadModuleResponse} returns this
*/
proto.api_container_api.LoadModuleResponse.prototype.setPrivatePort = function(value) {
  return jspb.Message.setWrapperField(this, 2, value);
};


/**
 * Clears the message field making it undefined.
 * @return {!proto.api_container_api.LoadModuleResponse} returns this
 */
proto.api_container_api.LoadModuleResponse.prototype.clearPrivatePort = function() {
  return this.setPrivatePort(undefined);
};


/**
 * Returns whether this field is set.
 * @return {boolean}
 */
proto.api_container_api.LoadModuleResponse.prototype.hasPrivatePort = function() {
  return jspb.Message.getField(this, 2) != null;
};


/**
 * optional string public_ip_addr = 3;
 * @return {string}
 */
proto.api_container_api.LoadModuleResponse.prototype.getPublicIpAddr = function() {
  return /** @type {string} */ (jspb.Message.getFieldWithDefault(this, 3, ""));
};


/**
 * @param {string} value
 * @return {!proto.api_container_api.LoadModuleResponse} returns this
 */
proto.api_container_api.LoadModuleResponse.prototype.setPublicIpAddr = function(value) {
  return jspb.Message.setProto3StringField(this, 3, value);
};


/**
 * optional Port public_port = 4;
 * @return {?proto.api_container_api.Port}
 */
proto.api_container_api.LoadModuleResponse.prototype.getPublicPort = function() {
  return /** @type{?proto.api_container_api.Port} */ (
    jspb.Message.getWrapperField(this, proto.api_container_api.Port, 4));
};


/**
 * @param {?proto.api_container_api.Port|undefined} value
 * @return {!proto.api_container_api.LoadModuleResponse} returns this
*/
proto.api_container_api.LoadModuleResponse.prototype.setPublicPort = function(value) {
  return jspb.Message.setWrapperField(this, 4, value);
};


/**
 * Clears the message field making it undefined.
 * @return {!proto.api_container_api.LoadModuleResponse} returns this
 */
proto.api_container_api.LoadModuleResponse.prototype.clearPublicPort = function() {
  return this.setPublicPort(undefined);
};


/**
 * Returns whether this field is set.
 * @return {boolean}
 */
proto.api_container_api.LoadModuleResponse.prototype.hasPublicPort = function() {
  return jspb.Message.getField(this, 4) != null;
};


/**
 * optional string guid = 5;
 * @return {string}
 */
proto.api_container_api.LoadModuleResponse.prototype.getGuid = function() {
  return /** @type {string} */ (jspb.Message.getFieldWithDefault(this, 5, ""));
};


/**
 * @param {string} value
 * @return {!proto.api_container_api.LoadModuleResponse} returns this
 */
proto.api_container_api.LoadModuleResponse.prototype.setGuid = function(value) {
  return jspb.Message.setProto3StringField(this, 5, value);
};





if (jspb.Message.GENERATE_TO_OBJECT) {
/**
 * Creates an object representation of this proto.
 * Field names that are reserved in JavaScript and will be renamed to pb_name.
 * Optional fields that are not set will be set to undefined.
 * To access a reserved field use, foo.pb_<name>, eg, foo.pb_default.
 * For the list of reserved names please see:
 *     net/proto2/compiler/js/internal/generator.cc#kKeyword.
 * @param {boolean=} opt_includeInstance Deprecated. whether to include the
 *     JSPB instance for transitional soy proto support:
 *     http://goto/soy-param-migration
 * @return {!Object}
 */
proto.api_container_api.GetModulesArgs.prototype.toObject = function(opt_includeInstance) {
  return proto.api_container_api.GetModulesArgs.toObject(opt_includeInstance, this);
};


/**
 * Static version of the {@see toObject} method.
 * @param {boolean|undefined} includeInstance Deprecated. Whether to include
 *     the JSPB instance for transitional soy proto support:
 *     http://goto/soy-param-migration
 * @param {!proto.api_container_api.GetModulesArgs} msg The msg instance to transform.
 * @return {!Object}
 * @suppress {unusedLocalVariables} f is only used for nested messages
 */
proto.api_container_api.GetModulesArgs.toObject = function(includeInstance, msg) {
  var f, obj = {
    idsMap: (f = msg.getIdsMap()) ? f.toObject(includeInstance, undefined) : []
  };

  if (includeInstance) {
    obj.$jspbMessageInstance = msg;
  }
  return obj;
};
}


/**
 * Deserializes binary data (in protobuf wire format).
 * @param {jspb.ByteSource} bytes The bytes to deserialize.
 * @return {!proto.api_container_api.GetModulesArgs}
 */
proto.api_container_api.GetModulesArgs.deserializeBinary = function(bytes) {
  var reader = new jspb.BinaryReader(bytes);
  var msg = new proto.api_container_api.GetModulesArgs;
  return proto.api_container_api.GetModulesArgs.deserializeBinaryFromReader(msg, reader);
};


/**
 * Deserializes binary data (in protobuf wire format) from the
 * given reader into the given message object.
 * @param {!proto.api_container_api.GetModulesArgs} msg The message object to deserialize into.
 * @param {!jspb.BinaryReader} reader The BinaryReader to use.
 * @return {!proto.api_container_api.GetModulesArgs}
 */
proto.api_container_api.GetModulesArgs.deserializeBinaryFromReader = function(msg, reader) {
  while (reader.nextField()) {
    if (reader.isEndGroup()) {
      break;
    }
    var field = reader.getFieldNumber();
    switch (field) {
    case 1:
      var value = msg.getIdsMap();
      reader.readMessage(value, function(message, reader) {
        jspb.Map.deserializeBinary(message, reader, jspb.BinaryReader.prototype.readString, jspb.BinaryReader.prototype.readBool, null, "", false);
         });
      break;
    default:
      reader.skipField();
      break;
    }
  }
  return msg;
};


/**
 * Serializes the message to binary data (in protobuf wire format).
 * @return {!Uint8Array}
 */
proto.api_container_api.GetModulesArgs.prototype.serializeBinary = function() {
  var writer = new jspb.BinaryWriter();
  proto.api_container_api.GetModulesArgs.serializeBinaryToWriter(this, writer);
  return writer.getResultBuffer();
};


/**
 * Serializes the given message to binary data (in protobuf wire
 * format), writing to the given BinaryWriter.
 * @param {!proto.api_container_api.GetModulesArgs} message
 * @param {!jspb.BinaryWriter} writer
 * @suppress {unusedLocalVariables} f is only used for nested messages
 */
proto.api_container_api.GetModulesArgs.serializeBinaryToWriter = function(message, writer) {
  var f = undefined;
  f = message.getIdsMap(true);
  if (f && f.getLength() > 0) {
    f.serializeBinary(1, writer, jspb.BinaryWriter.prototype.writeString, jspb.BinaryWriter.prototype.writeBool);
  }
};


/**
 * map<string, bool> ids = 1;
 * @param {boolean=} opt_noLazyCreate Do not create the map if
 * empty, instead returning `undefined`
 * @return {!jspb.Map<string,boolean>}
 */
proto.api_container_api.GetModulesArgs.prototype.getIdsMap = function(opt_noLazyCreate) {
  return /** @type {!jspb.Map<string,boolean>} */ (
      jspb.Message.getMapField(this, 1, opt_noLazyCreate,
      null));
};


/**
 * Clears values from the map. The map will be non-null.
 * @return {!proto.api_container_api.GetModulesArgs} returns this
 */
proto.api_container_api.GetModulesArgs.prototype.clearIdsMap = function() {
  this.getIdsMap().clear();
  return this;};





if (jspb.Message.GENERATE_TO_OBJECT) {
/**
 * Creates an object representation of this proto.
 * Field names that are reserved in JavaScript and will be renamed to pb_name.
 * Optional fields that are not set will be set to undefined.
 * To access a reserved field use, foo.pb_<name>, eg, foo.pb_default.
 * For the list of reserved names please see:
 *     net/proto2/compiler/js/internal/generator.cc#kKeyword.
 * @param {boolean=} opt_includeInstance Deprecated. whether to include the
 *     JSPB instance for transitional soy proto support:
 *     http://goto/soy-param-migration
 * @return {!Object}
 */
proto.api_container_api.GetModulesResponse.prototype.toObject = function(opt_includeInstance) {
  return proto.api_container_api.GetModulesResponse.toObject(opt_includeInstance, this);
};


/**
 * Static version of the {@see toObject} method.
 * @param {boolean|undefined} includeInstance Deprecated. Whether to include
 *     the JSPB instance for transitional soy proto support:
 *     http://goto/soy-param-migration
 * @param {!proto.api_container_api.GetModulesResponse} msg The msg instance to transform.
 * @return {!Object}
 * @suppress {unusedLocalVariables} f is only used for nested messages
 */
proto.api_container_api.GetModulesResponse.toObject = function(includeInstance, msg) {
  var f, obj = {
    moduleInfoMap: (f = msg.getModuleInfoMap()) ? f.toObject(includeInstance, proto.api_container_api.ModuleInfo.toObject) : []
  };

  if (includeInstance) {
    obj.$jspbMessageInstance = msg;
  }
  return obj;
};
}


/**
 * Deserializes binary data (in protobuf wire format).
 * @param {jspb.ByteSource} bytes The bytes to deserialize.
 * @return {!proto.api_container_api.GetModulesResponse}
 */
proto.api_container_api.GetModulesResponse.deserializeBinary = function(bytes) {
  var reader = new jspb.BinaryReader(bytes);
  var msg = new proto.api_container_api.GetModulesResponse;
  return proto.api_container_api.GetModulesResponse.deserializeBinaryFromReader(msg, reader);
};


/**
 * Deserializes binary data (in protobuf wire format) from the
 * given reader into the given message object.
 * @param {!proto.api_container_api.GetModulesResponse} msg The message object to deserialize into.
 * @param {!jspb.BinaryReader} reader The BinaryReader to use.
 * @return {!proto.api_container_api.GetModulesResponse}
 */
proto.api_container_api.GetModulesResponse.deserializeBinaryFromReader = function(msg, reader) {
  while (reader.nextField()) {
    if (reader.isEndGroup()) {
      break;
    }
    var field = reader.getFieldNumber();
    switch (field) {
    case 1:
      var value = msg.getModuleInfoMap();
      reader.readMessage(value, function(message, reader) {
        jspb.Map.deserializeBinary(message, reader, jspb.BinaryReader.prototype.readString, jspb.BinaryReader.prototype.readMessage, proto.api_container_api.ModuleInfo.deserializeBinaryFromReader, "", new proto.api_container_api.ModuleInfo());
         });
      break;
    default:
      reader.skipField();
      break;
    }
  }
  return msg;
};


/**
 * Serializes the message to binary data (in protobuf wire format).
 * @return {!Uint8Array}
 */
proto.api_container_api.GetModulesResponse.prototype.serializeBinary = function() {
  var writer = new jspb.BinaryWriter();
  proto.api_container_api.GetModulesResponse.serializeBinaryToWriter(this, writer);
  return writer.getResultBuffer();
};


/**
 * Serializes the given message to binary data (in protobuf wire
 * format), writing to the given BinaryWriter.
 * @param {!proto.api_container_api.GetModulesResponse} message
 * @param {!jspb.BinaryWriter} writer
 * @suppress {unusedLocalVariables} f is only used for nested messages
 */
proto.api_container_api.GetModulesResponse.serializeBinaryToWriter = function(message, writer) {
  var f = undefined;
  f = message.getModuleInfoMap(true);
  if (f && f.getLength() > 0) {
    f.serializeBinary(1, writer, jspb.BinaryWriter.prototype.writeString, jspb.BinaryWriter.prototype.writeMessage, proto.api_container_api.ModuleInfo.serializeBinaryToWriter);
  }
};


/**
 * map<string, ModuleInfo> module_info = 1;
 * @param {boolean=} opt_noLazyCreate Do not create the map if
 * empty, instead returning `undefined`
 * @return {!jspb.Map<string,!proto.api_container_api.ModuleInfo>}
 */
proto.api_container_api.GetModulesResponse.prototype.getModuleInfoMap = function(opt_noLazyCreate) {
  return /** @type {!jspb.Map<string,!proto.api_container_api.ModuleInfo>} */ (
      jspb.Message.getMapField(this, 1, opt_noLazyCreate,
      proto.api_container_api.ModuleInfo));
};


/**
 * Clears values from the map. The map will be non-null.
 * @return {!proto.api_container_api.GetModulesResponse} returns this
 */
proto.api_container_api.GetModulesResponse.prototype.clearModuleInfoMap = function() {
  this.getModuleInfoMap().clear();
  return this;};





if (jspb.Message.GENERATE_TO_OBJECT) {
/**
 * Creates an object representation of this proto.
 * Field names that are reserved in JavaScript and will be renamed to pb_name.
 * Optional fields that are not set will be set to undefined.
 * To access a reserved field use, foo.pb_<name>, eg, foo.pb_default.
 * For the list of reserved names please see:
 *     net/proto2/compiler/js/internal/generator.cc#kKeyword.
 * @param {boolean=} opt_includeInstance Deprecated. whether to include the
 *     JSPB instance for transitional soy proto support:
 *     http://goto/soy-param-migration
 * @return {!Object}
 */
proto.api_container_api.UnloadModuleArgs.prototype.toObject = function(opt_includeInstance) {
  return proto.api_container_api.UnloadModuleArgs.toObject(opt_includeInstance, this);
};


/**
 * Static version of the {@see toObject} method.
 * @param {boolean|undefined} includeInstance Deprecated. Whether to include
 *     the JSPB instance for transitional soy proto support:
 *     http://goto/soy-param-migration
 * @param {!proto.api_container_api.UnloadModuleArgs} msg The msg instance to transform.
 * @return {!Object}
 * @suppress {unusedLocalVariables} f is only used for nested messages
 */
proto.api_container_api.UnloadModuleArgs.toObject = function(includeInstance, msg) {
  var f, obj = {
    moduleId: jspb.Message.getFieldWithDefault(msg, 1, "")
  };

  if (includeInstance) {
    obj.$jspbMessageInstance = msg;
  }
  return obj;
};
}


/**
 * Deserializes binary data (in protobuf wire format).
 * @param {jspb.ByteSource} bytes The bytes to deserialize.
 * @return {!proto.api_container_api.UnloadModuleArgs}
 */
proto.api_container_api.UnloadModuleArgs.deserializeBinary = function(bytes) {
  var reader = new jspb.BinaryReader(bytes);
  var msg = new proto.api_container_api.UnloadModuleArgs;
  return proto.api_container_api.UnloadModuleArgs.deserializeBinaryFromReader(msg, reader);
};


/**
 * Deserializes binary data (in protobuf wire format) from the
 * given reader into the given message object.
 * @param {!proto.api_container_api.UnloadModuleArgs} msg The message object to deserialize into.
 * @param {!jspb.BinaryReader} reader The BinaryReader to use.
 * @return {!proto.api_container_api.UnloadModuleArgs}
 */
proto.api_container_api.UnloadModuleArgs.deserializeBinaryFromReader = function(msg, reader) {
  while (reader.nextField()) {
    if (reader.isEndGroup()) {
      break;
    }
    var field = reader.getFieldNumber();
    switch (field) {
    case 1:
      var value = /** @type {string} */ (reader.readString());
      msg.setModuleId(value);
      break;
    default:
      reader.skipField();
      break;
    }
  }
  return msg;
};


/**
 * Serializes the message to binary data (in protobuf wire format).
 * @return {!Uint8Array}
 */
proto.api_container_api.UnloadModuleArgs.prototype.serializeBinary = function() {
  var writer = new jspb.BinaryWriter();
  proto.api_container_api.UnloadModuleArgs.serializeBinaryToWriter(this, writer);
  return writer.getResultBuffer();
};


/**
 * Serializes the given message to binary data (in protobuf wire
 * format), writing to the given BinaryWriter.
 * @param {!proto.api_container_api.UnloadModuleArgs} message
 * @param {!jspb.BinaryWriter} writer
 * @suppress {unusedLocalVariables} f is only used for nested messages
 */
proto.api_container_api.UnloadModuleArgs.serializeBinaryToWriter = function(message, writer) {
  var f = undefined;
  f = message.getModuleId();
  if (f.length > 0) {
    writer.writeString(
      1,
      f
    );
  }
};


/**
 * optional string module_id = 1;
 * @return {string}
 */
proto.api_container_api.UnloadModuleArgs.prototype.getModuleId = function() {
  return /** @type {string} */ (jspb.Message.getFieldWithDefault(this, 1, ""));
};


/**
 * @param {string} value
 * @return {!proto.api_container_api.UnloadModuleArgs} returns this
 */
proto.api_container_api.UnloadModuleArgs.prototype.setModuleId = function(value) {
  return jspb.Message.setProto3StringField(this, 1, value);
};





if (jspb.Message.GENERATE_TO_OBJECT) {
/**
 * Creates an object representation of this proto.
 * Field names that are reserved in JavaScript and will be renamed to pb_name.
 * Optional fields that are not set will be set to undefined.
 * To access a reserved field use, foo.pb_<name>, eg, foo.pb_default.
 * For the list of reserved names please see:
 *     net/proto2/compiler/js/internal/generator.cc#kKeyword.
 * @param {boolean=} opt_includeInstance Deprecated. whether to include the
 *     JSPB instance for transitional soy proto support:
 *     http://goto/soy-param-migration
 * @return {!Object}
 */
proto.api_container_api.UnloadModuleResponse.prototype.toObject = function(opt_includeInstance) {
  return proto.api_container_api.UnloadModuleResponse.toObject(opt_includeInstance, this);
};


/**
 * Static version of the {@see toObject} method.
 * @param {boolean|undefined} includeInstance Deprecated. Whether to include
 *     the JSPB instance for transitional soy proto support:
 *     http://goto/soy-param-migration
 * @param {!proto.api_container_api.UnloadModuleResponse} msg The msg instance to transform.
 * @return {!Object}
 * @suppress {unusedLocalVariables} f is only used for nested messages
 */
proto.api_container_api.UnloadModuleResponse.toObject = function(includeInstance, msg) {
  var f, obj = {
    moduleGuid: jspb.Message.getFieldWithDefault(msg, 1, "")
  };

  if (includeInstance) {
    obj.$jspbMessageInstance = msg;
  }
  return obj;
};
}


/**
 * Deserializes binary data (in protobuf wire format).
 * @param {jspb.ByteSource} bytes The bytes to deserialize.
 * @return {!proto.api_container_api.UnloadModuleResponse}
 */
proto.api_container_api.UnloadModuleResponse.deserializeBinary = function(bytes) {
  var reader = new jspb.BinaryReader(bytes);
  var msg = new proto.api_container_api.UnloadModuleResponse;
  return proto.api_container_api.UnloadModuleResponse.deserializeBinaryFromReader(msg, reader);
};


/**
 * Deserializes binary data (in protobuf wire format) from the
 * given reader into the given message object.
 * @param {!proto.api_container_api.UnloadModuleResponse} msg The message object to deserialize into.
 * @param {!jspb.BinaryReader} reader The BinaryReader to use.
 * @return {!proto.api_container_api.UnloadModuleResponse}
 */
proto.api_container_api.UnloadModuleResponse.deserializeBinaryFromReader = function(msg, reader) {
  while (reader.nextField()) {
    if (reader.isEndGroup()) {
      break;
    }
    var field = reader.getFieldNumber();
    switch (field) {
    case 1:
      var value = /** @type {string} */ (reader.readString());
      msg.setModuleGuid(value);
      break;
    default:
      reader.skipField();
      break;
    }
  }
  return msg;
};


/**
 * Serializes the message to binary data (in protobuf wire format).
 * @return {!Uint8Array}
 */
proto.api_container_api.UnloadModuleResponse.prototype.serializeBinary = function() {
  var writer = new jspb.BinaryWriter();
  proto.api_container_api.UnloadModuleResponse.serializeBinaryToWriter(this, writer);
  return writer.getResultBuffer();
};


/**
 * Serializes the given message to binary data (in protobuf wire
 * format), writing to the given BinaryWriter.
 * @param {!proto.api_container_api.UnloadModuleResponse} message
 * @param {!jspb.BinaryWriter} writer
 * @suppress {unusedLocalVariables} f is only used for nested messages
 */
proto.api_container_api.UnloadModuleResponse.serializeBinaryToWriter = function(message, writer) {
  var f = undefined;
  f = message.getModuleGuid();
  if (f.length > 0) {
    writer.writeString(
      1,
      f
    );
  }
};


/**
 * optional string module_guid = 1;
 * @return {string}
 */
proto.api_container_api.UnloadModuleResponse.prototype.getModuleGuid = function() {
  return /** @type {string} */ (jspb.Message.getFieldWithDefault(this, 1, ""));
};


/**
 * @param {string} value
 * @return {!proto.api_container_api.UnloadModuleResponse} returns this
 */
proto.api_container_api.UnloadModuleResponse.prototype.setModuleGuid = function(value) {
  return jspb.Message.setProto3StringField(this, 1, value);
};





if (jspb.Message.GENERATE_TO_OBJECT) {
/**
 * Creates an object representation of this proto.
 * Field names that are reserved in JavaScript and will be renamed to pb_name.
 * Optional fields that are not set will be set to undefined.
 * To access a reserved field use, foo.pb_<name>, eg, foo.pb_default.
 * For the list of reserved names please see:
 *     net/proto2/compiler/js/internal/generator.cc#kKeyword.
 * @param {boolean=} opt_includeInstance Deprecated. whether to include the
 *     JSPB instance for transitional soy proto support:
 *     http://goto/soy-param-migration
 * @return {!Object}
 */
proto.api_container_api.ExecuteModuleArgs.prototype.toObject = function(opt_includeInstance) {
  return proto.api_container_api.ExecuteModuleArgs.toObject(opt_includeInstance, this);
};


/**
 * Static version of the {@see toObject} method.
 * @param {boolean|undefined} includeInstance Deprecated. Whether to include
 *     the JSPB instance for transitional soy proto support:
 *     http://goto/soy-param-migration
 * @param {!proto.api_container_api.ExecuteModuleArgs} msg The msg instance to transform.
 * @return {!Object}
 * @suppress {unusedLocalVariables} f is only used for nested messages
 */
proto.api_container_api.ExecuteModuleArgs.toObject = function(includeInstance, msg) {
  var f, obj = {
    moduleId: jspb.Message.getFieldWithDefault(msg, 1, ""),
    serializedParams: jspb.Message.getFieldWithDefault(msg, 2, "")
  };

  if (includeInstance) {
    obj.$jspbMessageInstance = msg;
  }
  return obj;
};
}


/**
 * Deserializes binary data (in protobuf wire format).
 * @param {jspb.ByteSource} bytes The bytes to deserialize.
 * @return {!proto.api_container_api.ExecuteModuleArgs}
 */
proto.api_container_api.ExecuteModuleArgs.deserializeBinary = function(bytes) {
  var reader = new jspb.BinaryReader(bytes);
  var msg = new proto.api_container_api.ExecuteModuleArgs;
  return proto.api_container_api.ExecuteModuleArgs.deserializeBinaryFromReader(msg, reader);
};


/**
 * Deserializes binary data (in protobuf wire format) from the
 * given reader into the given message object.
 * @param {!proto.api_container_api.ExecuteModuleArgs} msg The message object to deserialize into.
 * @param {!jspb.BinaryReader} reader The BinaryReader to use.
 * @return {!proto.api_container_api.ExecuteModuleArgs}
 */
proto.api_container_api.ExecuteModuleArgs.deserializeBinaryFromReader = function(msg, reader) {
  while (reader.nextField()) {
    if (reader.isEndGroup()) {
      break;
    }
    var field = reader.getFieldNumber();
    switch (field) {
    case 1:
      var value = /** @type {string} */ (reader.readString());
      msg.setModuleId(value);
      break;
    case 2:
      var value = /** @type {string} */ (reader.readString());
      msg.setSerializedParams(value);
      break;
    default:
      reader.skipField();
      break;
    }
  }
  return msg;
};


/**
 * Serializes the message to binary data (in protobuf wire format).
 * @return {!Uint8Array}
 */
proto.api_container_api.ExecuteModuleArgs.prototype.serializeBinary = function() {
  var writer = new jspb.BinaryWriter();
  proto.api_container_api.ExecuteModuleArgs.serializeBinaryToWriter(this, writer);
  return writer.getResultBuffer();
};


/**
 * Serializes the given message to binary data (in protobuf wire
 * format), writing to the given BinaryWriter.
 * @param {!proto.api_container_api.ExecuteModuleArgs} message
 * @param {!jspb.BinaryWriter} writer
 * @suppress {unusedLocalVariables} f is only used for nested messages
 */
proto.api_container_api.ExecuteModuleArgs.serializeBinaryToWriter = function(message, writer) {
  var f = undefined;
  f = message.getModuleId();
  if (f.length > 0) {
    writer.writeString(
      1,
      f
    );
  }
  f = message.getSerializedParams();
  if (f.length > 0) {
    writer.writeString(
      2,
      f
    );
  }
};


/**
 * optional string module_id = 1;
 * @return {string}
 */
proto.api_container_api.ExecuteModuleArgs.prototype.getModuleId = function() {
  return /** @type {string} */ (jspb.Message.getFieldWithDefault(this, 1, ""));
};


/**
 * @param {string} value
 * @return {!proto.api_container_api.ExecuteModuleArgs} returns this
 */
proto.api_container_api.ExecuteModuleArgs.prototype.setModuleId = function(value) {
  return jspb.Message.setProto3StringField(this, 1, value);
};


/**
 * optional string serialized_params = 2;
 * @return {string}
 */
proto.api_container_api.ExecuteModuleArgs.prototype.getSerializedParams = function() {
  return /** @type {string} */ (jspb.Message.getFieldWithDefault(this, 2, ""));
};


/**
 * @param {string} value
 * @return {!proto.api_container_api.ExecuteModuleArgs} returns this
 */
proto.api_container_api.ExecuteModuleArgs.prototype.setSerializedParams = function(value) {
  return jspb.Message.setProto3StringField(this, 2, value);
};





if (jspb.Message.GENERATE_TO_OBJECT) {
/**
 * Creates an object representation of this proto.
 * Field names that are reserved in JavaScript and will be renamed to pb_name.
 * Optional fields that are not set will be set to undefined.
 * To access a reserved field use, foo.pb_<name>, eg, foo.pb_default.
 * For the list of reserved names please see:
 *     net/proto2/compiler/js/internal/generator.cc#kKeyword.
 * @param {boolean=} opt_includeInstance Deprecated. whether to include the
 *     JSPB instance for transitional soy proto support:
 *     http://goto/soy-param-migration
 * @return {!Object}
 */
proto.api_container_api.ExecuteModuleResponse.prototype.toObject = function(opt_includeInstance) {
  return proto.api_container_api.ExecuteModuleResponse.toObject(opt_includeInstance, this);
};


/**
 * Static version of the {@see toObject} method.
 * @param {boolean|undefined} includeInstance Deprecated. Whether to include
 *     the JSPB instance for transitional soy proto support:
 *     http://goto/soy-param-migration
 * @param {!proto.api_container_api.ExecuteModuleResponse} msg The msg instance to transform.
 * @return {!Object}
 * @suppress {unusedLocalVariables} f is only used for nested messages
 */
proto.api_container_api.ExecuteModuleResponse.toObject = function(includeInstance, msg) {
  var f, obj = {
    serializedResult: jspb.Message.getFieldWithDefault(msg, 1, "")
  };

  if (includeInstance) {
    obj.$jspbMessageInstance = msg;
  }
  return obj;
};
}


/**
 * Deserializes binary data (in protobuf wire format).
 * @param {jspb.ByteSource} bytes The bytes to deserialize.
 * @return {!proto.api_container_api.ExecuteModuleResponse}
 */
proto.api_container_api.ExecuteModuleResponse.deserializeBinary = function(bytes) {
  var reader = new jspb.BinaryReader(bytes);
  var msg = new proto.api_container_api.ExecuteModuleResponse;
  return proto.api_container_api.ExecuteModuleResponse.deserializeBinaryFromReader(msg, reader);
};


/**
 * Deserializes binary data (in protobuf wire format) from the
 * given reader into the given message object.
 * @param {!proto.api_container_api.ExecuteModuleResponse} msg The message object to deserialize into.
 * @param {!jspb.BinaryReader} reader The BinaryReader to use.
 * @return {!proto.api_container_api.ExecuteModuleResponse}
 */
proto.api_container_api.ExecuteModuleResponse.deserializeBinaryFromReader = function(msg, reader) {
  while (reader.nextField()) {
    if (reader.isEndGroup()) {
      break;
    }
    var field = reader.getFieldNumber();
    switch (field) {
    case 1:
      var value = /** @type {string} */ (reader.readString());
      msg.setSerializedResult(value);
      break;
    default:
      reader.skipField();
      break;
    }
  }
  return msg;
};


/**
 * Serializes the message to binary data (in protobuf wire format).
 * @return {!Uint8Array}
 */
proto.api_container_api.ExecuteModuleResponse.prototype.serializeBinary = function() {
  var writer = new jspb.BinaryWriter();
  proto.api_container_api.ExecuteModuleResponse.serializeBinaryToWriter(this, writer);
  return writer.getResultBuffer();
};


/**
 * Serializes the given message to binary data (in protobuf wire
 * format), writing to the given BinaryWriter.
 * @param {!proto.api_container_api.ExecuteModuleResponse} message
 * @param {!jspb.BinaryWriter} writer
 * @suppress {unusedLocalVariables} f is only used for nested messages
 */
proto.api_container_api.ExecuteModuleResponse.serializeBinaryToWriter = function(message, writer) {
  var f = undefined;
  f = message.getSerializedResult();
  if (f.length > 0) {
    writer.writeString(
      1,
      f
    );
  }
};


/**
 * optional string serialized_result = 1;
 * @return {string}
 */
proto.api_container_api.ExecuteModuleResponse.prototype.getSerializedResult = function() {
  return /** @type {string} */ (jspb.Message.getFieldWithDefault(this, 1, ""));
};


/**
 * @param {string} value
 * @return {!proto.api_container_api.ExecuteModuleResponse} returns this
 */
proto.api_container_api.ExecuteModuleResponse.prototype.setSerializedResult = function(value) {
  return jspb.Message.setProto3StringField(this, 1, value);
};





if (jspb.Message.GENERATE_TO_OBJECT) {
/**
 * Creates an object representation of this proto.
 * Field names that are reserved in JavaScript and will be renamed to pb_name.
 * Optional fields that are not set will be set to undefined.
 * To access a reserved field use, foo.pb_<name>, eg, foo.pb_default.
 * For the list of reserved names please see:
 *     net/proto2/compiler/js/internal/generator.cc#kKeyword.
 * @param {boolean=} opt_includeInstance Deprecated. whether to include the
 *     JSPB instance for transitional soy proto support:
 *     http://goto/soy-param-migration
 * @return {!Object}
 */
proto.api_container_api.ExecuteStartosisScriptArgs.prototype.toObject = function(opt_includeInstance) {
  return proto.api_container_api.ExecuteStartosisScriptArgs.toObject(opt_includeInstance, this);
};


/**
 * Static version of the {@see toObject} method.
 * @param {boolean|undefined} includeInstance Deprecated. Whether to include
 *     the JSPB instance for transitional soy proto support:
 *     http://goto/soy-param-migration
 * @param {!proto.api_container_api.ExecuteStartosisScriptArgs} msg The msg instance to transform.
 * @return {!Object}
 * @suppress {unusedLocalVariables} f is only used for nested messages
 */
proto.api_container_api.ExecuteStartosisScriptArgs.toObject = function(includeInstance, msg) {
  var f, obj = {
    serializedScript: jspb.Message.getFieldWithDefault(msg, 1, "")
  };

  if (includeInstance) {
    obj.$jspbMessageInstance = msg;
  }
  return obj;
};
}


/**
 * Deserializes binary data (in protobuf wire format).
 * @param {jspb.ByteSource} bytes The bytes to deserialize.
 * @return {!proto.api_container_api.ExecuteStartosisScriptArgs}
 */
proto.api_container_api.ExecuteStartosisScriptArgs.deserializeBinary = function(bytes) {
  var reader = new jspb.BinaryReader(bytes);
  var msg = new proto.api_container_api.ExecuteStartosisScriptArgs;
  return proto.api_container_api.ExecuteStartosisScriptArgs.deserializeBinaryFromReader(msg, reader);
};


/**
 * Deserializes binary data (in protobuf wire format) from the
 * given reader into the given message object.
 * @param {!proto.api_container_api.ExecuteStartosisScriptArgs} msg The message object to deserialize into.
 * @param {!jspb.BinaryReader} reader The BinaryReader to use.
 * @return {!proto.api_container_api.ExecuteStartosisScriptArgs}
 */
proto.api_container_api.ExecuteStartosisScriptArgs.deserializeBinaryFromReader = function(msg, reader) {
  while (reader.nextField()) {
    if (reader.isEndGroup()) {
      break;
    }
    var field = reader.getFieldNumber();
    switch (field) {
    case 1:
      var value = /** @type {string} */ (reader.readString());
      msg.setSerializedScript(value);
      break;
    default:
      reader.skipField();
      break;
    }
  }
  return msg;
};


/**
 * Serializes the message to binary data (in protobuf wire format).
 * @return {!Uint8Array}
 */
proto.api_container_api.ExecuteStartosisScriptArgs.prototype.serializeBinary = function() {
  var writer = new jspb.BinaryWriter();
  proto.api_container_api.ExecuteStartosisScriptArgs.serializeBinaryToWriter(this, writer);
  return writer.getResultBuffer();
};


/**
 * Serializes the given message to binary data (in protobuf wire
 * format), writing to the given BinaryWriter.
 * @param {!proto.api_container_api.ExecuteStartosisScriptArgs} message
 * @param {!jspb.BinaryWriter} writer
 * @suppress {unusedLocalVariables} f is only used for nested messages
 */
proto.api_container_api.ExecuteStartosisScriptArgs.serializeBinaryToWriter = function(message, writer) {
  var f = undefined;
  f = message.getSerializedScript();
  if (f.length > 0) {
    writer.writeString(
      1,
      f
    );
  }
};


/**
 * optional string serialized_script = 1;
 * @return {string}
 */
proto.api_container_api.ExecuteStartosisScriptArgs.prototype.getSerializedScript = function() {
  return /** @type {string} */ (jspb.Message.getFieldWithDefault(this, 1, ""));
};


/**
 * @param {string} value
 * @return {!proto.api_container_api.ExecuteStartosisScriptArgs} returns this
 */
proto.api_container_api.ExecuteStartosisScriptArgs.prototype.setSerializedScript = function(value) {
  return jspb.Message.setProto3StringField(this, 1, value);
};



/**
 * List of repeated fields within this message type.
 * @private {!Array<number>}
 * @const
 */
proto.api_container_api.ExecuteStartosisResponse.repeatedFields_ = [3];



if (jspb.Message.GENERATE_TO_OBJECT) {
/**
 * Creates an object representation of this proto.
 * Field names that are reserved in JavaScript and will be renamed to pb_name.
 * Optional fields that are not set will be set to undefined.
 * To access a reserved field use, foo.pb_<name>, eg, foo.pb_default.
 * For the list of reserved names please see:
 *     net/proto2/compiler/js/internal/generator.cc#kKeyword.
 * @param {boolean=} opt_includeInstance Deprecated. whether to include the
 *     JSPB instance for transitional soy proto support:
 *     http://goto/soy-param-migration
 * @return {!Object}
 */
proto.api_container_api.ExecuteStartosisResponse.prototype.toObject = function(opt_includeInstance) {
  return proto.api_container_api.ExecuteStartosisResponse.toObject(opt_includeInstance, this);
};


/**
 * Static version of the {@see toObject} method.
 * @param {boolean|undefined} includeInstance Deprecated. Whether to include
 *     the JSPB instance for transitional soy proto support:
 *     http://goto/soy-param-migration
 * @param {!proto.api_container_api.ExecuteStartosisResponse} msg The msg instance to transform.
 * @return {!Object}
 * @suppress {unusedLocalVariables} f is only used for nested messages
 */
proto.api_container_api.ExecuteStartosisResponse.toObject = function(includeInstance, msg) {
  var f, obj = {
    serializedScriptOutput: jspb.Message.getFieldWithDefault(msg, 1, ""),
    interpretationError: jspb.Message.getFieldWithDefault(msg, 2, ""),
    validationErrorsList: jspb.Message.toObjectList(msg.getValidationErrorsList(),
    proto.api_container_api.StartosisValidationError.toObject, includeInstance),
    executionError: jspb.Message.getFieldWithDefault(msg, 4, "")
  };

  if (includeInstance) {
    obj.$jspbMessageInstance = msg;
  }
  return obj;
};
}


/**
 * Deserializes binary data (in protobuf wire format).
 * @param {jspb.ByteSource} bytes The bytes to deserialize.
 * @return {!proto.api_container_api.ExecuteStartosisResponse}
 */
proto.api_container_api.ExecuteStartosisResponse.deserializeBinary = function(bytes) {
  var reader = new jspb.BinaryReader(bytes);
  var msg = new proto.api_container_api.ExecuteStartosisResponse;
  return proto.api_container_api.ExecuteStartosisResponse.deserializeBinaryFromReader(msg, reader);
};


/**
 * Deserializes binary data (in protobuf wire format) from the
 * given reader into the given message object.
 * @param {!proto.api_container_api.ExecuteStartosisResponse} msg The message object to deserialize into.
 * @param {!jspb.BinaryReader} reader The BinaryReader to use.
 * @return {!proto.api_container_api.ExecuteStartosisResponse}
 */
proto.api_container_api.ExecuteStartosisResponse.deserializeBinaryFromReader = function(msg, reader) {
  while (reader.nextField()) {
    if (reader.isEndGroup()) {
      break;
    }
    var field = reader.getFieldNumber();
    switch (field) {
    case 1:
      var value = /** @type {string} */ (reader.readString());
      msg.setSerializedScriptOutput(value);
      break;
    case 2:
      var value = /** @type {string} */ (reader.readString());
      msg.setInterpretationError(value);
      break;
    case 3:
      var value = new proto.api_container_api.StartosisValidationError;
      reader.readMessage(value,proto.api_container_api.StartosisValidationError.deserializeBinaryFromReader);
      msg.addValidationErrors(value);
      break;
    case 4:
      var value = /** @type {string} */ (reader.readString());
      msg.setExecutionError(value);
      break;
    default:
      reader.skipField();
      break;
    }
  }
  return msg;
};


/**
 * Serializes the message to binary data (in protobuf wire format).
 * @return {!Uint8Array}
 */
proto.api_container_api.ExecuteStartosisResponse.prototype.serializeBinary = function() {
  var writer = new jspb.BinaryWriter();
  proto.api_container_api.ExecuteStartosisResponse.serializeBinaryToWriter(this, writer);
  return writer.getResultBuffer();
};


/**
 * Serializes the given message to binary data (in protobuf wire
 * format), writing to the given BinaryWriter.
 * @param {!proto.api_container_api.ExecuteStartosisResponse} message
 * @param {!jspb.BinaryWriter} writer
 * @suppress {unusedLocalVariables} f is only used for nested messages
 */
proto.api_container_api.ExecuteStartosisResponse.serializeBinaryToWriter = function(message, writer) {
  var f = undefined;
  f = message.getSerializedScriptOutput();
  if (f.length > 0) {
    writer.writeString(
      1,
      f
    );
  }
  f = message.getInterpretationError();
  if (f.length > 0) {
    writer.writeString(
      2,
      f
    );
  }
  f = message.getValidationErrorsList();
  if (f.length > 0) {
    writer.writeRepeatedMessage(
      3,
      f,
      proto.api_container_api.StartosisValidationError.serializeBinaryToWriter
    );
  }
  f = message.getExecutionError();
  if (f.length > 0) {
    writer.writeString(
      4,
      f
    );
  }
};


/**
 * optional string serialized_script_output = 1;
 * @return {string}
 */
proto.api_container_api.ExecuteStartosisResponse.prototype.getSerializedScriptOutput = function() {
  return /** @type {string} */ (jspb.Message.getFieldWithDefault(this, 1, ""));
};


/**
 * @param {string} value
 * @return {!proto.api_container_api.ExecuteStartosisResponse} returns this
 */
proto.api_container_api.ExecuteStartosisResponse.prototype.setSerializedScriptOutput = function(value) {
  return jspb.Message.setProto3StringField(this, 1, value);
};


/**
 * optional string interpretation_error = 2;
 * @return {string}
 */
proto.api_container_api.ExecuteStartosisResponse.prototype.getInterpretationError = function() {
  return /** @type {string} */ (jspb.Message.getFieldWithDefault(this, 2, ""));
};


/**
 * @param {string} value
 * @return {!proto.api_container_api.ExecuteStartosisResponse} returns this
 */
proto.api_container_api.ExecuteStartosisResponse.prototype.setInterpretationError = function(value) {
  return jspb.Message.setProto3StringField(this, 2, value);
};


/**
 * repeated StartosisValidationError validation_errors = 3;
 * @return {!Array<!proto.api_container_api.StartosisValidationError>}
 */
proto.api_container_api.ExecuteStartosisResponse.prototype.getValidationErrorsList = function() {
  return /** @type{!Array<!proto.api_container_api.StartosisValidationError>} */ (
    jspb.Message.getRepeatedWrapperField(this, proto.api_container_api.StartosisValidationError, 3));
};


/**
 * @param {!Array<!proto.api_container_api.StartosisValidationError>} value
 * @return {!proto.api_container_api.ExecuteStartosisResponse} returns this
*/
proto.api_container_api.ExecuteStartosisResponse.prototype.setValidationErrorsList = function(value) {
  return jspb.Message.setRepeatedWrapperField(this, 3, value);
};


/**
 * @param {!proto.api_container_api.StartosisValidationError=} opt_value
 * @param {number=} opt_index
 * @return {!proto.api_container_api.StartosisValidationError}
 */
proto.api_container_api.ExecuteStartosisResponse.prototype.addValidationErrors = function(opt_value, opt_index) {
  return jspb.Message.addToRepeatedWrapperField(this, 3, opt_value, proto.api_container_api.StartosisValidationError, opt_index);
};


/**
 * Clears the list making it empty but non-null.
 * @return {!proto.api_container_api.ExecuteStartosisResponse} returns this
 */
proto.api_container_api.ExecuteStartosisResponse.prototype.clearValidationErrorsList = function() {
  return this.setValidationErrorsList([]);
};


/**
 * optional string execution_error = 4;
 * @return {string}
 */
proto.api_container_api.ExecuteStartosisResponse.prototype.getExecutionError = function() {
  return /** @type {string} */ (jspb.Message.getFieldWithDefault(this, 4, ""));
};


/**
 * @param {string} value
 * @return {!proto.api_container_api.ExecuteStartosisResponse} returns this
 */
proto.api_container_api.ExecuteStartosisResponse.prototype.setExecutionError = function(value) {
  return jspb.Message.setProto3StringField(this, 4, value);
};





if (jspb.Message.GENERATE_TO_OBJECT) {
/**
 * Creates an object representation of this proto.
 * Field names that are reserved in JavaScript and will be renamed to pb_name.
 * Optional fields that are not set will be set to undefined.
 * To access a reserved field use, foo.pb_<name>, eg, foo.pb_default.
 * For the list of reserved names please see:
 *     net/proto2/compiler/js/internal/generator.cc#kKeyword.
 * @param {boolean=} opt_includeInstance Deprecated. whether to include the
 *     JSPB instance for transitional soy proto support:
 *     http://goto/soy-param-migration
 * @return {!Object}
 */
proto.api_container_api.StartServicesArgs.prototype.toObject = function(opt_includeInstance) {
  return proto.api_container_api.StartServicesArgs.toObject(opt_includeInstance, this);
};


/**
 * Static version of the {@see toObject} method.
 * @param {boolean|undefined} includeInstance Deprecated. Whether to include
 *     the JSPB instance for transitional soy proto support:
 *     http://goto/soy-param-migration
 * @param {!proto.api_container_api.StartServicesArgs} msg The msg instance to transform.
 * @return {!Object}
 * @suppress {unusedLocalVariables} f is only used for nested messages
 */
proto.api_container_api.StartServicesArgs.toObject = function(includeInstance, msg) {
  var f, obj = {
    serviceIdsToConfigsMap: (f = msg.getServiceIdsToConfigsMap()) ? f.toObject(includeInstance, proto.api_container_api.ServiceConfig.toObject) : [],
    partitionId: jspb.Message.getFieldWithDefault(msg, 2, "")
  };

  if (includeInstance) {
    obj.$jspbMessageInstance = msg;
  }
  return obj;
};
}


/**
 * Deserializes binary data (in protobuf wire format).
 * @param {jspb.ByteSource} bytes The bytes to deserialize.
 * @return {!proto.api_container_api.StartServicesArgs}
 */
proto.api_container_api.StartServicesArgs.deserializeBinary = function(bytes) {
  var reader = new jspb.BinaryReader(bytes);
  var msg = new proto.api_container_api.StartServicesArgs;
  return proto.api_container_api.StartServicesArgs.deserializeBinaryFromReader(msg, reader);
};


/**
 * Deserializes binary data (in protobuf wire format) from the
 * given reader into the given message object.
 * @param {!proto.api_container_api.StartServicesArgs} msg The message object to deserialize into.
 * @param {!jspb.BinaryReader} reader The BinaryReader to use.
 * @return {!proto.api_container_api.StartServicesArgs}
 */
proto.api_container_api.StartServicesArgs.deserializeBinaryFromReader = function(msg, reader) {
  while (reader.nextField()) {
    if (reader.isEndGroup()) {
      break;
    }
    var field = reader.getFieldNumber();
    switch (field) {
    case 1:
      var value = msg.getServiceIdsToConfigsMap();
      reader.readMessage(value, function(message, reader) {
        jspb.Map.deserializeBinary(message, reader, jspb.BinaryReader.prototype.readString, jspb.BinaryReader.prototype.readMessage, proto.api_container_api.ServiceConfig.deserializeBinaryFromReader, "", new proto.api_container_api.ServiceConfig());
         });
      break;
    case 2:
      var value = /** @type {string} */ (reader.readString());
      msg.setPartitionId(value);
      break;
    default:
      reader.skipField();
      break;
    }
  }
  return msg;
};


/**
 * Serializes the message to binary data (in protobuf wire format).
 * @return {!Uint8Array}
 */
proto.api_container_api.StartServicesArgs.prototype.serializeBinary = function() {
  var writer = new jspb.BinaryWriter();
  proto.api_container_api.StartServicesArgs.serializeBinaryToWriter(this, writer);
  return writer.getResultBuffer();
};


/**
 * Serializes the given message to binary data (in protobuf wire
 * format), writing to the given BinaryWriter.
 * @param {!proto.api_container_api.StartServicesArgs} message
 * @param {!jspb.BinaryWriter} writer
 * @suppress {unusedLocalVariables} f is only used for nested messages
 */
proto.api_container_api.StartServicesArgs.serializeBinaryToWriter = function(message, writer) {
  var f = undefined;
  f = message.getServiceIdsToConfigsMap(true);
  if (f && f.getLength() > 0) {
    f.serializeBinary(1, writer, jspb.BinaryWriter.prototype.writeString, jspb.BinaryWriter.prototype.writeMessage, proto.api_container_api.ServiceConfig.serializeBinaryToWriter);
  }
  f = message.getPartitionId();
  if (f.length > 0) {
    writer.writeString(
      2,
      f
    );
  }
};


/**
 * map<string, ServiceConfig> service_ids_to_configs = 1;
 * @param {boolean=} opt_noLazyCreate Do not create the map if
 * empty, instead returning `undefined`
 * @return {!jspb.Map<string,!proto.api_container_api.ServiceConfig>}
 */
proto.api_container_api.StartServicesArgs.prototype.getServiceIdsToConfigsMap = function(opt_noLazyCreate) {
  return /** @type {!jspb.Map<string,!proto.api_container_api.ServiceConfig>} */ (
      jspb.Message.getMapField(this, 1, opt_noLazyCreate,
      proto.api_container_api.ServiceConfig));
};


/**
 * Clears values from the map. The map will be non-null.
 * @return {!proto.api_container_api.StartServicesArgs} returns this
 */
proto.api_container_api.StartServicesArgs.prototype.clearServiceIdsToConfigsMap = function() {
  this.getServiceIdsToConfigsMap().clear();
  return this;};


/**
 * optional string partition_id = 2;
 * @return {string}
 */
proto.api_container_api.StartServicesArgs.prototype.getPartitionId = function() {
  return /** @type {string} */ (jspb.Message.getFieldWithDefault(this, 2, ""));
};


/**
 * @param {string} value
 * @return {!proto.api_container_api.StartServicesArgs} returns this
 */
proto.api_container_api.StartServicesArgs.prototype.setPartitionId = function(value) {
  return jspb.Message.setProto3StringField(this, 2, value);
};





if (jspb.Message.GENERATE_TO_OBJECT) {
/**
 * Creates an object representation of this proto.
 * Field names that are reserved in JavaScript and will be renamed to pb_name.
 * Optional fields that are not set will be set to undefined.
 * To access a reserved field use, foo.pb_<name>, eg, foo.pb_default.
 * For the list of reserved names please see:
 *     net/proto2/compiler/js/internal/generator.cc#kKeyword.
 * @param {boolean=} opt_includeInstance Deprecated. whether to include the
 *     JSPB instance for transitional soy proto support:
 *     http://goto/soy-param-migration
 * @return {!Object}
 */
proto.api_container_api.StartServicesResponse.prototype.toObject = function(opt_includeInstance) {
  return proto.api_container_api.StartServicesResponse.toObject(opt_includeInstance, this);
};


/**
 * Static version of the {@see toObject} method.
 * @param {boolean|undefined} includeInstance Deprecated. Whether to include
 *     the JSPB instance for transitional soy proto support:
 *     http://goto/soy-param-migration
 * @param {!proto.api_container_api.StartServicesResponse} msg The msg instance to transform.
 * @return {!Object}
 * @suppress {unusedLocalVariables} f is only used for nested messages
 */
proto.api_container_api.StartServicesResponse.toObject = function(includeInstance, msg) {
  var f, obj = {
    successfulServiceIdsToServiceInfoMap: (f = msg.getSuccessfulServiceIdsToServiceInfoMap()) ? f.toObject(includeInstance, proto.api_container_api.ServiceInfo.toObject) : [],
    failedServiceIdsToErrorMap: (f = msg.getFailedServiceIdsToErrorMap()) ? f.toObject(includeInstance, undefined) : []
  };

  if (includeInstance) {
    obj.$jspbMessageInstance = msg;
  }
  return obj;
};
}


/**
 * Deserializes binary data (in protobuf wire format).
 * @param {jspb.ByteSource} bytes The bytes to deserialize.
 * @return {!proto.api_container_api.StartServicesResponse}
 */
proto.api_container_api.StartServicesResponse.deserializeBinary = function(bytes) {
  var reader = new jspb.BinaryReader(bytes);
  var msg = new proto.api_container_api.StartServicesResponse;
  return proto.api_container_api.StartServicesResponse.deserializeBinaryFromReader(msg, reader);
};


/**
 * Deserializes binary data (in protobuf wire format) from the
 * given reader into the given message object.
 * @param {!proto.api_container_api.StartServicesResponse} msg The message object to deserialize into.
 * @param {!jspb.BinaryReader} reader The BinaryReader to use.
 * @return {!proto.api_container_api.StartServicesResponse}
 */
proto.api_container_api.StartServicesResponse.deserializeBinaryFromReader = function(msg, reader) {
  while (reader.nextField()) {
    if (reader.isEndGroup()) {
      break;
    }
    var field = reader.getFieldNumber();
    switch (field) {
    case 1:
      var value = msg.getSuccessfulServiceIdsToServiceInfoMap();
      reader.readMessage(value, function(message, reader) {
        jspb.Map.deserializeBinary(message, reader, jspb.BinaryReader.prototype.readString, jspb.BinaryReader.prototype.readMessage, proto.api_container_api.ServiceInfo.deserializeBinaryFromReader, "", new proto.api_container_api.ServiceInfo());
         });
      break;
    case 2:
      var value = msg.getFailedServiceIdsToErrorMap();
      reader.readMessage(value, function(message, reader) {
        jspb.Map.deserializeBinary(message, reader, jspb.BinaryReader.prototype.readString, jspb.BinaryReader.prototype.readString, null, "", "");
         });
      break;
    default:
      reader.skipField();
      break;
    }
  }
  return msg;
};


/**
 * Serializes the message to binary data (in protobuf wire format).
 * @return {!Uint8Array}
 */
proto.api_container_api.StartServicesResponse.prototype.serializeBinary = function() {
  var writer = new jspb.BinaryWriter();
  proto.api_container_api.StartServicesResponse.serializeBinaryToWriter(this, writer);
  return writer.getResultBuffer();
};


/**
 * Serializes the given message to binary data (in protobuf wire
 * format), writing to the given BinaryWriter.
 * @param {!proto.api_container_api.StartServicesResponse} message
 * @param {!jspb.BinaryWriter} writer
 * @suppress {unusedLocalVariables} f is only used for nested messages
 */
proto.api_container_api.StartServicesResponse.serializeBinaryToWriter = function(message, writer) {
  var f = undefined;
  f = message.getSuccessfulServiceIdsToServiceInfoMap(true);
  if (f && f.getLength() > 0) {
    f.serializeBinary(1, writer, jspb.BinaryWriter.prototype.writeString, jspb.BinaryWriter.prototype.writeMessage, proto.api_container_api.ServiceInfo.serializeBinaryToWriter);
  }
  f = message.getFailedServiceIdsToErrorMap(true);
  if (f && f.getLength() > 0) {
    f.serializeBinary(2, writer, jspb.BinaryWriter.prototype.writeString, jspb.BinaryWriter.prototype.writeString);
  }
};


/**
 * map<string, ServiceInfo> successful_service_ids_to_service_info = 1;
 * @param {boolean=} opt_noLazyCreate Do not create the map if
 * empty, instead returning `undefined`
 * @return {!jspb.Map<string,!proto.api_container_api.ServiceInfo>}
 */
proto.api_container_api.StartServicesResponse.prototype.getSuccessfulServiceIdsToServiceInfoMap = function(opt_noLazyCreate) {
  return /** @type {!jspb.Map<string,!proto.api_container_api.ServiceInfo>} */ (
      jspb.Message.getMapField(this, 1, opt_noLazyCreate,
      proto.api_container_api.ServiceInfo));
};


/**
 * Clears values from the map. The map will be non-null.
 * @return {!proto.api_container_api.StartServicesResponse} returns this
 */
proto.api_container_api.StartServicesResponse.prototype.clearSuccessfulServiceIdsToServiceInfoMap = function() {
  this.getSuccessfulServiceIdsToServiceInfoMap().clear();
  return this;};


/**
 * map<string, string> failed_service_ids_to_error = 2;
 * @param {boolean=} opt_noLazyCreate Do not create the map if
 * empty, instead returning `undefined`
 * @return {!jspb.Map<string,string>}
 */
proto.api_container_api.StartServicesResponse.prototype.getFailedServiceIdsToErrorMap = function(opt_noLazyCreate) {
  return /** @type {!jspb.Map<string,string>} */ (
      jspb.Message.getMapField(this, 2, opt_noLazyCreate,
      null));
};


/**
 * Clears values from the map. The map will be non-null.
 * @return {!proto.api_container_api.StartServicesResponse} returns this
 */
proto.api_container_api.StartServicesResponse.prototype.clearFailedServiceIdsToErrorMap = function() {
  this.getFailedServiceIdsToErrorMap().clear();
  return this;};





if (jspb.Message.GENERATE_TO_OBJECT) {
/**
 * Creates an object representation of this proto.
 * Field names that are reserved in JavaScript and will be renamed to pb_name.
 * Optional fields that are not set will be set to undefined.
 * To access a reserved field use, foo.pb_<name>, eg, foo.pb_default.
 * For the list of reserved names please see:
 *     net/proto2/compiler/js/internal/generator.cc#kKeyword.
 * @param {boolean=} opt_includeInstance Deprecated. whether to include the
 *     JSPB instance for transitional soy proto support:
 *     http://goto/soy-param-migration
 * @return {!Object}
 */
proto.api_container_api.GetServicesArgs.prototype.toObject = function(opt_includeInstance) {
  return proto.api_container_api.GetServicesArgs.toObject(opt_includeInstance, this);
};


/**
 * Static version of the {@see toObject} method.
 * @param {boolean|undefined} includeInstance Deprecated. Whether to include
 *     the JSPB instance for transitional soy proto support:
 *     http://goto/soy-param-migration
 * @param {!proto.api_container_api.GetServicesArgs} msg The msg instance to transform.
 * @return {!Object}
 * @suppress {unusedLocalVariables} f is only used for nested messages
 */
proto.api_container_api.GetServicesArgs.toObject = function(includeInstance, msg) {
  var f, obj = {
    serviceIdsMap: (f = msg.getServiceIdsMap()) ? f.toObject(includeInstance, undefined) : []
  };

  if (includeInstance) {
    obj.$jspbMessageInstance = msg;
  }
  return obj;
};
}


/**
 * Deserializes binary data (in protobuf wire format).
 * @param {jspb.ByteSource} bytes The bytes to deserialize.
 * @return {!proto.api_container_api.GetServicesArgs}
 */
proto.api_container_api.GetServicesArgs.deserializeBinary = function(bytes) {
  var reader = new jspb.BinaryReader(bytes);
  var msg = new proto.api_container_api.GetServicesArgs;
  return proto.api_container_api.GetServicesArgs.deserializeBinaryFromReader(msg, reader);
};


/**
 * Deserializes binary data (in protobuf wire format) from the
 * given reader into the given message object.
 * @param {!proto.api_container_api.GetServicesArgs} msg The message object to deserialize into.
 * @param {!jspb.BinaryReader} reader The BinaryReader to use.
 * @return {!proto.api_container_api.GetServicesArgs}
 */
proto.api_container_api.GetServicesArgs.deserializeBinaryFromReader = function(msg, reader) {
  while (reader.nextField()) {
    if (reader.isEndGroup()) {
      break;
    }
    var field = reader.getFieldNumber();
    switch (field) {
    case 1:
      var value = msg.getServiceIdsMap();
      reader.readMessage(value, function(message, reader) {
        jspb.Map.deserializeBinary(message, reader, jspb.BinaryReader.prototype.readString, jspb.BinaryReader.prototype.readBool, null, "", false);
         });
      break;
    default:
      reader.skipField();
      break;
    }
  }
  return msg;
};


/**
 * Serializes the message to binary data (in protobuf wire format).
 * @return {!Uint8Array}
 */
proto.api_container_api.GetServicesArgs.prototype.serializeBinary = function() {
  var writer = new jspb.BinaryWriter();
  proto.api_container_api.GetServicesArgs.serializeBinaryToWriter(this, writer);
  return writer.getResultBuffer();
};


/**
 * Serializes the given message to binary data (in protobuf wire
 * format), writing to the given BinaryWriter.
 * @param {!proto.api_container_api.GetServicesArgs} message
 * @param {!jspb.BinaryWriter} writer
 * @suppress {unusedLocalVariables} f is only used for nested messages
 */
proto.api_container_api.GetServicesArgs.serializeBinaryToWriter = function(message, writer) {
  var f = undefined;
  f = message.getServiceIdsMap(true);
  if (f && f.getLength() > 0) {
    f.serializeBinary(1, writer, jspb.BinaryWriter.prototype.writeString, jspb.BinaryWriter.prototype.writeBool);
  }
};


/**
 * map<string, bool> service_ids = 1;
 * @param {boolean=} opt_noLazyCreate Do not create the map if
 * empty, instead returning `undefined`
 * @return {!jspb.Map<string,boolean>}
 */
proto.api_container_api.GetServicesArgs.prototype.getServiceIdsMap = function(opt_noLazyCreate) {
  return /** @type {!jspb.Map<string,boolean>} */ (
      jspb.Message.getMapField(this, 1, opt_noLazyCreate,
      null));
};


/**
 * Clears values from the map. The map will be non-null.
 * @return {!proto.api_container_api.GetServicesArgs} returns this
 */
proto.api_container_api.GetServicesArgs.prototype.clearServiceIdsMap = function() {
  this.getServiceIdsMap().clear();
  return this;};





if (jspb.Message.GENERATE_TO_OBJECT) {
/**
 * Creates an object representation of this proto.
 * Field names that are reserved in JavaScript and will be renamed to pb_name.
 * Optional fields that are not set will be set to undefined.
 * To access a reserved field use, foo.pb_<name>, eg, foo.pb_default.
 * For the list of reserved names please see:
 *     net/proto2/compiler/js/internal/generator.cc#kKeyword.
 * @param {boolean=} opt_includeInstance Deprecated. whether to include the
 *     JSPB instance for transitional soy proto support:
 *     http://goto/soy-param-migration
 * @return {!Object}
 */
proto.api_container_api.GetServicesResponse.prototype.toObject = function(opt_includeInstance) {
  return proto.api_container_api.GetServicesResponse.toObject(opt_includeInstance, this);
};


/**
 * Static version of the {@see toObject} method.
 * @param {boolean|undefined} includeInstance Deprecated. Whether to include
 *     the JSPB instance for transitional soy proto support:
 *     http://goto/soy-param-migration
 * @param {!proto.api_container_api.GetServicesResponse} msg The msg instance to transform.
 * @return {!Object}
 * @suppress {unusedLocalVariables} f is only used for nested messages
 */
proto.api_container_api.GetServicesResponse.toObject = function(includeInstance, msg) {
  var f, obj = {
    serviceInfoMap: (f = msg.getServiceInfoMap()) ? f.toObject(includeInstance, proto.api_container_api.ServiceInfo.toObject) : []
  };

  if (includeInstance) {
    obj.$jspbMessageInstance = msg;
  }
  return obj;
};
}


/**
 * Deserializes binary data (in protobuf wire format).
 * @param {jspb.ByteSource} bytes The bytes to deserialize.
 * @return {!proto.api_container_api.GetServicesResponse}
 */
proto.api_container_api.GetServicesResponse.deserializeBinary = function(bytes) {
  var reader = new jspb.BinaryReader(bytes);
  var msg = new proto.api_container_api.GetServicesResponse;
  return proto.api_container_api.GetServicesResponse.deserializeBinaryFromReader(msg, reader);
};


/**
 * Deserializes binary data (in protobuf wire format) from the
 * given reader into the given message object.
 * @param {!proto.api_container_api.GetServicesResponse} msg The message object to deserialize into.
 * @param {!jspb.BinaryReader} reader The BinaryReader to use.
 * @return {!proto.api_container_api.GetServicesResponse}
 */
proto.api_container_api.GetServicesResponse.deserializeBinaryFromReader = function(msg, reader) {
  while (reader.nextField()) {
    if (reader.isEndGroup()) {
      break;
    }
    var field = reader.getFieldNumber();
    switch (field) {
    case 1:
      var value = msg.getServiceInfoMap();
      reader.readMessage(value, function(message, reader) {
        jspb.Map.deserializeBinary(message, reader, jspb.BinaryReader.prototype.readString, jspb.BinaryReader.prototype.readMessage, proto.api_container_api.ServiceInfo.deserializeBinaryFromReader, "", new proto.api_container_api.ServiceInfo());
         });
      break;
    default:
      reader.skipField();
      break;
    }
  }
  return msg;
};


/**
 * Serializes the message to binary data (in protobuf wire format).
 * @return {!Uint8Array}
 */
proto.api_container_api.GetServicesResponse.prototype.serializeBinary = function() {
  var writer = new jspb.BinaryWriter();
  proto.api_container_api.GetServicesResponse.serializeBinaryToWriter(this, writer);
  return writer.getResultBuffer();
};


/**
 * Serializes the given message to binary data (in protobuf wire
 * format), writing to the given BinaryWriter.
 * @param {!proto.api_container_api.GetServicesResponse} message
 * @param {!jspb.BinaryWriter} writer
 * @suppress {unusedLocalVariables} f is only used for nested messages
 */
proto.api_container_api.GetServicesResponse.serializeBinaryToWriter = function(message, writer) {
  var f = undefined;
  f = message.getServiceInfoMap(true);
  if (f && f.getLength() > 0) {
    f.serializeBinary(1, writer, jspb.BinaryWriter.prototype.writeString, jspb.BinaryWriter.prototype.writeMessage, proto.api_container_api.ServiceInfo.serializeBinaryToWriter);
  }
};


/**
 * map<string, ServiceInfo> service_info = 1;
 * @param {boolean=} opt_noLazyCreate Do not create the map if
 * empty, instead returning `undefined`
 * @return {!jspb.Map<string,!proto.api_container_api.ServiceInfo>}
 */
proto.api_container_api.GetServicesResponse.prototype.getServiceInfoMap = function(opt_noLazyCreate) {
  return /** @type {!jspb.Map<string,!proto.api_container_api.ServiceInfo>} */ (
      jspb.Message.getMapField(this, 1, opt_noLazyCreate,
      proto.api_container_api.ServiceInfo));
};


/**
 * Clears values from the map. The map will be non-null.
 * @return {!proto.api_container_api.GetServicesResponse} returns this
 */
proto.api_container_api.GetServicesResponse.prototype.clearServiceInfoMap = function() {
  this.getServiceInfoMap().clear();
  return this;};





if (jspb.Message.GENERATE_TO_OBJECT) {
/**
 * Creates an object representation of this proto.
 * Field names that are reserved in JavaScript and will be renamed to pb_name.
 * Optional fields that are not set will be set to undefined.
 * To access a reserved field use, foo.pb_<name>, eg, foo.pb_default.
 * For the list of reserved names please see:
 *     net/proto2/compiler/js/internal/generator.cc#kKeyword.
 * @param {boolean=} opt_includeInstance Deprecated. whether to include the
 *     JSPB instance for transitional soy proto support:
 *     http://goto/soy-param-migration
 * @return {!Object}
 */
proto.api_container_api.RemoveServiceArgs.prototype.toObject = function(opt_includeInstance) {
  return proto.api_container_api.RemoveServiceArgs.toObject(opt_includeInstance, this);
};


/**
 * Static version of the {@see toObject} method.
 * @param {boolean|undefined} includeInstance Deprecated. Whether to include
 *     the JSPB instance for transitional soy proto support:
 *     http://goto/soy-param-migration
 * @param {!proto.api_container_api.RemoveServiceArgs} msg The msg instance to transform.
 * @return {!Object}
 * @suppress {unusedLocalVariables} f is only used for nested messages
 */
proto.api_container_api.RemoveServiceArgs.toObject = function(includeInstance, msg) {
  var f, obj = {
    serviceId: jspb.Message.getFieldWithDefault(msg, 1, "")
  };

  if (includeInstance) {
    obj.$jspbMessageInstance = msg;
  }
  return obj;
};
}


/**
 * Deserializes binary data (in protobuf wire format).
 * @param {jspb.ByteSource} bytes The bytes to deserialize.
 * @return {!proto.api_container_api.RemoveServiceArgs}
 */
proto.api_container_api.RemoveServiceArgs.deserializeBinary = function(bytes) {
  var reader = new jspb.BinaryReader(bytes);
  var msg = new proto.api_container_api.RemoveServiceArgs;
  return proto.api_container_api.RemoveServiceArgs.deserializeBinaryFromReader(msg, reader);
};


/**
 * Deserializes binary data (in protobuf wire format) from the
 * given reader into the given message object.
 * @param {!proto.api_container_api.RemoveServiceArgs} msg The message object to deserialize into.
 * @param {!jspb.BinaryReader} reader The BinaryReader to use.
 * @return {!proto.api_container_api.RemoveServiceArgs}
 */
proto.api_container_api.RemoveServiceArgs.deserializeBinaryFromReader = function(msg, reader) {
  while (reader.nextField()) {
    if (reader.isEndGroup()) {
      break;
    }
    var field = reader.getFieldNumber();
    switch (field) {
    case 1:
      var value = /** @type {string} */ (reader.readString());
      msg.setServiceId(value);
      break;
    default:
      reader.skipField();
      break;
    }
  }
  return msg;
};


/**
 * Serializes the message to binary data (in protobuf wire format).
 * @return {!Uint8Array}
 */
proto.api_container_api.RemoveServiceArgs.prototype.serializeBinary = function() {
  var writer = new jspb.BinaryWriter();
  proto.api_container_api.RemoveServiceArgs.serializeBinaryToWriter(this, writer);
  return writer.getResultBuffer();
};


/**
 * Serializes the given message to binary data (in protobuf wire
 * format), writing to the given BinaryWriter.
 * @param {!proto.api_container_api.RemoveServiceArgs} message
 * @param {!jspb.BinaryWriter} writer
 * @suppress {unusedLocalVariables} f is only used for nested messages
 */
proto.api_container_api.RemoveServiceArgs.serializeBinaryToWriter = function(message, writer) {
  var f = undefined;
  f = message.getServiceId();
  if (f.length > 0) {
    writer.writeString(
      1,
      f
    );
  }
};


/**
 * optional string service_id = 1;
 * @return {string}
 */
proto.api_container_api.RemoveServiceArgs.prototype.getServiceId = function() {
  return /** @type {string} */ (jspb.Message.getFieldWithDefault(this, 1, ""));
};


/**
 * @param {string} value
 * @return {!proto.api_container_api.RemoveServiceArgs} returns this
 */
proto.api_container_api.RemoveServiceArgs.prototype.setServiceId = function(value) {
  return jspb.Message.setProto3StringField(this, 1, value);
};





if (jspb.Message.GENERATE_TO_OBJECT) {
/**
 * Creates an object representation of this proto.
 * Field names that are reserved in JavaScript and will be renamed to pb_name.
 * Optional fields that are not set will be set to undefined.
 * To access a reserved field use, foo.pb_<name>, eg, foo.pb_default.
 * For the list of reserved names please see:
 *     net/proto2/compiler/js/internal/generator.cc#kKeyword.
 * @param {boolean=} opt_includeInstance Deprecated. whether to include the
 *     JSPB instance for transitional soy proto support:
 *     http://goto/soy-param-migration
 * @return {!Object}
 */
proto.api_container_api.RemoveServiceResponse.prototype.toObject = function(opt_includeInstance) {
  return proto.api_container_api.RemoveServiceResponse.toObject(opt_includeInstance, this);
};


/**
 * Static version of the {@see toObject} method.
 * @param {boolean|undefined} includeInstance Deprecated. Whether to include
 *     the JSPB instance for transitional soy proto support:
 *     http://goto/soy-param-migration
 * @param {!proto.api_container_api.RemoveServiceResponse} msg The msg instance to transform.
 * @return {!Object}
 * @suppress {unusedLocalVariables} f is only used for nested messages
 */
proto.api_container_api.RemoveServiceResponse.toObject = function(includeInstance, msg) {
  var f, obj = {
    serviceGuid: jspb.Message.getFieldWithDefault(msg, 1, "")
  };

  if (includeInstance) {
    obj.$jspbMessageInstance = msg;
  }
  return obj;
};
}


/**
 * Deserializes binary data (in protobuf wire format).
 * @param {jspb.ByteSource} bytes The bytes to deserialize.
 * @return {!proto.api_container_api.RemoveServiceResponse}
 */
proto.api_container_api.RemoveServiceResponse.deserializeBinary = function(bytes) {
  var reader = new jspb.BinaryReader(bytes);
  var msg = new proto.api_container_api.RemoveServiceResponse;
  return proto.api_container_api.RemoveServiceResponse.deserializeBinaryFromReader(msg, reader);
};


/**
 * Deserializes binary data (in protobuf wire format) from the
 * given reader into the given message object.
 * @param {!proto.api_container_api.RemoveServiceResponse} msg The message object to deserialize into.
 * @param {!jspb.BinaryReader} reader The BinaryReader to use.
 * @return {!proto.api_container_api.RemoveServiceResponse}
 */
proto.api_container_api.RemoveServiceResponse.deserializeBinaryFromReader = function(msg, reader) {
  while (reader.nextField()) {
    if (reader.isEndGroup()) {
      break;
    }
    var field = reader.getFieldNumber();
    switch (field) {
    case 1:
      var value = /** @type {string} */ (reader.readString());
      msg.setServiceGuid(value);
      break;
    default:
      reader.skipField();
      break;
    }
  }
  return msg;
};


/**
 * Serializes the message to binary data (in protobuf wire format).
 * @return {!Uint8Array}
 */
proto.api_container_api.RemoveServiceResponse.prototype.serializeBinary = function() {
  var writer = new jspb.BinaryWriter();
  proto.api_container_api.RemoveServiceResponse.serializeBinaryToWriter(this, writer);
  return writer.getResultBuffer();
};


/**
 * Serializes the given message to binary data (in protobuf wire
 * format), writing to the given BinaryWriter.
 * @param {!proto.api_container_api.RemoveServiceResponse} message
 * @param {!jspb.BinaryWriter} writer
 * @suppress {unusedLocalVariables} f is only used for nested messages
 */
proto.api_container_api.RemoveServiceResponse.serializeBinaryToWriter = function(message, writer) {
  var f = undefined;
  f = message.getServiceGuid();
  if (f.length > 0) {
    writer.writeString(
      1,
      f
    );
  }
};


/**
 * optional string service_guid = 1;
 * @return {string}
 */
proto.api_container_api.RemoveServiceResponse.prototype.getServiceGuid = function() {
  return /** @type {string} */ (jspb.Message.getFieldWithDefault(this, 1, ""));
};


/**
 * @param {string} value
 * @return {!proto.api_container_api.RemoveServiceResponse} returns this
 */
proto.api_container_api.RemoveServiceResponse.prototype.setServiceGuid = function(value) {
  return jspb.Message.setProto3StringField(this, 1, value);
};





if (jspb.Message.GENERATE_TO_OBJECT) {
/**
 * Creates an object representation of this proto.
 * Field names that are reserved in JavaScript and will be renamed to pb_name.
 * Optional fields that are not set will be set to undefined.
 * To access a reserved field use, foo.pb_<name>, eg, foo.pb_default.
 * For the list of reserved names please see:
 *     net/proto2/compiler/js/internal/generator.cc#kKeyword.
 * @param {boolean=} opt_includeInstance Deprecated. whether to include the
 *     JSPB instance for transitional soy proto support:
 *     http://goto/soy-param-migration
 * @return {!Object}
 */
proto.api_container_api.RepartitionArgs.prototype.toObject = function(opt_includeInstance) {
  return proto.api_container_api.RepartitionArgs.toObject(opt_includeInstance, this);
};


/**
 * Static version of the {@see toObject} method.
 * @param {boolean|undefined} includeInstance Deprecated. Whether to include
 *     the JSPB instance for transitional soy proto support:
 *     http://goto/soy-param-migration
 * @param {!proto.api_container_api.RepartitionArgs} msg The msg instance to transform.
 * @return {!Object}
 * @suppress {unusedLocalVariables} f is only used for nested messages
 */
proto.api_container_api.RepartitionArgs.toObject = function(includeInstance, msg) {
  var f, obj = {
    partitionServicesMap: (f = msg.getPartitionServicesMap()) ? f.toObject(includeInstance, proto.api_container_api.PartitionServices.toObject) : [],
    partitionConnectionsMap: (f = msg.getPartitionConnectionsMap()) ? f.toObject(includeInstance, proto.api_container_api.PartitionConnections.toObject) : [],
    defaultConnection: (f = msg.getDefaultConnection()) && proto.api_container_api.PartitionConnectionInfo.toObject(includeInstance, f)
  };

  if (includeInstance) {
    obj.$jspbMessageInstance = msg;
  }
  return obj;
};
}


/**
 * Deserializes binary data (in protobuf wire format).
 * @param {jspb.ByteSource} bytes The bytes to deserialize.
 * @return {!proto.api_container_api.RepartitionArgs}
 */
proto.api_container_api.RepartitionArgs.deserializeBinary = function(bytes) {
  var reader = new jspb.BinaryReader(bytes);
  var msg = new proto.api_container_api.RepartitionArgs;
  return proto.api_container_api.RepartitionArgs.deserializeBinaryFromReader(msg, reader);
};


/**
 * Deserializes binary data (in protobuf wire format) from the
 * given reader into the given message object.
 * @param {!proto.api_container_api.RepartitionArgs} msg The message object to deserialize into.
 * @param {!jspb.BinaryReader} reader The BinaryReader to use.
 * @return {!proto.api_container_api.RepartitionArgs}
 */
proto.api_container_api.RepartitionArgs.deserializeBinaryFromReader = function(msg, reader) {
  while (reader.nextField()) {
    if (reader.isEndGroup()) {
      break;
    }
    var field = reader.getFieldNumber();
    switch (field) {
    case 1:
      var value = msg.getPartitionServicesMap();
      reader.readMessage(value, function(message, reader) {
        jspb.Map.deserializeBinary(message, reader, jspb.BinaryReader.prototype.readString, jspb.BinaryReader.prototype.readMessage, proto.api_container_api.PartitionServices.deserializeBinaryFromReader, "", new proto.api_container_api.PartitionServices());
         });
      break;
    case 2:
      var value = msg.getPartitionConnectionsMap();
      reader.readMessage(value, function(message, reader) {
        jspb.Map.deserializeBinary(message, reader, jspb.BinaryReader.prototype.readString, jspb.BinaryReader.prototype.readMessage, proto.api_container_api.PartitionConnections.deserializeBinaryFromReader, "", new proto.api_container_api.PartitionConnections());
         });
      break;
    case 3:
      var value = new proto.api_container_api.PartitionConnectionInfo;
      reader.readMessage(value,proto.api_container_api.PartitionConnectionInfo.deserializeBinaryFromReader);
      msg.setDefaultConnection(value);
      break;
    default:
      reader.skipField();
      break;
    }
  }
  return msg;
};


/**
 * Serializes the message to binary data (in protobuf wire format).
 * @return {!Uint8Array}
 */
proto.api_container_api.RepartitionArgs.prototype.serializeBinary = function() {
  var writer = new jspb.BinaryWriter();
  proto.api_container_api.RepartitionArgs.serializeBinaryToWriter(this, writer);
  return writer.getResultBuffer();
};


/**
 * Serializes the given message to binary data (in protobuf wire
 * format), writing to the given BinaryWriter.
 * @param {!proto.api_container_api.RepartitionArgs} message
 * @param {!jspb.BinaryWriter} writer
 * @suppress {unusedLocalVariables} f is only used for nested messages
 */
proto.api_container_api.RepartitionArgs.serializeBinaryToWriter = function(message, writer) {
  var f = undefined;
  f = message.getPartitionServicesMap(true);
  if (f && f.getLength() > 0) {
    f.serializeBinary(1, writer, jspb.BinaryWriter.prototype.writeString, jspb.BinaryWriter.prototype.writeMessage, proto.api_container_api.PartitionServices.serializeBinaryToWriter);
  }
  f = message.getPartitionConnectionsMap(true);
  if (f && f.getLength() > 0) {
    f.serializeBinary(2, writer, jspb.BinaryWriter.prototype.writeString, jspb.BinaryWriter.prototype.writeMessage, proto.api_container_api.PartitionConnections.serializeBinaryToWriter);
  }
  f = message.getDefaultConnection();
  if (f != null) {
    writer.writeMessage(
      3,
      f,
      proto.api_container_api.PartitionConnectionInfo.serializeBinaryToWriter
    );
  }
};


/**
 * map<string, PartitionServices> partition_services = 1;
 * @param {boolean=} opt_noLazyCreate Do not create the map if
 * empty, instead returning `undefined`
 * @return {!jspb.Map<string,!proto.api_container_api.PartitionServices>}
 */
proto.api_container_api.RepartitionArgs.prototype.getPartitionServicesMap = function(opt_noLazyCreate) {
  return /** @type {!jspb.Map<string,!proto.api_container_api.PartitionServices>} */ (
      jspb.Message.getMapField(this, 1, opt_noLazyCreate,
      proto.api_container_api.PartitionServices));
};


/**
 * Clears values from the map. The map will be non-null.
 * @return {!proto.api_container_api.RepartitionArgs} returns this
 */
proto.api_container_api.RepartitionArgs.prototype.clearPartitionServicesMap = function() {
  this.getPartitionServicesMap().clear();
  return this;};


/**
 * map<string, PartitionConnections> partition_connections = 2;
 * @param {boolean=} opt_noLazyCreate Do not create the map if
 * empty, instead returning `undefined`
 * @return {!jspb.Map<string,!proto.api_container_api.PartitionConnections>}
 */
proto.api_container_api.RepartitionArgs.prototype.getPartitionConnectionsMap = function(opt_noLazyCreate) {
  return /** @type {!jspb.Map<string,!proto.api_container_api.PartitionConnections>} */ (
      jspb.Message.getMapField(this, 2, opt_noLazyCreate,
      proto.api_container_api.PartitionConnections));
};


/**
 * Clears values from the map. The map will be non-null.
 * @return {!proto.api_container_api.RepartitionArgs} returns this
 */
proto.api_container_api.RepartitionArgs.prototype.clearPartitionConnectionsMap = function() {
  this.getPartitionConnectionsMap().clear();
  return this;};


/**
 * optional PartitionConnectionInfo default_connection = 3;
 * @return {?proto.api_container_api.PartitionConnectionInfo}
 */
proto.api_container_api.RepartitionArgs.prototype.getDefaultConnection = function() {
  return /** @type{?proto.api_container_api.PartitionConnectionInfo} */ (
    jspb.Message.getWrapperField(this, proto.api_container_api.PartitionConnectionInfo, 3));
};


/**
 * @param {?proto.api_container_api.PartitionConnectionInfo|undefined} value
 * @return {!proto.api_container_api.RepartitionArgs} returns this
*/
proto.api_container_api.RepartitionArgs.prototype.setDefaultConnection = function(value) {
  return jspb.Message.setWrapperField(this, 3, value);
};


/**
 * Clears the message field making it undefined.
 * @return {!proto.api_container_api.RepartitionArgs} returns this
 */
proto.api_container_api.RepartitionArgs.prototype.clearDefaultConnection = function() {
  return this.setDefaultConnection(undefined);
};


/**
 * Returns whether this field is set.
 * @return {boolean}
 */
proto.api_container_api.RepartitionArgs.prototype.hasDefaultConnection = function() {
  return jspb.Message.getField(this, 3) != null;
};





if (jspb.Message.GENERATE_TO_OBJECT) {
/**
 * Creates an object representation of this proto.
 * Field names that are reserved in JavaScript and will be renamed to pb_name.
 * Optional fields that are not set will be set to undefined.
 * To access a reserved field use, foo.pb_<name>, eg, foo.pb_default.
 * For the list of reserved names please see:
 *     net/proto2/compiler/js/internal/generator.cc#kKeyword.
 * @param {boolean=} opt_includeInstance Deprecated. whether to include the
 *     JSPB instance for transitional soy proto support:
 *     http://goto/soy-param-migration
 * @return {!Object}
 */
proto.api_container_api.PartitionServices.prototype.toObject = function(opt_includeInstance) {
  return proto.api_container_api.PartitionServices.toObject(opt_includeInstance, this);
};


/**
 * Static version of the {@see toObject} method.
 * @param {boolean|undefined} includeInstance Deprecated. Whether to include
 *     the JSPB instance for transitional soy proto support:
 *     http://goto/soy-param-migration
 * @param {!proto.api_container_api.PartitionServices} msg The msg instance to transform.
 * @return {!Object}
 * @suppress {unusedLocalVariables} f is only used for nested messages
 */
proto.api_container_api.PartitionServices.toObject = function(includeInstance, msg) {
  var f, obj = {
    serviceIdSetMap: (f = msg.getServiceIdSetMap()) ? f.toObject(includeInstance, undefined) : []
  };

  if (includeInstance) {
    obj.$jspbMessageInstance = msg;
  }
  return obj;
};
}


/**
 * Deserializes binary data (in protobuf wire format).
 * @param {jspb.ByteSource} bytes The bytes to deserialize.
 * @return {!proto.api_container_api.PartitionServices}
 */
proto.api_container_api.PartitionServices.deserializeBinary = function(bytes) {
  var reader = new jspb.BinaryReader(bytes);
  var msg = new proto.api_container_api.PartitionServices;
  return proto.api_container_api.PartitionServices.deserializeBinaryFromReader(msg, reader);
};


/**
 * Deserializes binary data (in protobuf wire format) from the
 * given reader into the given message object.
 * @param {!proto.api_container_api.PartitionServices} msg The message object to deserialize into.
 * @param {!jspb.BinaryReader} reader The BinaryReader to use.
 * @return {!proto.api_container_api.PartitionServices}
 */
proto.api_container_api.PartitionServices.deserializeBinaryFromReader = function(msg, reader) {
  while (reader.nextField()) {
    if (reader.isEndGroup()) {
      break;
    }
    var field = reader.getFieldNumber();
    switch (field) {
    case 1:
      var value = msg.getServiceIdSetMap();
      reader.readMessage(value, function(message, reader) {
        jspb.Map.deserializeBinary(message, reader, jspb.BinaryReader.prototype.readString, jspb.BinaryReader.prototype.readBool, null, "", false);
         });
      break;
    default:
      reader.skipField();
      break;
    }
  }
  return msg;
};


/**
 * Serializes the message to binary data (in protobuf wire format).
 * @return {!Uint8Array}
 */
proto.api_container_api.PartitionServices.prototype.serializeBinary = function() {
  var writer = new jspb.BinaryWriter();
  proto.api_container_api.PartitionServices.serializeBinaryToWriter(this, writer);
  return writer.getResultBuffer();
};


/**
 * Serializes the given message to binary data (in protobuf wire
 * format), writing to the given BinaryWriter.
 * @param {!proto.api_container_api.PartitionServices} message
 * @param {!jspb.BinaryWriter} writer
 * @suppress {unusedLocalVariables} f is only used for nested messages
 */
proto.api_container_api.PartitionServices.serializeBinaryToWriter = function(message, writer) {
  var f = undefined;
  f = message.getServiceIdSetMap(true);
  if (f && f.getLength() > 0) {
    f.serializeBinary(1, writer, jspb.BinaryWriter.prototype.writeString, jspb.BinaryWriter.prototype.writeBool);
  }
};


/**
 * map<string, bool> service_id_set = 1;
 * @param {boolean=} opt_noLazyCreate Do not create the map if
 * empty, instead returning `undefined`
 * @return {!jspb.Map<string,boolean>}
 */
proto.api_container_api.PartitionServices.prototype.getServiceIdSetMap = function(opt_noLazyCreate) {
  return /** @type {!jspb.Map<string,boolean>} */ (
      jspb.Message.getMapField(this, 1, opt_noLazyCreate,
      null));
};


/**
 * Clears values from the map. The map will be non-null.
 * @return {!proto.api_container_api.PartitionServices} returns this
 */
proto.api_container_api.PartitionServices.prototype.clearServiceIdSetMap = function() {
  this.getServiceIdSetMap().clear();
  return this;};





if (jspb.Message.GENERATE_TO_OBJECT) {
/**
 * Creates an object representation of this proto.
 * Field names that are reserved in JavaScript and will be renamed to pb_name.
 * Optional fields that are not set will be set to undefined.
 * To access a reserved field use, foo.pb_<name>, eg, foo.pb_default.
 * For the list of reserved names please see:
 *     net/proto2/compiler/js/internal/generator.cc#kKeyword.
 * @param {boolean=} opt_includeInstance Deprecated. whether to include the
 *     JSPB instance for transitional soy proto support:
 *     http://goto/soy-param-migration
 * @return {!Object}
 */
proto.api_container_api.PartitionConnections.prototype.toObject = function(opt_includeInstance) {
  return proto.api_container_api.PartitionConnections.toObject(opt_includeInstance, this);
};


/**
 * Static version of the {@see toObject} method.
 * @param {boolean|undefined} includeInstance Deprecated. Whether to include
 *     the JSPB instance for transitional soy proto support:
 *     http://goto/soy-param-migration
 * @param {!proto.api_container_api.PartitionConnections} msg The msg instance to transform.
 * @return {!Object}
 * @suppress {unusedLocalVariables} f is only used for nested messages
 */
proto.api_container_api.PartitionConnections.toObject = function(includeInstance, msg) {
  var f, obj = {
    connectionInfoMap: (f = msg.getConnectionInfoMap()) ? f.toObject(includeInstance, proto.api_container_api.PartitionConnectionInfo.toObject) : []
  };

  if (includeInstance) {
    obj.$jspbMessageInstance = msg;
  }
  return obj;
};
}


/**
 * Deserializes binary data (in protobuf wire format).
 * @param {jspb.ByteSource} bytes The bytes to deserialize.
 * @return {!proto.api_container_api.PartitionConnections}
 */
proto.api_container_api.PartitionConnections.deserializeBinary = function(bytes) {
  var reader = new jspb.BinaryReader(bytes);
  var msg = new proto.api_container_api.PartitionConnections;
  return proto.api_container_api.PartitionConnections.deserializeBinaryFromReader(msg, reader);
};


/**
 * Deserializes binary data (in protobuf wire format) from the
 * given reader into the given message object.
 * @param {!proto.api_container_api.PartitionConnections} msg The message object to deserialize into.
 * @param {!jspb.BinaryReader} reader The BinaryReader to use.
 * @return {!proto.api_container_api.PartitionConnections}
 */
proto.api_container_api.PartitionConnections.deserializeBinaryFromReader = function(msg, reader) {
  while (reader.nextField()) {
    if (reader.isEndGroup()) {
      break;
    }
    var field = reader.getFieldNumber();
    switch (field) {
    case 1:
      var value = msg.getConnectionInfoMap();
      reader.readMessage(value, function(message, reader) {
        jspb.Map.deserializeBinary(message, reader, jspb.BinaryReader.prototype.readString, jspb.BinaryReader.prototype.readMessage, proto.api_container_api.PartitionConnectionInfo.deserializeBinaryFromReader, "", new proto.api_container_api.PartitionConnectionInfo());
         });
      break;
    default:
      reader.skipField();
      break;
    }
  }
  return msg;
};


/**
 * Serializes the message to binary data (in protobuf wire format).
 * @return {!Uint8Array}
 */
proto.api_container_api.PartitionConnections.prototype.serializeBinary = function() {
  var writer = new jspb.BinaryWriter();
  proto.api_container_api.PartitionConnections.serializeBinaryToWriter(this, writer);
  return writer.getResultBuffer();
};


/**
 * Serializes the given message to binary data (in protobuf wire
 * format), writing to the given BinaryWriter.
 * @param {!proto.api_container_api.PartitionConnections} message
 * @param {!jspb.BinaryWriter} writer
 * @suppress {unusedLocalVariables} f is only used for nested messages
 */
proto.api_container_api.PartitionConnections.serializeBinaryToWriter = function(message, writer) {
  var f = undefined;
  f = message.getConnectionInfoMap(true);
  if (f && f.getLength() > 0) {
    f.serializeBinary(1, writer, jspb.BinaryWriter.prototype.writeString, jspb.BinaryWriter.prototype.writeMessage, proto.api_container_api.PartitionConnectionInfo.serializeBinaryToWriter);
  }
};


/**
 * map<string, PartitionConnectionInfo> connection_info = 1;
 * @param {boolean=} opt_noLazyCreate Do not create the map if
 * empty, instead returning `undefined`
 * @return {!jspb.Map<string,!proto.api_container_api.PartitionConnectionInfo>}
 */
proto.api_container_api.PartitionConnections.prototype.getConnectionInfoMap = function(opt_noLazyCreate) {
  return /** @type {!jspb.Map<string,!proto.api_container_api.PartitionConnectionInfo>} */ (
      jspb.Message.getMapField(this, 1, opt_noLazyCreate,
      proto.api_container_api.PartitionConnectionInfo));
};


/**
 * Clears values from the map. The map will be non-null.
 * @return {!proto.api_container_api.PartitionConnections} returns this
 */
proto.api_container_api.PartitionConnections.prototype.clearConnectionInfoMap = function() {
  this.getConnectionInfoMap().clear();
  return this;};





if (jspb.Message.GENERATE_TO_OBJECT) {
/**
 * Creates an object representation of this proto.
 * Field names that are reserved in JavaScript and will be renamed to pb_name.
 * Optional fields that are not set will be set to undefined.
 * To access a reserved field use, foo.pb_<name>, eg, foo.pb_default.
 * For the list of reserved names please see:
 *     net/proto2/compiler/js/internal/generator.cc#kKeyword.
 * @param {boolean=} opt_includeInstance Deprecated. whether to include the
 *     JSPB instance for transitional soy proto support:
 *     http://goto/soy-param-migration
 * @return {!Object}
 */
proto.api_container_api.PartitionConnectionInfo.prototype.toObject = function(opt_includeInstance) {
  return proto.api_container_api.PartitionConnectionInfo.toObject(opt_includeInstance, this);
};


/**
 * Static version of the {@see toObject} method.
 * @param {boolean|undefined} includeInstance Deprecated. Whether to include
 *     the JSPB instance for transitional soy proto support:
 *     http://goto/soy-param-migration
 * @param {!proto.api_container_api.PartitionConnectionInfo} msg The msg instance to transform.
 * @return {!Object}
 * @suppress {unusedLocalVariables} f is only used for nested messages
 */
proto.api_container_api.PartitionConnectionInfo.toObject = function(includeInstance, msg) {
  var f, obj = {
    packetLossPercentage: jspb.Message.getFloatingPointFieldWithDefault(msg, 1, 0.0)
  };

  if (includeInstance) {
    obj.$jspbMessageInstance = msg;
  }
  return obj;
};
}


/**
 * Deserializes binary data (in protobuf wire format).
 * @param {jspb.ByteSource} bytes The bytes to deserialize.
 * @return {!proto.api_container_api.PartitionConnectionInfo}
 */
proto.api_container_api.PartitionConnectionInfo.deserializeBinary = function(bytes) {
  var reader = new jspb.BinaryReader(bytes);
  var msg = new proto.api_container_api.PartitionConnectionInfo;
  return proto.api_container_api.PartitionConnectionInfo.deserializeBinaryFromReader(msg, reader);
};


/**
 * Deserializes binary data (in protobuf wire format) from the
 * given reader into the given message object.
 * @param {!proto.api_container_api.PartitionConnectionInfo} msg The message object to deserialize into.
 * @param {!jspb.BinaryReader} reader The BinaryReader to use.
 * @return {!proto.api_container_api.PartitionConnectionInfo}
 */
proto.api_container_api.PartitionConnectionInfo.deserializeBinaryFromReader = function(msg, reader) {
  while (reader.nextField()) {
    if (reader.isEndGroup()) {
      break;
    }
    var field = reader.getFieldNumber();
    switch (field) {
    case 1:
      var value = /** @type {number} */ (reader.readFloat());
      msg.setPacketLossPercentage(value);
      break;
    default:
      reader.skipField();
      break;
    }
  }
  return msg;
};


/**
 * Serializes the message to binary data (in protobuf wire format).
 * @return {!Uint8Array}
 */
proto.api_container_api.PartitionConnectionInfo.prototype.serializeBinary = function() {
  var writer = new jspb.BinaryWriter();
  proto.api_container_api.PartitionConnectionInfo.serializeBinaryToWriter(this, writer);
  return writer.getResultBuffer();
};


/**
 * Serializes the given message to binary data (in protobuf wire
 * format), writing to the given BinaryWriter.
 * @param {!proto.api_container_api.PartitionConnectionInfo} message
 * @param {!jspb.BinaryWriter} writer
 * @suppress {unusedLocalVariables} f is only used for nested messages
 */
proto.api_container_api.PartitionConnectionInfo.serializeBinaryToWriter = function(message, writer) {
  var f = undefined;
  f = message.getPacketLossPercentage();
  if (f !== 0.0) {
    writer.writeFloat(
      1,
      f
    );
  }
};


/**
 * optional float packet_loss_percentage = 1;
 * @return {number}
 */
proto.api_container_api.PartitionConnectionInfo.prototype.getPacketLossPercentage = function() {
  return /** @type {number} */ (jspb.Message.getFloatingPointFieldWithDefault(this, 1, 0.0));
};


/**
 * @param {number} value
 * @return {!proto.api_container_api.PartitionConnectionInfo} returns this
 */
proto.api_container_api.PartitionConnectionInfo.prototype.setPacketLossPercentage = function(value) {
  return jspb.Message.setProto3FloatField(this, 1, value);
};



/**
 * List of repeated fields within this message type.
 * @private {!Array<number>}
 * @const
 */
proto.api_container_api.ExecCommandArgs.repeatedFields_ = [2];



if (jspb.Message.GENERATE_TO_OBJECT) {
/**
 * Creates an object representation of this proto.
 * Field names that are reserved in JavaScript and will be renamed to pb_name.
 * Optional fields that are not set will be set to undefined.
 * To access a reserved field use, foo.pb_<name>, eg, foo.pb_default.
 * For the list of reserved names please see:
 *     net/proto2/compiler/js/internal/generator.cc#kKeyword.
 * @param {boolean=} opt_includeInstance Deprecated. whether to include the
 *     JSPB instance for transitional soy proto support:
 *     http://goto/soy-param-migration
 * @return {!Object}
 */
proto.api_container_api.ExecCommandArgs.prototype.toObject = function(opt_includeInstance) {
  return proto.api_container_api.ExecCommandArgs.toObject(opt_includeInstance, this);
};


/**
 * Static version of the {@see toObject} method.
 * @param {boolean|undefined} includeInstance Deprecated. Whether to include
 *     the JSPB instance for transitional soy proto support:
 *     http://goto/soy-param-migration
 * @param {!proto.api_container_api.ExecCommandArgs} msg The msg instance to transform.
 * @return {!Object}
 * @suppress {unusedLocalVariables} f is only used for nested messages
 */
proto.api_container_api.ExecCommandArgs.toObject = function(includeInstance, msg) {
  var f, obj = {
    serviceId: jspb.Message.getFieldWithDefault(msg, 1, ""),
    commandArgsList: (f = jspb.Message.getRepeatedField(msg, 2)) == null ? undefined : f
  };

  if (includeInstance) {
    obj.$jspbMessageInstance = msg;
  }
  return obj;
};
}


/**
 * Deserializes binary data (in protobuf wire format).
 * @param {jspb.ByteSource} bytes The bytes to deserialize.
 * @return {!proto.api_container_api.ExecCommandArgs}
 */
proto.api_container_api.ExecCommandArgs.deserializeBinary = function(bytes) {
  var reader = new jspb.BinaryReader(bytes);
  var msg = new proto.api_container_api.ExecCommandArgs;
  return proto.api_container_api.ExecCommandArgs.deserializeBinaryFromReader(msg, reader);
};


/**
 * Deserializes binary data (in protobuf wire format) from the
 * given reader into the given message object.
 * @param {!proto.api_container_api.ExecCommandArgs} msg The message object to deserialize into.
 * @param {!jspb.BinaryReader} reader The BinaryReader to use.
 * @return {!proto.api_container_api.ExecCommandArgs}
 */
proto.api_container_api.ExecCommandArgs.deserializeBinaryFromReader = function(msg, reader) {
  while (reader.nextField()) {
    if (reader.isEndGroup()) {
      break;
    }
    var field = reader.getFieldNumber();
    switch (field) {
    case 1:
      var value = /** @type {string} */ (reader.readString());
      msg.setServiceId(value);
      break;
    case 2:
      var value = /** @type {string} */ (reader.readString());
      msg.addCommandArgs(value);
      break;
    default:
      reader.skipField();
      break;
    }
  }
  return msg;
};


/**
 * Serializes the message to binary data (in protobuf wire format).
 * @return {!Uint8Array}
 */
proto.api_container_api.ExecCommandArgs.prototype.serializeBinary = function() {
  var writer = new jspb.BinaryWriter();
  proto.api_container_api.ExecCommandArgs.serializeBinaryToWriter(this, writer);
  return writer.getResultBuffer();
};


/**
 * Serializes the given message to binary data (in protobuf wire
 * format), writing to the given BinaryWriter.
 * @param {!proto.api_container_api.ExecCommandArgs} message
 * @param {!jspb.BinaryWriter} writer
 * @suppress {unusedLocalVariables} f is only used for nested messages
 */
proto.api_container_api.ExecCommandArgs.serializeBinaryToWriter = function(message, writer) {
  var f = undefined;
  f = message.getServiceId();
  if (f.length > 0) {
    writer.writeString(
      1,
      f
    );
  }
  f = message.getCommandArgsList();
  if (f.length > 0) {
    writer.writeRepeatedString(
      2,
      f
    );
  }
};


/**
 * optional string service_id = 1;
 * @return {string}
 */
proto.api_container_api.ExecCommandArgs.prototype.getServiceId = function() {
  return /** @type {string} */ (jspb.Message.getFieldWithDefault(this, 1, ""));
};


/**
 * @param {string} value
 * @return {!proto.api_container_api.ExecCommandArgs} returns this
 */
proto.api_container_api.ExecCommandArgs.prototype.setServiceId = function(value) {
  return jspb.Message.setProto3StringField(this, 1, value);
};


/**
 * repeated string command_args = 2;
 * @return {!Array<string>}
 */
proto.api_container_api.ExecCommandArgs.prototype.getCommandArgsList = function() {
  return /** @type {!Array<string>} */ (jspb.Message.getRepeatedField(this, 2));
};


/**
 * @param {!Array<string>} value
 * @return {!proto.api_container_api.ExecCommandArgs} returns this
 */
proto.api_container_api.ExecCommandArgs.prototype.setCommandArgsList = function(value) {
  return jspb.Message.setField(this, 2, value || []);
};


/**
 * @param {string} value
 * @param {number=} opt_index
 * @return {!proto.api_container_api.ExecCommandArgs} returns this
 */
proto.api_container_api.ExecCommandArgs.prototype.addCommandArgs = function(value, opt_index) {
  return jspb.Message.addToRepeatedField(this, 2, value, opt_index);
};


/**
 * Clears the list making it empty but non-null.
 * @return {!proto.api_container_api.ExecCommandArgs} returns this
 */
proto.api_container_api.ExecCommandArgs.prototype.clearCommandArgsList = function() {
  return this.setCommandArgsList([]);
};





if (jspb.Message.GENERATE_TO_OBJECT) {
/**
 * Creates an object representation of this proto.
 * Field names that are reserved in JavaScript and will be renamed to pb_name.
 * Optional fields that are not set will be set to undefined.
 * To access a reserved field use, foo.pb_<name>, eg, foo.pb_default.
 * For the list of reserved names please see:
 *     net/proto2/compiler/js/internal/generator.cc#kKeyword.
 * @param {boolean=} opt_includeInstance Deprecated. whether to include the
 *     JSPB instance for transitional soy proto support:
 *     http://goto/soy-param-migration
 * @return {!Object}
 */
proto.api_container_api.PauseServiceArgs.prototype.toObject = function(opt_includeInstance) {
  return proto.api_container_api.PauseServiceArgs.toObject(opt_includeInstance, this);
};


/**
 * Static version of the {@see toObject} method.
 * @param {boolean|undefined} includeInstance Deprecated. Whether to include
 *     the JSPB instance for transitional soy proto support:
 *     http://goto/soy-param-migration
 * @param {!proto.api_container_api.PauseServiceArgs} msg The msg instance to transform.
 * @return {!Object}
 * @suppress {unusedLocalVariables} f is only used for nested messages
 */
proto.api_container_api.PauseServiceArgs.toObject = function(includeInstance, msg) {
  var f, obj = {
    serviceId: jspb.Message.getFieldWithDefault(msg, 1, "")
  };

  if (includeInstance) {
    obj.$jspbMessageInstance = msg;
  }
  return obj;
};
}


/**
 * Deserializes binary data (in protobuf wire format).
 * @param {jspb.ByteSource} bytes The bytes to deserialize.
 * @return {!proto.api_container_api.PauseServiceArgs}
 */
proto.api_container_api.PauseServiceArgs.deserializeBinary = function(bytes) {
  var reader = new jspb.BinaryReader(bytes);
  var msg = new proto.api_container_api.PauseServiceArgs;
  return proto.api_container_api.PauseServiceArgs.deserializeBinaryFromReader(msg, reader);
};


/**
 * Deserializes binary data (in protobuf wire format) from the
 * given reader into the given message object.
 * @param {!proto.api_container_api.PauseServiceArgs} msg The message object to deserialize into.
 * @param {!jspb.BinaryReader} reader The BinaryReader to use.
 * @return {!proto.api_container_api.PauseServiceArgs}
 */
proto.api_container_api.PauseServiceArgs.deserializeBinaryFromReader = function(msg, reader) {
  while (reader.nextField()) {
    if (reader.isEndGroup()) {
      break;
    }
    var field = reader.getFieldNumber();
    switch (field) {
    case 1:
      var value = /** @type {string} */ (reader.readString());
      msg.setServiceId(value);
      break;
    default:
      reader.skipField();
      break;
    }
  }
  return msg;
};


/**
 * Serializes the message to binary data (in protobuf wire format).
 * @return {!Uint8Array}
 */
proto.api_container_api.PauseServiceArgs.prototype.serializeBinary = function() {
  var writer = new jspb.BinaryWriter();
  proto.api_container_api.PauseServiceArgs.serializeBinaryToWriter(this, writer);
  return writer.getResultBuffer();
};


/**
 * Serializes the given message to binary data (in protobuf wire
 * format), writing to the given BinaryWriter.
 * @param {!proto.api_container_api.PauseServiceArgs} message
 * @param {!jspb.BinaryWriter} writer
 * @suppress {unusedLocalVariables} f is only used for nested messages
 */
proto.api_container_api.PauseServiceArgs.serializeBinaryToWriter = function(message, writer) {
  var f = undefined;
  f = message.getServiceId();
  if (f.length > 0) {
    writer.writeString(
      1,
      f
    );
  }
};


/**
 * optional string service_id = 1;
 * @return {string}
 */
proto.api_container_api.PauseServiceArgs.prototype.getServiceId = function() {
  return /** @type {string} */ (jspb.Message.getFieldWithDefault(this, 1, ""));
};


/**
 * @param {string} value
 * @return {!proto.api_container_api.PauseServiceArgs} returns this
 */
proto.api_container_api.PauseServiceArgs.prototype.setServiceId = function(value) {
  return jspb.Message.setProto3StringField(this, 1, value);
};





if (jspb.Message.GENERATE_TO_OBJECT) {
/**
 * Creates an object representation of this proto.
 * Field names that are reserved in JavaScript and will be renamed to pb_name.
 * Optional fields that are not set will be set to undefined.
 * To access a reserved field use, foo.pb_<name>, eg, foo.pb_default.
 * For the list of reserved names please see:
 *     net/proto2/compiler/js/internal/generator.cc#kKeyword.
 * @param {boolean=} opt_includeInstance Deprecated. whether to include the
 *     JSPB instance for transitional soy proto support:
 *     http://goto/soy-param-migration
 * @return {!Object}
 */
proto.api_container_api.UnpauseServiceArgs.prototype.toObject = function(opt_includeInstance) {
  return proto.api_container_api.UnpauseServiceArgs.toObject(opt_includeInstance, this);
};


/**
 * Static version of the {@see toObject} method.
 * @param {boolean|undefined} includeInstance Deprecated. Whether to include
 *     the JSPB instance for transitional soy proto support:
 *     http://goto/soy-param-migration
 * @param {!proto.api_container_api.UnpauseServiceArgs} msg The msg instance to transform.
 * @return {!Object}
 * @suppress {unusedLocalVariables} f is only used for nested messages
 */
proto.api_container_api.UnpauseServiceArgs.toObject = function(includeInstance, msg) {
  var f, obj = {
    serviceId: jspb.Message.getFieldWithDefault(msg, 1, "")
  };

  if (includeInstance) {
    obj.$jspbMessageInstance = msg;
  }
  return obj;
};
}


/**
 * Deserializes binary data (in protobuf wire format).
 * @param {jspb.ByteSource} bytes The bytes to deserialize.
 * @return {!proto.api_container_api.UnpauseServiceArgs}
 */
proto.api_container_api.UnpauseServiceArgs.deserializeBinary = function(bytes) {
  var reader = new jspb.BinaryReader(bytes);
  var msg = new proto.api_container_api.UnpauseServiceArgs;
  return proto.api_container_api.UnpauseServiceArgs.deserializeBinaryFromReader(msg, reader);
};


/**
 * Deserializes binary data (in protobuf wire format) from the
 * given reader into the given message object.
 * @param {!proto.api_container_api.UnpauseServiceArgs} msg The message object to deserialize into.
 * @param {!jspb.BinaryReader} reader The BinaryReader to use.
 * @return {!proto.api_container_api.UnpauseServiceArgs}
 */
proto.api_container_api.UnpauseServiceArgs.deserializeBinaryFromReader = function(msg, reader) {
  while (reader.nextField()) {
    if (reader.isEndGroup()) {
      break;
    }
    var field = reader.getFieldNumber();
    switch (field) {
    case 1:
      var value = /** @type {string} */ (reader.readString());
      msg.setServiceId(value);
      break;
    default:
      reader.skipField();
      break;
    }
  }
  return msg;
};


/**
 * Serializes the message to binary data (in protobuf wire format).
 * @return {!Uint8Array}
 */
proto.api_container_api.UnpauseServiceArgs.prototype.serializeBinary = function() {
  var writer = new jspb.BinaryWriter();
  proto.api_container_api.UnpauseServiceArgs.serializeBinaryToWriter(this, writer);
  return writer.getResultBuffer();
};


/**
 * Serializes the given message to binary data (in protobuf wire
 * format), writing to the given BinaryWriter.
 * @param {!proto.api_container_api.UnpauseServiceArgs} message
 * @param {!jspb.BinaryWriter} writer
 * @suppress {unusedLocalVariables} f is only used for nested messages
 */
proto.api_container_api.UnpauseServiceArgs.serializeBinaryToWriter = function(message, writer) {
  var f = undefined;
  f = message.getServiceId();
  if (f.length > 0) {
    writer.writeString(
      1,
      f
    );
  }
};


/**
 * optional string service_id = 1;
 * @return {string}
 */
proto.api_container_api.UnpauseServiceArgs.prototype.getServiceId = function() {
  return /** @type {string} */ (jspb.Message.getFieldWithDefault(this, 1, ""));
};


/**
 * @param {string} value
 * @return {!proto.api_container_api.UnpauseServiceArgs} returns this
 */
proto.api_container_api.UnpauseServiceArgs.prototype.setServiceId = function(value) {
  return jspb.Message.setProto3StringField(this, 1, value);
};





if (jspb.Message.GENERATE_TO_OBJECT) {
/**
 * Creates an object representation of this proto.
 * Field names that are reserved in JavaScript and will be renamed to pb_name.
 * Optional fields that are not set will be set to undefined.
 * To access a reserved field use, foo.pb_<name>, eg, foo.pb_default.
 * For the list of reserved names please see:
 *     net/proto2/compiler/js/internal/generator.cc#kKeyword.
 * @param {boolean=} opt_includeInstance Deprecated. whether to include the
 *     JSPB instance for transitional soy proto support:
 *     http://goto/soy-param-migration
 * @return {!Object}
 */
proto.api_container_api.ExecCommandResponse.prototype.toObject = function(opt_includeInstance) {
  return proto.api_container_api.ExecCommandResponse.toObject(opt_includeInstance, this);
};


/**
 * Static version of the {@see toObject} method.
 * @param {boolean|undefined} includeInstance Deprecated. Whether to include
 *     the JSPB instance for transitional soy proto support:
 *     http://goto/soy-param-migration
 * @param {!proto.api_container_api.ExecCommandResponse} msg The msg instance to transform.
 * @return {!Object}
 * @suppress {unusedLocalVariables} f is only used for nested messages
 */
proto.api_container_api.ExecCommandResponse.toObject = function(includeInstance, msg) {
  var f, obj = {
    exitCode: jspb.Message.getFieldWithDefault(msg, 1, 0),
    logOutput: jspb.Message.getFieldWithDefault(msg, 2, "")
  };

  if (includeInstance) {
    obj.$jspbMessageInstance = msg;
  }
  return obj;
};
}


/**
 * Deserializes binary data (in protobuf wire format).
 * @param {jspb.ByteSource} bytes The bytes to deserialize.
 * @return {!proto.api_container_api.ExecCommandResponse}
 */
proto.api_container_api.ExecCommandResponse.deserializeBinary = function(bytes) {
  var reader = new jspb.BinaryReader(bytes);
  var msg = new proto.api_container_api.ExecCommandResponse;
  return proto.api_container_api.ExecCommandResponse.deserializeBinaryFromReader(msg, reader);
};


/**
 * Deserializes binary data (in protobuf wire format) from the
 * given reader into the given message object.
 * @param {!proto.api_container_api.ExecCommandResponse} msg The message object to deserialize into.
 * @param {!jspb.BinaryReader} reader The BinaryReader to use.
 * @return {!proto.api_container_api.ExecCommandResponse}
 */
proto.api_container_api.ExecCommandResponse.deserializeBinaryFromReader = function(msg, reader) {
  while (reader.nextField()) {
    if (reader.isEndGroup()) {
      break;
    }
    var field = reader.getFieldNumber();
    switch (field) {
    case 1:
      var value = /** @type {number} */ (reader.readInt32());
      msg.setExitCode(value);
      break;
    case 2:
      var value = /** @type {string} */ (reader.readString());
      msg.setLogOutput(value);
      break;
    default:
      reader.skipField();
      break;
    }
  }
  return msg;
};


/**
 * Serializes the message to binary data (in protobuf wire format).
 * @return {!Uint8Array}
 */
proto.api_container_api.ExecCommandResponse.prototype.serializeBinary = function() {
  var writer = new jspb.BinaryWriter();
  proto.api_container_api.ExecCommandResponse.serializeBinaryToWriter(this, writer);
  return writer.getResultBuffer();
};


/**
 * Serializes the given message to binary data (in protobuf wire
 * format), writing to the given BinaryWriter.
 * @param {!proto.api_container_api.ExecCommandResponse} message
 * @param {!jspb.BinaryWriter} writer
 * @suppress {unusedLocalVariables} f is only used for nested messages
 */
proto.api_container_api.ExecCommandResponse.serializeBinaryToWriter = function(message, writer) {
  var f = undefined;
  f = message.getExitCode();
  if (f !== 0) {
    writer.writeInt32(
      1,
      f
    );
  }
  f = message.getLogOutput();
  if (f.length > 0) {
    writer.writeString(
      2,
      f
    );
  }
};


/**
 * optional int32 exit_code = 1;
 * @return {number}
 */
proto.api_container_api.ExecCommandResponse.prototype.getExitCode = function() {
  return /** @type {number} */ (jspb.Message.getFieldWithDefault(this, 1, 0));
};


/**
 * @param {number} value
 * @return {!proto.api_container_api.ExecCommandResponse} returns this
 */
proto.api_container_api.ExecCommandResponse.prototype.setExitCode = function(value) {
  return jspb.Message.setProto3IntField(this, 1, value);
};


/**
 * optional string log_output = 2;
 * @return {string}
 */
proto.api_container_api.ExecCommandResponse.prototype.getLogOutput = function() {
  return /** @type {string} */ (jspb.Message.getFieldWithDefault(this, 2, ""));
};


/**
 * @param {string} value
 * @return {!proto.api_container_api.ExecCommandResponse} returns this
 */
proto.api_container_api.ExecCommandResponse.prototype.setLogOutput = function(value) {
  return jspb.Message.setProto3StringField(this, 2, value);
};





if (jspb.Message.GENERATE_TO_OBJECT) {
/**
 * Creates an object representation of this proto.
 * Field names that are reserved in JavaScript and will be renamed to pb_name.
 * Optional fields that are not set will be set to undefined.
 * To access a reserved field use, foo.pb_<name>, eg, foo.pb_default.
 * For the list of reserved names please see:
 *     net/proto2/compiler/js/internal/generator.cc#kKeyword.
 * @param {boolean=} opt_includeInstance Deprecated. whether to include the
 *     JSPB instance for transitional soy proto support:
 *     http://goto/soy-param-migration
 * @return {!Object}
 */
proto.api_container_api.WaitForHttpGetEndpointAvailabilityArgs.prototype.toObject = function(opt_includeInstance) {
  return proto.api_container_api.WaitForHttpGetEndpointAvailabilityArgs.toObject(opt_includeInstance, this);
};


/**
 * Static version of the {@see toObject} method.
 * @param {boolean|undefined} includeInstance Deprecated. Whether to include
 *     the JSPB instance for transitional soy proto support:
 *     http://goto/soy-param-migration
 * @param {!proto.api_container_api.WaitForHttpGetEndpointAvailabilityArgs} msg The msg instance to transform.
 * @return {!Object}
 * @suppress {unusedLocalVariables} f is only used for nested messages
 */
proto.api_container_api.WaitForHttpGetEndpointAvailabilityArgs.toObject = function(includeInstance, msg) {
  var f, obj = {
    serviceId: jspb.Message.getFieldWithDefault(msg, 1, ""),
    port: jspb.Message.getFieldWithDefault(msg, 2, 0),
    path: jspb.Message.getFieldWithDefault(msg, 3, ""),
    initialDelayMilliseconds: jspb.Message.getFieldWithDefault(msg, 4, 0),
    retries: jspb.Message.getFieldWithDefault(msg, 5, 0),
    retriesDelayMilliseconds: jspb.Message.getFieldWithDefault(msg, 6, 0),
    bodyText: jspb.Message.getFieldWithDefault(msg, 7, "")
  };

  if (includeInstance) {
    obj.$jspbMessageInstance = msg;
  }
  return obj;
};
}


/**
 * Deserializes binary data (in protobuf wire format).
 * @param {jspb.ByteSource} bytes The bytes to deserialize.
 * @return {!proto.api_container_api.WaitForHttpGetEndpointAvailabilityArgs}
 */
proto.api_container_api.WaitForHttpGetEndpointAvailabilityArgs.deserializeBinary = function(bytes) {
  var reader = new jspb.BinaryReader(bytes);
  var msg = new proto.api_container_api.WaitForHttpGetEndpointAvailabilityArgs;
  return proto.api_container_api.WaitForHttpGetEndpointAvailabilityArgs.deserializeBinaryFromReader(msg, reader);
};


/**
 * Deserializes binary data (in protobuf wire format) from the
 * given reader into the given message object.
 * @param {!proto.api_container_api.WaitForHttpGetEndpointAvailabilityArgs} msg The message object to deserialize into.
 * @param {!jspb.BinaryReader} reader The BinaryReader to use.
 * @return {!proto.api_container_api.WaitForHttpGetEndpointAvailabilityArgs}
 */
proto.api_container_api.WaitForHttpGetEndpointAvailabilityArgs.deserializeBinaryFromReader = function(msg, reader) {
  while (reader.nextField()) {
    if (reader.isEndGroup()) {
      break;
    }
    var field = reader.getFieldNumber();
    switch (field) {
    case 1:
      var value = /** @type {string} */ (reader.readString());
      msg.setServiceId(value);
      break;
    case 2:
      var value = /** @type {number} */ (reader.readUint32());
      msg.setPort(value);
      break;
    case 3:
      var value = /** @type {string} */ (reader.readString());
      msg.setPath(value);
      break;
    case 4:
      var value = /** @type {number} */ (reader.readUint32());
      msg.setInitialDelayMilliseconds(value);
      break;
    case 5:
      var value = /** @type {number} */ (reader.readUint32());
      msg.setRetries(value);
      break;
    case 6:
      var value = /** @type {number} */ (reader.readUint32());
      msg.setRetriesDelayMilliseconds(value);
      break;
    case 7:
      var value = /** @type {string} */ (reader.readString());
      msg.setBodyText(value);
      break;
    default:
      reader.skipField();
      break;
    }
  }
  return msg;
};


/**
 * Serializes the message to binary data (in protobuf wire format).
 * @return {!Uint8Array}
 */
proto.api_container_api.WaitForHttpGetEndpointAvailabilityArgs.prototype.serializeBinary = function() {
  var writer = new jspb.BinaryWriter();
  proto.api_container_api.WaitForHttpGetEndpointAvailabilityArgs.serializeBinaryToWriter(this, writer);
  return writer.getResultBuffer();
};


/**
 * Serializes the given message to binary data (in protobuf wire
 * format), writing to the given BinaryWriter.
 * @param {!proto.api_container_api.WaitForHttpGetEndpointAvailabilityArgs} message
 * @param {!jspb.BinaryWriter} writer
 * @suppress {unusedLocalVariables} f is only used for nested messages
 */
proto.api_container_api.WaitForHttpGetEndpointAvailabilityArgs.serializeBinaryToWriter = function(message, writer) {
  var f = undefined;
  f = message.getServiceId();
  if (f.length > 0) {
    writer.writeString(
      1,
      f
    );
  }
  f = message.getPort();
  if (f !== 0) {
    writer.writeUint32(
      2,
      f
    );
  }
  f = message.getPath();
  if (f.length > 0) {
    writer.writeString(
      3,
      f
    );
  }
  f = message.getInitialDelayMilliseconds();
  if (f !== 0) {
    writer.writeUint32(
      4,
      f
    );
  }
  f = message.getRetries();
  if (f !== 0) {
    writer.writeUint32(
      5,
      f
    );
  }
  f = message.getRetriesDelayMilliseconds();
  if (f !== 0) {
    writer.writeUint32(
      6,
      f
    );
  }
  f = message.getBodyText();
  if (f.length > 0) {
    writer.writeString(
      7,
      f
    );
  }
};


/**
 * optional string service_id = 1;
 * @return {string}
 */
proto.api_container_api.WaitForHttpGetEndpointAvailabilityArgs.prototype.getServiceId = function() {
  return /** @type {string} */ (jspb.Message.getFieldWithDefault(this, 1, ""));
};


/**
 * @param {string} value
 * @return {!proto.api_container_api.WaitForHttpGetEndpointAvailabilityArgs} returns this
 */
proto.api_container_api.WaitForHttpGetEndpointAvailabilityArgs.prototype.setServiceId = function(value) {
  return jspb.Message.setProto3StringField(this, 1, value);
};


/**
 * optional uint32 port = 2;
 * @return {number}
 */
proto.api_container_api.WaitForHttpGetEndpointAvailabilityArgs.prototype.getPort = function() {
  return /** @type {number} */ (jspb.Message.getFieldWithDefault(this, 2, 0));
};


/**
 * @param {number} value
 * @return {!proto.api_container_api.WaitForHttpGetEndpointAvailabilityArgs} returns this
 */
proto.api_container_api.WaitForHttpGetEndpointAvailabilityArgs.prototype.setPort = function(value) {
  return jspb.Message.setProto3IntField(this, 2, value);
};


/**
 * optional string path = 3;
 * @return {string}
 */
proto.api_container_api.WaitForHttpGetEndpointAvailabilityArgs.prototype.getPath = function() {
  return /** @type {string} */ (jspb.Message.getFieldWithDefault(this, 3, ""));
};


/**
 * @param {string} value
 * @return {!proto.api_container_api.WaitForHttpGetEndpointAvailabilityArgs} returns this
 */
proto.api_container_api.WaitForHttpGetEndpointAvailabilityArgs.prototype.setPath = function(value) {
  return jspb.Message.setProto3StringField(this, 3, value);
};


/**
 * optional uint32 initial_delay_milliseconds = 4;
 * @return {number}
 */
proto.api_container_api.WaitForHttpGetEndpointAvailabilityArgs.prototype.getInitialDelayMilliseconds = function() {
  return /** @type {number} */ (jspb.Message.getFieldWithDefault(this, 4, 0));
};


/**
 * @param {number} value
 * @return {!proto.api_container_api.WaitForHttpGetEndpointAvailabilityArgs} returns this
 */
proto.api_container_api.WaitForHttpGetEndpointAvailabilityArgs.prototype.setInitialDelayMilliseconds = function(value) {
  return jspb.Message.setProto3IntField(this, 4, value);
};


/**
 * optional uint32 retries = 5;
 * @return {number}
 */
proto.api_container_api.WaitForHttpGetEndpointAvailabilityArgs.prototype.getRetries = function() {
  return /** @type {number} */ (jspb.Message.getFieldWithDefault(this, 5, 0));
};


/**
 * @param {number} value
 * @return {!proto.api_container_api.WaitForHttpGetEndpointAvailabilityArgs} returns this
 */
proto.api_container_api.WaitForHttpGetEndpointAvailabilityArgs.prototype.setRetries = function(value) {
  return jspb.Message.setProto3IntField(this, 5, value);
};


/**
 * optional uint32 retries_delay_milliseconds = 6;
 * @return {number}
 */
proto.api_container_api.WaitForHttpGetEndpointAvailabilityArgs.prototype.getRetriesDelayMilliseconds = function() {
  return /** @type {number} */ (jspb.Message.getFieldWithDefault(this, 6, 0));
};


/**
 * @param {number} value
 * @return {!proto.api_container_api.WaitForHttpGetEndpointAvailabilityArgs} returns this
 */
proto.api_container_api.WaitForHttpGetEndpointAvailabilityArgs.prototype.setRetriesDelayMilliseconds = function(value) {
  return jspb.Message.setProto3IntField(this, 6, value);
};


/**
 * optional string body_text = 7;
 * @return {string}
 */
proto.api_container_api.WaitForHttpGetEndpointAvailabilityArgs.prototype.getBodyText = function() {
  return /** @type {string} */ (jspb.Message.getFieldWithDefault(this, 7, ""));
};


/**
 * @param {string} value
 * @return {!proto.api_container_api.WaitForHttpGetEndpointAvailabilityArgs} returns this
 */
proto.api_container_api.WaitForHttpGetEndpointAvailabilityArgs.prototype.setBodyText = function(value) {
  return jspb.Message.setProto3StringField(this, 7, value);
};





if (jspb.Message.GENERATE_TO_OBJECT) {
/**
 * Creates an object representation of this proto.
 * Field names that are reserved in JavaScript and will be renamed to pb_name.
 * Optional fields that are not set will be set to undefined.
 * To access a reserved field use, foo.pb_<name>, eg, foo.pb_default.
 * For the list of reserved names please see:
 *     net/proto2/compiler/js/internal/generator.cc#kKeyword.
 * @param {boolean=} opt_includeInstance Deprecated. whether to include the
 *     JSPB instance for transitional soy proto support:
 *     http://goto/soy-param-migration
 * @return {!Object}
 */
proto.api_container_api.WaitForHttpPostEndpointAvailabilityArgs.prototype.toObject = function(opt_includeInstance) {
  return proto.api_container_api.WaitForHttpPostEndpointAvailabilityArgs.toObject(opt_includeInstance, this);
};


/**
 * Static version of the {@see toObject} method.
 * @param {boolean|undefined} includeInstance Deprecated. Whether to include
 *     the JSPB instance for transitional soy proto support:
 *     http://goto/soy-param-migration
 * @param {!proto.api_container_api.WaitForHttpPostEndpointAvailabilityArgs} msg The msg instance to transform.
 * @return {!Object}
 * @suppress {unusedLocalVariables} f is only used for nested messages
 */
proto.api_container_api.WaitForHttpPostEndpointAvailabilityArgs.toObject = function(includeInstance, msg) {
  var f, obj = {
    serviceId: jspb.Message.getFieldWithDefault(msg, 1, ""),
    port: jspb.Message.getFieldWithDefault(msg, 2, 0),
    path: jspb.Message.getFieldWithDefault(msg, 3, ""),
    requestBody: jspb.Message.getFieldWithDefault(msg, 4, ""),
    initialDelayMilliseconds: jspb.Message.getFieldWithDefault(msg, 5, 0),
    retries: jspb.Message.getFieldWithDefault(msg, 6, 0),
    retriesDelayMilliseconds: jspb.Message.getFieldWithDefault(msg, 7, 0),
    bodyText: jspb.Message.getFieldWithDefault(msg, 8, "")
  };

  if (includeInstance) {
    obj.$jspbMessageInstance = msg;
  }
  return obj;
};
}


/**
 * Deserializes binary data (in protobuf wire format).
 * @param {jspb.ByteSource} bytes The bytes to deserialize.
 * @return {!proto.api_container_api.WaitForHttpPostEndpointAvailabilityArgs}
 */
proto.api_container_api.WaitForHttpPostEndpointAvailabilityArgs.deserializeBinary = function(bytes) {
  var reader = new jspb.BinaryReader(bytes);
  var msg = new proto.api_container_api.WaitForHttpPostEndpointAvailabilityArgs;
  return proto.api_container_api.WaitForHttpPostEndpointAvailabilityArgs.deserializeBinaryFromReader(msg, reader);
};


/**
 * Deserializes binary data (in protobuf wire format) from the
 * given reader into the given message object.
 * @param {!proto.api_container_api.WaitForHttpPostEndpointAvailabilityArgs} msg The message object to deserialize into.
 * @param {!jspb.BinaryReader} reader The BinaryReader to use.
 * @return {!proto.api_container_api.WaitForHttpPostEndpointAvailabilityArgs}
 */
proto.api_container_api.WaitForHttpPostEndpointAvailabilityArgs.deserializeBinaryFromReader = function(msg, reader) {
  while (reader.nextField()) {
    if (reader.isEndGroup()) {
      break;
    }
    var field = reader.getFieldNumber();
    switch (field) {
    case 1:
      var value = /** @type {string} */ (reader.readString());
      msg.setServiceId(value);
      break;
    case 2:
      var value = /** @type {number} */ (reader.readUint32());
      msg.setPort(value);
      break;
    case 3:
      var value = /** @type {string} */ (reader.readString());
      msg.setPath(value);
      break;
    case 4:
      var value = /** @type {string} */ (reader.readString());
      msg.setRequestBody(value);
      break;
    case 5:
      var value = /** @type {number} */ (reader.readUint32());
      msg.setInitialDelayMilliseconds(value);
      break;
    case 6:
      var value = /** @type {number} */ (reader.readUint32());
      msg.setRetries(value);
      break;
    case 7:
      var value = /** @type {number} */ (reader.readUint32());
      msg.setRetriesDelayMilliseconds(value);
      break;
    case 8:
      var value = /** @type {string} */ (reader.readString());
      msg.setBodyText(value);
      break;
    default:
      reader.skipField();
      break;
    }
  }
  return msg;
};


/**
 * Serializes the message to binary data (in protobuf wire format).
 * @return {!Uint8Array}
 */
proto.api_container_api.WaitForHttpPostEndpointAvailabilityArgs.prototype.serializeBinary = function() {
  var writer = new jspb.BinaryWriter();
  proto.api_container_api.WaitForHttpPostEndpointAvailabilityArgs.serializeBinaryToWriter(this, writer);
  return writer.getResultBuffer();
};


/**
 * Serializes the given message to binary data (in protobuf wire
 * format), writing to the given BinaryWriter.
 * @param {!proto.api_container_api.WaitForHttpPostEndpointAvailabilityArgs} message
 * @param {!jspb.BinaryWriter} writer
 * @suppress {unusedLocalVariables} f is only used for nested messages
 */
proto.api_container_api.WaitForHttpPostEndpointAvailabilityArgs.serializeBinaryToWriter = function(message, writer) {
  var f = undefined;
  f = message.getServiceId();
  if (f.length > 0) {
    writer.writeString(
      1,
      f
    );
  }
  f = message.getPort();
  if (f !== 0) {
    writer.writeUint32(
      2,
      f
    );
  }
  f = message.getPath();
  if (f.length > 0) {
    writer.writeString(
      3,
      f
    );
  }
  f = message.getRequestBody();
  if (f.length > 0) {
    writer.writeString(
      4,
      f
    );
  }
  f = message.getInitialDelayMilliseconds();
  if (f !== 0) {
    writer.writeUint32(
      5,
      f
    );
  }
  f = message.getRetries();
  if (f !== 0) {
    writer.writeUint32(
      6,
      f
    );
  }
  f = message.getRetriesDelayMilliseconds();
  if (f !== 0) {
    writer.writeUint32(
      7,
      f
    );
  }
  f = message.getBodyText();
  if (f.length > 0) {
    writer.writeString(
      8,
      f
    );
  }
};


/**
 * optional string service_id = 1;
 * @return {string}
 */
proto.api_container_api.WaitForHttpPostEndpointAvailabilityArgs.prototype.getServiceId = function() {
  return /** @type {string} */ (jspb.Message.getFieldWithDefault(this, 1, ""));
};


/**
 * @param {string} value
 * @return {!proto.api_container_api.WaitForHttpPostEndpointAvailabilityArgs} returns this
 */
proto.api_container_api.WaitForHttpPostEndpointAvailabilityArgs.prototype.setServiceId = function(value) {
  return jspb.Message.setProto3StringField(this, 1, value);
};


/**
 * optional uint32 port = 2;
 * @return {number}
 */
proto.api_container_api.WaitForHttpPostEndpointAvailabilityArgs.prototype.getPort = function() {
  return /** @type {number} */ (jspb.Message.getFieldWithDefault(this, 2, 0));
};


/**
 * @param {number} value
 * @return {!proto.api_container_api.WaitForHttpPostEndpointAvailabilityArgs} returns this
 */
proto.api_container_api.WaitForHttpPostEndpointAvailabilityArgs.prototype.setPort = function(value) {
  return jspb.Message.setProto3IntField(this, 2, value);
};


/**
 * optional string path = 3;
 * @return {string}
 */
proto.api_container_api.WaitForHttpPostEndpointAvailabilityArgs.prototype.getPath = function() {
  return /** @type {string} */ (jspb.Message.getFieldWithDefault(this, 3, ""));
};


/**
 * @param {string} value
 * @return {!proto.api_container_api.WaitForHttpPostEndpointAvailabilityArgs} returns this
 */
proto.api_container_api.WaitForHttpPostEndpointAvailabilityArgs.prototype.setPath = function(value) {
  return jspb.Message.setProto3StringField(this, 3, value);
};


/**
 * optional string request_body = 4;
 * @return {string}
 */
proto.api_container_api.WaitForHttpPostEndpointAvailabilityArgs.prototype.getRequestBody = function() {
  return /** @type {string} */ (jspb.Message.getFieldWithDefault(this, 4, ""));
};


/**
 * @param {string} value
 * @return {!proto.api_container_api.WaitForHttpPostEndpointAvailabilityArgs} returns this
 */
proto.api_container_api.WaitForHttpPostEndpointAvailabilityArgs.prototype.setRequestBody = function(value) {
  return jspb.Message.setProto3StringField(this, 4, value);
};


/**
 * optional uint32 initial_delay_milliseconds = 5;
 * @return {number}
 */
proto.api_container_api.WaitForHttpPostEndpointAvailabilityArgs.prototype.getInitialDelayMilliseconds = function() {
  return /** @type {number} */ (jspb.Message.getFieldWithDefault(this, 5, 0));
};


/**
 * @param {number} value
 * @return {!proto.api_container_api.WaitForHttpPostEndpointAvailabilityArgs} returns this
 */
proto.api_container_api.WaitForHttpPostEndpointAvailabilityArgs.prototype.setInitialDelayMilliseconds = function(value) {
  return jspb.Message.setProto3IntField(this, 5, value);
};


/**
 * optional uint32 retries = 6;
 * @return {number}
 */
proto.api_container_api.WaitForHttpPostEndpointAvailabilityArgs.prototype.getRetries = function() {
  return /** @type {number} */ (jspb.Message.getFieldWithDefault(this, 6, 0));
};


/**
 * @param {number} value
 * @return {!proto.api_container_api.WaitForHttpPostEndpointAvailabilityArgs} returns this
 */
proto.api_container_api.WaitForHttpPostEndpointAvailabilityArgs.prototype.setRetries = function(value) {
  return jspb.Message.setProto3IntField(this, 6, value);
};


/**
 * optional uint32 retries_delay_milliseconds = 7;
 * @return {number}
 */
proto.api_container_api.WaitForHttpPostEndpointAvailabilityArgs.prototype.getRetriesDelayMilliseconds = function() {
  return /** @type {number} */ (jspb.Message.getFieldWithDefault(this, 7, 0));
};


/**
 * @param {number} value
 * @return {!proto.api_container_api.WaitForHttpPostEndpointAvailabilityArgs} returns this
 */
proto.api_container_api.WaitForHttpPostEndpointAvailabilityArgs.prototype.setRetriesDelayMilliseconds = function(value) {
  return jspb.Message.setProto3IntField(this, 7, value);
};


/**
 * optional string body_text = 8;
 * @return {string}
 */
proto.api_container_api.WaitForHttpPostEndpointAvailabilityArgs.prototype.getBodyText = function() {
  return /** @type {string} */ (jspb.Message.getFieldWithDefault(this, 8, ""));
};


/**
 * @param {string} value
 * @return {!proto.api_container_api.WaitForHttpPostEndpointAvailabilityArgs} returns this
 */
proto.api_container_api.WaitForHttpPostEndpointAvailabilityArgs.prototype.setBodyText = function(value) {
  return jspb.Message.setProto3StringField(this, 8, value);
};





if (jspb.Message.GENERATE_TO_OBJECT) {
/**
 * Creates an object representation of this proto.
 * Field names that are reserved in JavaScript and will be renamed to pb_name.
 * Optional fields that are not set will be set to undefined.
 * To access a reserved field use, foo.pb_<name>, eg, foo.pb_default.
 * For the list of reserved names please see:
 *     net/proto2/compiler/js/internal/generator.cc#kKeyword.
 * @param {boolean=} opt_includeInstance Deprecated. whether to include the
 *     JSPB instance for transitional soy proto support:
 *     http://goto/soy-param-migration
 * @return {!Object}
 */
proto.api_container_api.UploadFilesArtifactArgs.prototype.toObject = function(opt_includeInstance) {
  return proto.api_container_api.UploadFilesArtifactArgs.toObject(opt_includeInstance, this);
};


/**
 * Static version of the {@see toObject} method.
 * @param {boolean|undefined} includeInstance Deprecated. Whether to include
 *     the JSPB instance for transitional soy proto support:
 *     http://goto/soy-param-migration
 * @param {!proto.api_container_api.UploadFilesArtifactArgs} msg The msg instance to transform.
 * @return {!Object}
 * @suppress {unusedLocalVariables} f is only used for nested messages
 */
proto.api_container_api.UploadFilesArtifactArgs.toObject = function(includeInstance, msg) {
  var f, obj = {
    data: msg.getData_asB64()
  };

  if (includeInstance) {
    obj.$jspbMessageInstance = msg;
  }
  return obj;
};
}


/**
 * Deserializes binary data (in protobuf wire format).
 * @param {jspb.ByteSource} bytes The bytes to deserialize.
 * @return {!proto.api_container_api.UploadFilesArtifactArgs}
 */
proto.api_container_api.UploadFilesArtifactArgs.deserializeBinary = function(bytes) {
  var reader = new jspb.BinaryReader(bytes);
  var msg = new proto.api_container_api.UploadFilesArtifactArgs;
  return proto.api_container_api.UploadFilesArtifactArgs.deserializeBinaryFromReader(msg, reader);
};


/**
 * Deserializes binary data (in protobuf wire format) from the
 * given reader into the given message object.
 * @param {!proto.api_container_api.UploadFilesArtifactArgs} msg The message object to deserialize into.
 * @param {!jspb.BinaryReader} reader The BinaryReader to use.
 * @return {!proto.api_container_api.UploadFilesArtifactArgs}
 */
proto.api_container_api.UploadFilesArtifactArgs.deserializeBinaryFromReader = function(msg, reader) {
  while (reader.nextField()) {
    if (reader.isEndGroup()) {
      break;
    }
    var field = reader.getFieldNumber();
    switch (field) {
    case 1:
      var value = /** @type {!Uint8Array} */ (reader.readBytes());
      msg.setData(value);
      break;
    default:
      reader.skipField();
      break;
    }
  }
  return msg;
};


/**
 * Serializes the message to binary data (in protobuf wire format).
 * @return {!Uint8Array}
 */
proto.api_container_api.UploadFilesArtifactArgs.prototype.serializeBinary = function() {
  var writer = new jspb.BinaryWriter();
  proto.api_container_api.UploadFilesArtifactArgs.serializeBinaryToWriter(this, writer);
  return writer.getResultBuffer();
};


/**
 * Serializes the given message to binary data (in protobuf wire
 * format), writing to the given BinaryWriter.
 * @param {!proto.api_container_api.UploadFilesArtifactArgs} message
 * @param {!jspb.BinaryWriter} writer
 * @suppress {unusedLocalVariables} f is only used for nested messages
 */
proto.api_container_api.UploadFilesArtifactArgs.serializeBinaryToWriter = function(message, writer) {
  var f = undefined;
  f = message.getData_asU8();
  if (f.length > 0) {
    writer.writeBytes(
      1,
      f
    );
  }
};


/**
 * optional bytes data = 1;
 * @return {string}
 */
proto.api_container_api.UploadFilesArtifactArgs.prototype.getData = function() {
  return /** @type {string} */ (jspb.Message.getFieldWithDefault(this, 1, ""));
};


/**
 * optional bytes data = 1;
 * This is a type-conversion wrapper around `getData()`
 * @return {string}
 */
proto.api_container_api.UploadFilesArtifactArgs.prototype.getData_asB64 = function() {
  return /** @type {string} */ (jspb.Message.bytesAsB64(
      this.getData()));
};


/**
 * optional bytes data = 1;
 * Note that Uint8Array is not supported on all browsers.
 * @see http://caniuse.com/Uint8Array
 * This is a type-conversion wrapper around `getData()`
 * @return {!Uint8Array}
 */
proto.api_container_api.UploadFilesArtifactArgs.prototype.getData_asU8 = function() {
  return /** @type {!Uint8Array} */ (jspb.Message.bytesAsU8(
      this.getData()));
};


/**
 * @param {!(string|Uint8Array)} value
 * @return {!proto.api_container_api.UploadFilesArtifactArgs} returns this
 */
proto.api_container_api.UploadFilesArtifactArgs.prototype.setData = function(value) {
  return jspb.Message.setProto3BytesField(this, 1, value);
};





if (jspb.Message.GENERATE_TO_OBJECT) {
/**
 * Creates an object representation of this proto.
 * Field names that are reserved in JavaScript and will be renamed to pb_name.
 * Optional fields that are not set will be set to undefined.
 * To access a reserved field use, foo.pb_<name>, eg, foo.pb_default.
 * For the list of reserved names please see:
 *     net/proto2/compiler/js/internal/generator.cc#kKeyword.
 * @param {boolean=} opt_includeInstance Deprecated. whether to include the
 *     JSPB instance for transitional soy proto support:
 *     http://goto/soy-param-migration
 * @return {!Object}
 */
proto.api_container_api.UploadFilesArtifactResponse.prototype.toObject = function(opt_includeInstance) {
  return proto.api_container_api.UploadFilesArtifactResponse.toObject(opt_includeInstance, this);
};


/**
 * Static version of the {@see toObject} method.
 * @param {boolean|undefined} includeInstance Deprecated. Whether to include
 *     the JSPB instance for transitional soy proto support:
 *     http://goto/soy-param-migration
 * @param {!proto.api_container_api.UploadFilesArtifactResponse} msg The msg instance to transform.
 * @return {!Object}
 * @suppress {unusedLocalVariables} f is only used for nested messages
 */
proto.api_container_api.UploadFilesArtifactResponse.toObject = function(includeInstance, msg) {
  var f, obj = {
    uuid: jspb.Message.getFieldWithDefault(msg, 1, "")
  };

  if (includeInstance) {
    obj.$jspbMessageInstance = msg;
  }
  return obj;
};
}


/**
 * Deserializes binary data (in protobuf wire format).
 * @param {jspb.ByteSource} bytes The bytes to deserialize.
 * @return {!proto.api_container_api.UploadFilesArtifactResponse}
 */
proto.api_container_api.UploadFilesArtifactResponse.deserializeBinary = function(bytes) {
  var reader = new jspb.BinaryReader(bytes);
  var msg = new proto.api_container_api.UploadFilesArtifactResponse;
  return proto.api_container_api.UploadFilesArtifactResponse.deserializeBinaryFromReader(msg, reader);
};


/**
 * Deserializes binary data (in protobuf wire format) from the
 * given reader into the given message object.
 * @param {!proto.api_container_api.UploadFilesArtifactResponse} msg The message object to deserialize into.
 * @param {!jspb.BinaryReader} reader The BinaryReader to use.
 * @return {!proto.api_container_api.UploadFilesArtifactResponse}
 */
proto.api_container_api.UploadFilesArtifactResponse.deserializeBinaryFromReader = function(msg, reader) {
  while (reader.nextField()) {
    if (reader.isEndGroup()) {
      break;
    }
    var field = reader.getFieldNumber();
    switch (field) {
    case 1:
      var value = /** @type {string} */ (reader.readString());
      msg.setUuid(value);
      break;
    default:
      reader.skipField();
      break;
    }
  }
  return msg;
};


/**
 * Serializes the message to binary data (in protobuf wire format).
 * @return {!Uint8Array}
 */
proto.api_container_api.UploadFilesArtifactResponse.prototype.serializeBinary = function() {
  var writer = new jspb.BinaryWriter();
  proto.api_container_api.UploadFilesArtifactResponse.serializeBinaryToWriter(this, writer);
  return writer.getResultBuffer();
};


/**
 * Serializes the given message to binary data (in protobuf wire
 * format), writing to the given BinaryWriter.
 * @param {!proto.api_container_api.UploadFilesArtifactResponse} message
 * @param {!jspb.BinaryWriter} writer
 * @suppress {unusedLocalVariables} f is only used for nested messages
 */
proto.api_container_api.UploadFilesArtifactResponse.serializeBinaryToWriter = function(message, writer) {
  var f = undefined;
  f = message.getUuid();
  if (f.length > 0) {
    writer.writeString(
      1,
      f
    );
  }
};


/**
 * optional string uuid = 1;
 * @return {string}
 */
proto.api_container_api.UploadFilesArtifactResponse.prototype.getUuid = function() {
  return /** @type {string} */ (jspb.Message.getFieldWithDefault(this, 1, ""));
};


/**
 * @param {string} value
 * @return {!proto.api_container_api.UploadFilesArtifactResponse} returns this
 */
proto.api_container_api.UploadFilesArtifactResponse.prototype.setUuid = function(value) {
  return jspb.Message.setProto3StringField(this, 1, value);
};





if (jspb.Message.GENERATE_TO_OBJECT) {
/**
 * Creates an object representation of this proto.
 * Field names that are reserved in JavaScript and will be renamed to pb_name.
 * Optional fields that are not set will be set to undefined.
 * To access a reserved field use, foo.pb_<name>, eg, foo.pb_default.
 * For the list of reserved names please see:
 *     net/proto2/compiler/js/internal/generator.cc#kKeyword.
 * @param {boolean=} opt_includeInstance Deprecated. whether to include the
 *     JSPB instance for transitional soy proto support:
 *     http://goto/soy-param-migration
 * @return {!Object}
 */
proto.api_container_api.DownloadFilesArtifactArgs.prototype.toObject = function(opt_includeInstance) {
  return proto.api_container_api.DownloadFilesArtifactArgs.toObject(opt_includeInstance, this);
};


/**
 * Static version of the {@see toObject} method.
 * @param {boolean|undefined} includeInstance Deprecated. Whether to include
 *     the JSPB instance for transitional soy proto support:
 *     http://goto/soy-param-migration
 * @param {!proto.api_container_api.DownloadFilesArtifactArgs} msg The msg instance to transform.
 * @return {!Object}
 * @suppress {unusedLocalVariables} f is only used for nested messages
 */
proto.api_container_api.DownloadFilesArtifactArgs.toObject = function(includeInstance, msg) {
  var f, obj = {
    id: jspb.Message.getFieldWithDefault(msg, 1, "")
  };

  if (includeInstance) {
    obj.$jspbMessageInstance = msg;
  }
  return obj;
};
}


/**
 * Deserializes binary data (in protobuf wire format).
 * @param {jspb.ByteSource} bytes The bytes to deserialize.
 * @return {!proto.api_container_api.DownloadFilesArtifactArgs}
 */
proto.api_container_api.DownloadFilesArtifactArgs.deserializeBinary = function(bytes) {
  var reader = new jspb.BinaryReader(bytes);
  var msg = new proto.api_container_api.DownloadFilesArtifactArgs;
  return proto.api_container_api.DownloadFilesArtifactArgs.deserializeBinaryFromReader(msg, reader);
};


/**
 * Deserializes binary data (in protobuf wire format) from the
 * given reader into the given message object.
 * @param {!proto.api_container_api.DownloadFilesArtifactArgs} msg The message object to deserialize into.
 * @param {!jspb.BinaryReader} reader The BinaryReader to use.
 * @return {!proto.api_container_api.DownloadFilesArtifactArgs}
 */
proto.api_container_api.DownloadFilesArtifactArgs.deserializeBinaryFromReader = function(msg, reader) {
  while (reader.nextField()) {
    if (reader.isEndGroup()) {
      break;
    }
    var field = reader.getFieldNumber();
    switch (field) {
    case 1:
      var value = /** @type {string} */ (reader.readString());
      msg.setId(value);
      break;
    default:
      reader.skipField();
      break;
    }
  }
  return msg;
};


/**
 * Serializes the message to binary data (in protobuf wire format).
 * @return {!Uint8Array}
 */
proto.api_container_api.DownloadFilesArtifactArgs.prototype.serializeBinary = function() {
  var writer = new jspb.BinaryWriter();
  proto.api_container_api.DownloadFilesArtifactArgs.serializeBinaryToWriter(this, writer);
  return writer.getResultBuffer();
};


/**
 * Serializes the given message to binary data (in protobuf wire
 * format), writing to the given BinaryWriter.
 * @param {!proto.api_container_api.DownloadFilesArtifactArgs} message
 * @param {!jspb.BinaryWriter} writer
 * @suppress {unusedLocalVariables} f is only used for nested messages
 */
proto.api_container_api.DownloadFilesArtifactArgs.serializeBinaryToWriter = function(message, writer) {
  var f = undefined;
  f = message.getId();
  if (f.length > 0) {
    writer.writeString(
      1,
      f
    );
  }
};


/**
 * optional string id = 1;
 * @return {string}
 */
proto.api_container_api.DownloadFilesArtifactArgs.prototype.getId = function() {
  return /** @type {string} */ (jspb.Message.getFieldWithDefault(this, 1, ""));
};


/**
 * @param {string} value
 * @return {!proto.api_container_api.DownloadFilesArtifactArgs} returns this
 */
proto.api_container_api.DownloadFilesArtifactArgs.prototype.setId = function(value) {
  return jspb.Message.setProto3StringField(this, 1, value);
};





if (jspb.Message.GENERATE_TO_OBJECT) {
/**
 * Creates an object representation of this proto.
 * Field names that are reserved in JavaScript and will be renamed to pb_name.
 * Optional fields that are not set will be set to undefined.
 * To access a reserved field use, foo.pb_<name>, eg, foo.pb_default.
 * For the list of reserved names please see:
 *     net/proto2/compiler/js/internal/generator.cc#kKeyword.
 * @param {boolean=} opt_includeInstance Deprecated. whether to include the
 *     JSPB instance for transitional soy proto support:
 *     http://goto/soy-param-migration
 * @return {!Object}
 */
proto.api_container_api.DownloadFilesArtifactResponse.prototype.toObject = function(opt_includeInstance) {
  return proto.api_container_api.DownloadFilesArtifactResponse.toObject(opt_includeInstance, this);
};


/**
 * Static version of the {@see toObject} method.
 * @param {boolean|undefined} includeInstance Deprecated. Whether to include
 *     the JSPB instance for transitional soy proto support:
 *     http://goto/soy-param-migration
 * @param {!proto.api_container_api.DownloadFilesArtifactResponse} msg The msg instance to transform.
 * @return {!Object}
 * @suppress {unusedLocalVariables} f is only used for nested messages
 */
proto.api_container_api.DownloadFilesArtifactResponse.toObject = function(includeInstance, msg) {
  var f, obj = {
    data: msg.getData_asB64()
  };

  if (includeInstance) {
    obj.$jspbMessageInstance = msg;
  }
  return obj;
};
}


/**
 * Deserializes binary data (in protobuf wire format).
 * @param {jspb.ByteSource} bytes The bytes to deserialize.
 * @return {!proto.api_container_api.DownloadFilesArtifactResponse}
 */
proto.api_container_api.DownloadFilesArtifactResponse.deserializeBinary = function(bytes) {
  var reader = new jspb.BinaryReader(bytes);
  var msg = new proto.api_container_api.DownloadFilesArtifactResponse;
  return proto.api_container_api.DownloadFilesArtifactResponse.deserializeBinaryFromReader(msg, reader);
};


/**
 * Deserializes binary data (in protobuf wire format) from the
 * given reader into the given message object.
 * @param {!proto.api_container_api.DownloadFilesArtifactResponse} msg The message object to deserialize into.
 * @param {!jspb.BinaryReader} reader The BinaryReader to use.
 * @return {!proto.api_container_api.DownloadFilesArtifactResponse}
 */
proto.api_container_api.DownloadFilesArtifactResponse.deserializeBinaryFromReader = function(msg, reader) {
  while (reader.nextField()) {
    if (reader.isEndGroup()) {
      break;
    }
    var field = reader.getFieldNumber();
    switch (field) {
    case 1:
      var value = /** @type {!Uint8Array} */ (reader.readBytes());
      msg.setData(value);
      break;
    default:
      reader.skipField();
      break;
    }
  }
  return msg;
};


/**
 * Serializes the message to binary data (in protobuf wire format).
 * @return {!Uint8Array}
 */
proto.api_container_api.DownloadFilesArtifactResponse.prototype.serializeBinary = function() {
  var writer = new jspb.BinaryWriter();
  proto.api_container_api.DownloadFilesArtifactResponse.serializeBinaryToWriter(this, writer);
  return writer.getResultBuffer();
};


/**
 * Serializes the given message to binary data (in protobuf wire
 * format), writing to the given BinaryWriter.
 * @param {!proto.api_container_api.DownloadFilesArtifactResponse} message
 * @param {!jspb.BinaryWriter} writer
 * @suppress {unusedLocalVariables} f is only used for nested messages
 */
proto.api_container_api.DownloadFilesArtifactResponse.serializeBinaryToWriter = function(message, writer) {
  var f = undefined;
  f = message.getData_asU8();
  if (f.length > 0) {
    writer.writeBytes(
      1,
      f
    );
  }
};


/**
 * optional bytes data = 1;
 * @return {string}
 */
proto.api_container_api.DownloadFilesArtifactResponse.prototype.getData = function() {
  return /** @type {string} */ (jspb.Message.getFieldWithDefault(this, 1, ""));
};


/**
 * optional bytes data = 1;
 * This is a type-conversion wrapper around `getData()`
 * @return {string}
 */
proto.api_container_api.DownloadFilesArtifactResponse.prototype.getData_asB64 = function() {
  return /** @type {string} */ (jspb.Message.bytesAsB64(
      this.getData()));
};


/**
 * optional bytes data = 1;
 * Note that Uint8Array is not supported on all browsers.
 * @see http://caniuse.com/Uint8Array
 * This is a type-conversion wrapper around `getData()`
 * @return {!Uint8Array}
 */
proto.api_container_api.DownloadFilesArtifactResponse.prototype.getData_asU8 = function() {
  return /** @type {!Uint8Array} */ (jspb.Message.bytesAsU8(
      this.getData()));
};


/**
 * @param {!(string|Uint8Array)} value
 * @return {!proto.api_container_api.DownloadFilesArtifactResponse} returns this
 */
proto.api_container_api.DownloadFilesArtifactResponse.prototype.setData = function(value) {
  return jspb.Message.setProto3BytesField(this, 1, value);
};





if (jspb.Message.GENERATE_TO_OBJECT) {
/**
 * Creates an object representation of this proto.
 * Field names that are reserved in JavaScript and will be renamed to pb_name.
 * Optional fields that are not set will be set to undefined.
 * To access a reserved field use, foo.pb_<name>, eg, foo.pb_default.
 * For the list of reserved names please see:
 *     net/proto2/compiler/js/internal/generator.cc#kKeyword.
 * @param {boolean=} opt_includeInstance Deprecated. whether to include the
 *     JSPB instance for transitional soy proto support:
 *     http://goto/soy-param-migration
 * @return {!Object}
 */
proto.api_container_api.StoreWebFilesArtifactArgs.prototype.toObject = function(opt_includeInstance) {
  return proto.api_container_api.StoreWebFilesArtifactArgs.toObject(opt_includeInstance, this);
};


/**
 * Static version of the {@see toObject} method.
 * @param {boolean|undefined} includeInstance Deprecated. Whether to include
 *     the JSPB instance for transitional soy proto support:
 *     http://goto/soy-param-migration
 * @param {!proto.api_container_api.StoreWebFilesArtifactArgs} msg The msg instance to transform.
 * @return {!Object}
 * @suppress {unusedLocalVariables} f is only used for nested messages
 */
proto.api_container_api.StoreWebFilesArtifactArgs.toObject = function(includeInstance, msg) {
  var f, obj = {
    url: jspb.Message.getFieldWithDefault(msg, 1, "")
  };

  if (includeInstance) {
    obj.$jspbMessageInstance = msg;
  }
  return obj;
};
}


/**
 * Deserializes binary data (in protobuf wire format).
 * @param {jspb.ByteSource} bytes The bytes to deserialize.
 * @return {!proto.api_container_api.StoreWebFilesArtifactArgs}
 */
proto.api_container_api.StoreWebFilesArtifactArgs.deserializeBinary = function(bytes) {
  var reader = new jspb.BinaryReader(bytes);
  var msg = new proto.api_container_api.StoreWebFilesArtifactArgs;
  return proto.api_container_api.StoreWebFilesArtifactArgs.deserializeBinaryFromReader(msg, reader);
};


/**
 * Deserializes binary data (in protobuf wire format) from the
 * given reader into the given message object.
 * @param {!proto.api_container_api.StoreWebFilesArtifactArgs} msg The message object to deserialize into.
 * @param {!jspb.BinaryReader} reader The BinaryReader to use.
 * @return {!proto.api_container_api.StoreWebFilesArtifactArgs}
 */
proto.api_container_api.StoreWebFilesArtifactArgs.deserializeBinaryFromReader = function(msg, reader) {
  while (reader.nextField()) {
    if (reader.isEndGroup()) {
      break;
    }
    var field = reader.getFieldNumber();
    switch (field) {
    case 1:
      var value = /** @type {string} */ (reader.readString());
      msg.setUrl(value);
      break;
    default:
      reader.skipField();
      break;
    }
  }
  return msg;
};


/**
 * Serializes the message to binary data (in protobuf wire format).
 * @return {!Uint8Array}
 */
proto.api_container_api.StoreWebFilesArtifactArgs.prototype.serializeBinary = function() {
  var writer = new jspb.BinaryWriter();
  proto.api_container_api.StoreWebFilesArtifactArgs.serializeBinaryToWriter(this, writer);
  return writer.getResultBuffer();
};


/**
 * Serializes the given message to binary data (in protobuf wire
 * format), writing to the given BinaryWriter.
 * @param {!proto.api_container_api.StoreWebFilesArtifactArgs} message
 * @param {!jspb.BinaryWriter} writer
 * @suppress {unusedLocalVariables} f is only used for nested messages
 */
proto.api_container_api.StoreWebFilesArtifactArgs.serializeBinaryToWriter = function(message, writer) {
  var f = undefined;
  f = message.getUrl();
  if (f.length > 0) {
    writer.writeString(
      1,
      f
    );
  }
};


/**
 * optional string url = 1;
 * @return {string}
 */
proto.api_container_api.StoreWebFilesArtifactArgs.prototype.getUrl = function() {
  return /** @type {string} */ (jspb.Message.getFieldWithDefault(this, 1, ""));
};


/**
 * @param {string} value
 * @return {!proto.api_container_api.StoreWebFilesArtifactArgs} returns this
 */
proto.api_container_api.StoreWebFilesArtifactArgs.prototype.setUrl = function(value) {
  return jspb.Message.setProto3StringField(this, 1, value);
};





if (jspb.Message.GENERATE_TO_OBJECT) {
/**
 * Creates an object representation of this proto.
 * Field names that are reserved in JavaScript and will be renamed to pb_name.
 * Optional fields that are not set will be set to undefined.
 * To access a reserved field use, foo.pb_<name>, eg, foo.pb_default.
 * For the list of reserved names please see:
 *     net/proto2/compiler/js/internal/generator.cc#kKeyword.
 * @param {boolean=} opt_includeInstance Deprecated. whether to include the
 *     JSPB instance for transitional soy proto support:
 *     http://goto/soy-param-migration
 * @return {!Object}
 */
proto.api_container_api.StoreWebFilesArtifactResponse.prototype.toObject = function(opt_includeInstance) {
  return proto.api_container_api.StoreWebFilesArtifactResponse.toObject(opt_includeInstance, this);
};


/**
 * Static version of the {@see toObject} method.
 * @param {boolean|undefined} includeInstance Deprecated. Whether to include
 *     the JSPB instance for transitional soy proto support:
 *     http://goto/soy-param-migration
 * @param {!proto.api_container_api.StoreWebFilesArtifactResponse} msg The msg instance to transform.
 * @return {!Object}
 * @suppress {unusedLocalVariables} f is only used for nested messages
 */
proto.api_container_api.StoreWebFilesArtifactResponse.toObject = function(includeInstance, msg) {
  var f, obj = {
    uuid: jspb.Message.getFieldWithDefault(msg, 1, "")
  };

  if (includeInstance) {
    obj.$jspbMessageInstance = msg;
  }
  return obj;
};
}


/**
 * Deserializes binary data (in protobuf wire format).
 * @param {jspb.ByteSource} bytes The bytes to deserialize.
 * @return {!proto.api_container_api.StoreWebFilesArtifactResponse}
 */
proto.api_container_api.StoreWebFilesArtifactResponse.deserializeBinary = function(bytes) {
  var reader = new jspb.BinaryReader(bytes);
  var msg = new proto.api_container_api.StoreWebFilesArtifactResponse;
  return proto.api_container_api.StoreWebFilesArtifactResponse.deserializeBinaryFromReader(msg, reader);
};


/**
 * Deserializes binary data (in protobuf wire format) from the
 * given reader into the given message object.
 * @param {!proto.api_container_api.StoreWebFilesArtifactResponse} msg The message object to deserialize into.
 * @param {!jspb.BinaryReader} reader The BinaryReader to use.
 * @return {!proto.api_container_api.StoreWebFilesArtifactResponse}
 */
proto.api_container_api.StoreWebFilesArtifactResponse.deserializeBinaryFromReader = function(msg, reader) {
  while (reader.nextField()) {
    if (reader.isEndGroup()) {
      break;
    }
    var field = reader.getFieldNumber();
    switch (field) {
    case 1:
      var value = /** @type {string} */ (reader.readString());
      msg.setUuid(value);
      break;
    default:
      reader.skipField();
      break;
    }
  }
  return msg;
};


/**
 * Serializes the message to binary data (in protobuf wire format).
 * @return {!Uint8Array}
 */
proto.api_container_api.StoreWebFilesArtifactResponse.prototype.serializeBinary = function() {
  var writer = new jspb.BinaryWriter();
  proto.api_container_api.StoreWebFilesArtifactResponse.serializeBinaryToWriter(this, writer);
  return writer.getResultBuffer();
};


/**
 * Serializes the given message to binary data (in protobuf wire
 * format), writing to the given BinaryWriter.
 * @param {!proto.api_container_api.StoreWebFilesArtifactResponse} message
 * @param {!jspb.BinaryWriter} writer
 * @suppress {unusedLocalVariables} f is only used for nested messages
 */
proto.api_container_api.StoreWebFilesArtifactResponse.serializeBinaryToWriter = function(message, writer) {
  var f = undefined;
  f = message.getUuid();
  if (f.length > 0) {
    writer.writeString(
      1,
      f
    );
  }
};


/**
 * optional string uuid = 1;
 * @return {string}
 */
proto.api_container_api.StoreWebFilesArtifactResponse.prototype.getUuid = function() {
  return /** @type {string} */ (jspb.Message.getFieldWithDefault(this, 1, ""));
};


/**
 * @param {string} value
 * @return {!proto.api_container_api.StoreWebFilesArtifactResponse} returns this
 */
proto.api_container_api.StoreWebFilesArtifactResponse.prototype.setUuid = function(value) {
  return jspb.Message.setProto3StringField(this, 1, value);
};





if (jspb.Message.GENERATE_TO_OBJECT) {
/**
 * Creates an object representation of this proto.
 * Field names that are reserved in JavaScript and will be renamed to pb_name.
 * Optional fields that are not set will be set to undefined.
 * To access a reserved field use, foo.pb_<name>, eg, foo.pb_default.
 * For the list of reserved names please see:
 *     net/proto2/compiler/js/internal/generator.cc#kKeyword.
 * @param {boolean=} opt_includeInstance Deprecated. whether to include the
 *     JSPB instance for transitional soy proto support:
 *     http://goto/soy-param-migration
 * @return {!Object}
 */
proto.api_container_api.StoreFilesArtifactFromServiceArgs.prototype.toObject = function(opt_includeInstance) {
  return proto.api_container_api.StoreFilesArtifactFromServiceArgs.toObject(opt_includeInstance, this);
};


/**
 * Static version of the {@see toObject} method.
 * @param {boolean|undefined} includeInstance Deprecated. Whether to include
 *     the JSPB instance for transitional soy proto support:
 *     http://goto/soy-param-migration
 * @param {!proto.api_container_api.StoreFilesArtifactFromServiceArgs} msg The msg instance to transform.
 * @return {!Object}
 * @suppress {unusedLocalVariables} f is only used for nested messages
 */
proto.api_container_api.StoreFilesArtifactFromServiceArgs.toObject = function(includeInstance, msg) {
  var f, obj = {
    serviceId: jspb.Message.getFieldWithDefault(msg, 1, ""),
    sourcePath: jspb.Message.getFieldWithDefault(msg, 2, "")
  };

  if (includeInstance) {
    obj.$jspbMessageInstance = msg;
  }
  return obj;
};
}


/**
 * Deserializes binary data (in protobuf wire format).
 * @param {jspb.ByteSource} bytes The bytes to deserialize.
 * @return {!proto.api_container_api.StoreFilesArtifactFromServiceArgs}
 */
proto.api_container_api.StoreFilesArtifactFromServiceArgs.deserializeBinary = function(bytes) {
  var reader = new jspb.BinaryReader(bytes);
  var msg = new proto.api_container_api.StoreFilesArtifactFromServiceArgs;
  return proto.api_container_api.StoreFilesArtifactFromServiceArgs.deserializeBinaryFromReader(msg, reader);
};


/**
 * Deserializes binary data (in protobuf wire format) from the
 * given reader into the given message object.
 * @param {!proto.api_container_api.StoreFilesArtifactFromServiceArgs} msg The message object to deserialize into.
 * @param {!jspb.BinaryReader} reader The BinaryReader to use.
 * @return {!proto.api_container_api.StoreFilesArtifactFromServiceArgs}
 */
proto.api_container_api.StoreFilesArtifactFromServiceArgs.deserializeBinaryFromReader = function(msg, reader) {
  while (reader.nextField()) {
    if (reader.isEndGroup()) {
      break;
    }
    var field = reader.getFieldNumber();
    switch (field) {
    case 1:
      var value = /** @type {string} */ (reader.readString());
      msg.setServiceId(value);
      break;
    case 2:
      var value = /** @type {string} */ (reader.readString());
      msg.setSourcePath(value);
      break;
    default:
      reader.skipField();
      break;
    }
  }
  return msg;
};


/**
 * Serializes the message to binary data (in protobuf wire format).
 * @return {!Uint8Array}
 */
proto.api_container_api.StoreFilesArtifactFromServiceArgs.prototype.serializeBinary = function() {
  var writer = new jspb.BinaryWriter();
  proto.api_container_api.StoreFilesArtifactFromServiceArgs.serializeBinaryToWriter(this, writer);
  return writer.getResultBuffer();
};


/**
 * Serializes the given message to binary data (in protobuf wire
 * format), writing to the given BinaryWriter.
 * @param {!proto.api_container_api.StoreFilesArtifactFromServiceArgs} message
 * @param {!jspb.BinaryWriter} writer
 * @suppress {unusedLocalVariables} f is only used for nested messages
 */
proto.api_container_api.StoreFilesArtifactFromServiceArgs.serializeBinaryToWriter = function(message, writer) {
  var f = undefined;
  f = message.getServiceId();
  if (f.length > 0) {
    writer.writeString(
      1,
      f
    );
  }
  f = message.getSourcePath();
  if (f.length > 0) {
    writer.writeString(
      2,
      f
    );
  }
};


/**
 * optional string service_id = 1;
 * @return {string}
 */
proto.api_container_api.StoreFilesArtifactFromServiceArgs.prototype.getServiceId = function() {
  return /** @type {string} */ (jspb.Message.getFieldWithDefault(this, 1, ""));
};


/**
 * @param {string} value
 * @return {!proto.api_container_api.StoreFilesArtifactFromServiceArgs} returns this
 */
proto.api_container_api.StoreFilesArtifactFromServiceArgs.prototype.setServiceId = function(value) {
  return jspb.Message.setProto3StringField(this, 1, value);
};


/**
 * optional string source_path = 2;
 * @return {string}
 */
proto.api_container_api.StoreFilesArtifactFromServiceArgs.prototype.getSourcePath = function() {
  return /** @type {string} */ (jspb.Message.getFieldWithDefault(this, 2, ""));
};


/**
 * @param {string} value
 * @return {!proto.api_container_api.StoreFilesArtifactFromServiceArgs} returns this
 */
proto.api_container_api.StoreFilesArtifactFromServiceArgs.prototype.setSourcePath = function(value) {
  return jspb.Message.setProto3StringField(this, 2, value);
};





if (jspb.Message.GENERATE_TO_OBJECT) {
/**
 * Creates an object representation of this proto.
 * Field names that are reserved in JavaScript and will be renamed to pb_name.
 * Optional fields that are not set will be set to undefined.
 * To access a reserved field use, foo.pb_<name>, eg, foo.pb_default.
 * For the list of reserved names please see:
 *     net/proto2/compiler/js/internal/generator.cc#kKeyword.
 * @param {boolean=} opt_includeInstance Deprecated. whether to include the
 *     JSPB instance for transitional soy proto support:
 *     http://goto/soy-param-migration
 * @return {!Object}
 */
proto.api_container_api.StoreFilesArtifactFromServiceResponse.prototype.toObject = function(opt_includeInstance) {
  return proto.api_container_api.StoreFilesArtifactFromServiceResponse.toObject(opt_includeInstance, this);
};


/**
 * Static version of the {@see toObject} method.
 * @param {boolean|undefined} includeInstance Deprecated. Whether to include
 *     the JSPB instance for transitional soy proto support:
 *     http://goto/soy-param-migration
 * @param {!proto.api_container_api.StoreFilesArtifactFromServiceResponse} msg The msg instance to transform.
 * @return {!Object}
 * @suppress {unusedLocalVariables} f is only used for nested messages
 */
proto.api_container_api.StoreFilesArtifactFromServiceResponse.toObject = function(includeInstance, msg) {
  var f, obj = {
    uuid: jspb.Message.getFieldWithDefault(msg, 1, "")
  };

  if (includeInstance) {
    obj.$jspbMessageInstance = msg;
  }
  return obj;
};
}


/**
 * Deserializes binary data (in protobuf wire format).
 * @param {jspb.ByteSource} bytes The bytes to deserialize.
 * @return {!proto.api_container_api.StoreFilesArtifactFromServiceResponse}
 */
proto.api_container_api.StoreFilesArtifactFromServiceResponse.deserializeBinary = function(bytes) {
  var reader = new jspb.BinaryReader(bytes);
  var msg = new proto.api_container_api.StoreFilesArtifactFromServiceResponse;
  return proto.api_container_api.StoreFilesArtifactFromServiceResponse.deserializeBinaryFromReader(msg, reader);
};


/**
 * Deserializes binary data (in protobuf wire format) from the
 * given reader into the given message object.
 * @param {!proto.api_container_api.StoreFilesArtifactFromServiceResponse} msg The message object to deserialize into.
 * @param {!jspb.BinaryReader} reader The BinaryReader to use.
 * @return {!proto.api_container_api.StoreFilesArtifactFromServiceResponse}
 */
proto.api_container_api.StoreFilesArtifactFromServiceResponse.deserializeBinaryFromReader = function(msg, reader) {
  while (reader.nextField()) {
    if (reader.isEndGroup()) {
      break;
    }
    var field = reader.getFieldNumber();
    switch (field) {
    case 1:
      var value = /** @type {string} */ (reader.readString());
      msg.setUuid(value);
      break;
    default:
      reader.skipField();
      break;
    }
  }
  return msg;
};


/**
 * Serializes the message to binary data (in protobuf wire format).
 * @return {!Uint8Array}
 */
proto.api_container_api.StoreFilesArtifactFromServiceResponse.prototype.serializeBinary = function() {
  var writer = new jspb.BinaryWriter();
  proto.api_container_api.StoreFilesArtifactFromServiceResponse.serializeBinaryToWriter(this, writer);
  return writer.getResultBuffer();
};


/**
 * Serializes the given message to binary data (in protobuf wire
 * format), writing to the given BinaryWriter.
 * @param {!proto.api_container_api.StoreFilesArtifactFromServiceResponse} message
 * @param {!jspb.BinaryWriter} writer
 * @suppress {unusedLocalVariables} f is only used for nested messages
 */
proto.api_container_api.StoreFilesArtifactFromServiceResponse.serializeBinaryToWriter = function(message, writer) {
  var f = undefined;
  f = message.getUuid();
  if (f.length > 0) {
    writer.writeString(
      1,
      f
    );
  }
};


/**
 * optional string uuid = 1;
 * @return {string}
 */
proto.api_container_api.StoreFilesArtifactFromServiceResponse.prototype.getUuid = function() {
  return /** @type {string} */ (jspb.Message.getFieldWithDefault(this, 1, ""));
};


/**
 * @param {string} value
 * @return {!proto.api_container_api.StoreFilesArtifactFromServiceResponse} returns this
 */
proto.api_container_api.StoreFilesArtifactFromServiceResponse.prototype.setUuid = function(value) {
  return jspb.Message.setProto3StringField(this, 1, value);
};





if (jspb.Message.GENERATE_TO_OBJECT) {
/**
 * Creates an object representation of this proto.
 * Field names that are reserved in JavaScript and will be renamed to pb_name.
 * Optional fields that are not set will be set to undefined.
 * To access a reserved field use, foo.pb_<name>, eg, foo.pb_default.
 * For the list of reserved names please see:
 *     net/proto2/compiler/js/internal/generator.cc#kKeyword.
 * @param {boolean=} opt_includeInstance Deprecated. whether to include the
 *     JSPB instance for transitional soy proto support:
 *     http://goto/soy-param-migration
 * @return {!Object}
 */
proto.api_container_api.RenderTemplatesToFilesArtifactArgs.prototype.toObject = function(opt_includeInstance) {
  return proto.api_container_api.RenderTemplatesToFilesArtifactArgs.toObject(opt_includeInstance, this);
};


/**
 * Static version of the {@see toObject} method.
 * @param {boolean|undefined} includeInstance Deprecated. Whether to include
 *     the JSPB instance for transitional soy proto support:
 *     http://goto/soy-param-migration
 * @param {!proto.api_container_api.RenderTemplatesToFilesArtifactArgs} msg The msg instance to transform.
 * @return {!Object}
 * @suppress {unusedLocalVariables} f is only used for nested messages
 */
proto.api_container_api.RenderTemplatesToFilesArtifactArgs.toObject = function(includeInstance, msg) {
  var f, obj = {
    templatesAndDataByDestinationRelFilepathMap: (f = msg.getTemplatesAndDataByDestinationRelFilepathMap()) ? f.toObject(includeInstance, proto.api_container_api.RenderTemplatesToFilesArtifactArgs.TemplateAndData.toObject) : []
  };

  if (includeInstance) {
    obj.$jspbMessageInstance = msg;
  }
  return obj;
};
}


/**
 * Deserializes binary data (in protobuf wire format).
 * @param {jspb.ByteSource} bytes The bytes to deserialize.
 * @return {!proto.api_container_api.RenderTemplatesToFilesArtifactArgs}
 */
proto.api_container_api.RenderTemplatesToFilesArtifactArgs.deserializeBinary = function(bytes) {
  var reader = new jspb.BinaryReader(bytes);
  var msg = new proto.api_container_api.RenderTemplatesToFilesArtifactArgs;
  return proto.api_container_api.RenderTemplatesToFilesArtifactArgs.deserializeBinaryFromReader(msg, reader);
};


/**
 * Deserializes binary data (in protobuf wire format) from the
 * given reader into the given message object.
 * @param {!proto.api_container_api.RenderTemplatesToFilesArtifactArgs} msg The message object to deserialize into.
 * @param {!jspb.BinaryReader} reader The BinaryReader to use.
 * @return {!proto.api_container_api.RenderTemplatesToFilesArtifactArgs}
 */
proto.api_container_api.RenderTemplatesToFilesArtifactArgs.deserializeBinaryFromReader = function(msg, reader) {
  while (reader.nextField()) {
    if (reader.isEndGroup()) {
      break;
    }
    var field = reader.getFieldNumber();
    switch (field) {
    case 1:
      var value = msg.getTemplatesAndDataByDestinationRelFilepathMap();
      reader.readMessage(value, function(message, reader) {
        jspb.Map.deserializeBinary(message, reader, jspb.BinaryReader.prototype.readString, jspb.BinaryReader.prototype.readMessage, proto.api_container_api.RenderTemplatesToFilesArtifactArgs.TemplateAndData.deserializeBinaryFromReader, "", new proto.api_container_api.RenderTemplatesToFilesArtifactArgs.TemplateAndData());
         });
      break;
    default:
      reader.skipField();
      break;
    }
  }
  return msg;
};


/**
 * Serializes the message to binary data (in protobuf wire format).
 * @return {!Uint8Array}
 */
proto.api_container_api.RenderTemplatesToFilesArtifactArgs.prototype.serializeBinary = function() {
  var writer = new jspb.BinaryWriter();
  proto.api_container_api.RenderTemplatesToFilesArtifactArgs.serializeBinaryToWriter(this, writer);
  return writer.getResultBuffer();
};


/**
 * Serializes the given message to binary data (in protobuf wire
 * format), writing to the given BinaryWriter.
 * @param {!proto.api_container_api.RenderTemplatesToFilesArtifactArgs} message
 * @param {!jspb.BinaryWriter} writer
 * @suppress {unusedLocalVariables} f is only used for nested messages
 */
proto.api_container_api.RenderTemplatesToFilesArtifactArgs.serializeBinaryToWriter = function(message, writer) {
  var f = undefined;
  f = message.getTemplatesAndDataByDestinationRelFilepathMap(true);
  if (f && f.getLength() > 0) {
    f.serializeBinary(1, writer, jspb.BinaryWriter.prototype.writeString, jspb.BinaryWriter.prototype.writeMessage, proto.api_container_api.RenderTemplatesToFilesArtifactArgs.TemplateAndData.serializeBinaryToWriter);
  }
};





if (jspb.Message.GENERATE_TO_OBJECT) {
/**
 * Creates an object representation of this proto.
 * Field names that are reserved in JavaScript and will be renamed to pb_name.
 * Optional fields that are not set will be set to undefined.
 * To access a reserved field use, foo.pb_<name>, eg, foo.pb_default.
 * For the list of reserved names please see:
 *     net/proto2/compiler/js/internal/generator.cc#kKeyword.
 * @param {boolean=} opt_includeInstance Deprecated. whether to include the
 *     JSPB instance for transitional soy proto support:
 *     http://goto/soy-param-migration
 * @return {!Object}
 */
proto.api_container_api.RenderTemplatesToFilesArtifactArgs.TemplateAndData.prototype.toObject = function(opt_includeInstance) {
  return proto.api_container_api.RenderTemplatesToFilesArtifactArgs.TemplateAndData.toObject(opt_includeInstance, this);
};


/**
 * Static version of the {@see toObject} method.
 * @param {boolean|undefined} includeInstance Deprecated. Whether to include
 *     the JSPB instance for transitional soy proto support:
 *     http://goto/soy-param-migration
 * @param {!proto.api_container_api.RenderTemplatesToFilesArtifactArgs.TemplateAndData} msg The msg instance to transform.
 * @return {!Object}
 * @suppress {unusedLocalVariables} f is only used for nested messages
 */
proto.api_container_api.RenderTemplatesToFilesArtifactArgs.TemplateAndData.toObject = function(includeInstance, msg) {
  var f, obj = {
    template: jspb.Message.getFieldWithDefault(msg, 1, ""),
    dataAsJson: jspb.Message.getFieldWithDefault(msg, 2, "")
  };

  if (includeInstance) {
    obj.$jspbMessageInstance = msg;
  }
  return obj;
};
}


/**
 * Deserializes binary data (in protobuf wire format).
 * @param {jspb.ByteSource} bytes The bytes to deserialize.
 * @return {!proto.api_container_api.RenderTemplatesToFilesArtifactArgs.TemplateAndData}
 */
proto.api_container_api.RenderTemplatesToFilesArtifactArgs.TemplateAndData.deserializeBinary = function(bytes) {
  var reader = new jspb.BinaryReader(bytes);
  var msg = new proto.api_container_api.RenderTemplatesToFilesArtifactArgs.TemplateAndData;
  return proto.api_container_api.RenderTemplatesToFilesArtifactArgs.TemplateAndData.deserializeBinaryFromReader(msg, reader);
};


/**
 * Deserializes binary data (in protobuf wire format) from the
 * given reader into the given message object.
 * @param {!proto.api_container_api.RenderTemplatesToFilesArtifactArgs.TemplateAndData} msg The message object to deserialize into.
 * @param {!jspb.BinaryReader} reader The BinaryReader to use.
 * @return {!proto.api_container_api.RenderTemplatesToFilesArtifactArgs.TemplateAndData}
 */
proto.api_container_api.RenderTemplatesToFilesArtifactArgs.TemplateAndData.deserializeBinaryFromReader = function(msg, reader) {
  while (reader.nextField()) {
    if (reader.isEndGroup()) {
      break;
    }
    var field = reader.getFieldNumber();
    switch (field) {
    case 1:
      var value = /** @type {string} */ (reader.readString());
      msg.setTemplate(value);
      break;
    case 2:
      var value = /** @type {string} */ (reader.readString());
      msg.setDataAsJson(value);
      break;
    default:
      reader.skipField();
      break;
    }
  }
  return msg;
};


/**
 * Serializes the message to binary data (in protobuf wire format).
 * @return {!Uint8Array}
 */
proto.api_container_api.RenderTemplatesToFilesArtifactArgs.TemplateAndData.prototype.serializeBinary = function() {
  var writer = new jspb.BinaryWriter();
  proto.api_container_api.RenderTemplatesToFilesArtifactArgs.TemplateAndData.serializeBinaryToWriter(this, writer);
  return writer.getResultBuffer();
};


/**
 * Serializes the given message to binary data (in protobuf wire
 * format), writing to the given BinaryWriter.
 * @param {!proto.api_container_api.RenderTemplatesToFilesArtifactArgs.TemplateAndData} message
 * @param {!jspb.BinaryWriter} writer
 * @suppress {unusedLocalVariables} f is only used for nested messages
 */
proto.api_container_api.RenderTemplatesToFilesArtifactArgs.TemplateAndData.serializeBinaryToWriter = function(message, writer) {
  var f = undefined;
  f = message.getTemplate();
  if (f.length > 0) {
    writer.writeString(
      1,
      f
    );
  }
  f = message.getDataAsJson();
  if (f.length > 0) {
    writer.writeString(
      2,
      f
    );
  }
};


/**
 * optional string template = 1;
 * @return {string}
 */
proto.api_container_api.RenderTemplatesToFilesArtifactArgs.TemplateAndData.prototype.getTemplate = function() {
  return /** @type {string} */ (jspb.Message.getFieldWithDefault(this, 1, ""));
};


/**
 * @param {string} value
 * @return {!proto.api_container_api.RenderTemplatesToFilesArtifactArgs.TemplateAndData} returns this
 */
proto.api_container_api.RenderTemplatesToFilesArtifactArgs.TemplateAndData.prototype.setTemplate = function(value) {
  return jspb.Message.setProto3StringField(this, 1, value);
};


/**
 * optional string data_as_json = 2;
 * @return {string}
 */
proto.api_container_api.RenderTemplatesToFilesArtifactArgs.TemplateAndData.prototype.getDataAsJson = function() {
  return /** @type {string} */ (jspb.Message.getFieldWithDefault(this, 2, ""));
};


/**
 * @param {string} value
 * @return {!proto.api_container_api.RenderTemplatesToFilesArtifactArgs.TemplateAndData} returns this
 */
proto.api_container_api.RenderTemplatesToFilesArtifactArgs.TemplateAndData.prototype.setDataAsJson = function(value) {
  return jspb.Message.setProto3StringField(this, 2, value);
};


/**
 * map<string, TemplateAndData> templates_and_data_by_destination_rel_filepath = 1;
 * @param {boolean=} opt_noLazyCreate Do not create the map if
 * empty, instead returning `undefined`
 * @return {!jspb.Map<string,!proto.api_container_api.RenderTemplatesToFilesArtifactArgs.TemplateAndData>}
 */
proto.api_container_api.RenderTemplatesToFilesArtifactArgs.prototype.getTemplatesAndDataByDestinationRelFilepathMap = function(opt_noLazyCreate) {
  return /** @type {!jspb.Map<string,!proto.api_container_api.RenderTemplatesToFilesArtifactArgs.TemplateAndData>} */ (
      jspb.Message.getMapField(this, 1, opt_noLazyCreate,
      proto.api_container_api.RenderTemplatesToFilesArtifactArgs.TemplateAndData));
};


/**
 * Clears values from the map. The map will be non-null.
 * @return {!proto.api_container_api.RenderTemplatesToFilesArtifactArgs} returns this
 */
proto.api_container_api.RenderTemplatesToFilesArtifactArgs.prototype.clearTemplatesAndDataByDestinationRelFilepathMap = function() {
  this.getTemplatesAndDataByDestinationRelFilepathMap().clear();
  return this;};





if (jspb.Message.GENERATE_TO_OBJECT) {
/**
 * Creates an object representation of this proto.
 * Field names that are reserved in JavaScript and will be renamed to pb_name.
 * Optional fields that are not set will be set to undefined.
 * To access a reserved field use, foo.pb_<name>, eg, foo.pb_default.
 * For the list of reserved names please see:
 *     net/proto2/compiler/js/internal/generator.cc#kKeyword.
 * @param {boolean=} opt_includeInstance Deprecated. whether to include the
 *     JSPB instance for transitional soy proto support:
 *     http://goto/soy-param-migration
 * @return {!Object}
 */
proto.api_container_api.RenderTemplatesToFilesArtifactResponse.prototype.toObject = function(opt_includeInstance) {
  return proto.api_container_api.RenderTemplatesToFilesArtifactResponse.toObject(opt_includeInstance, this);
};


/**
 * Static version of the {@see toObject} method.
 * @param {boolean|undefined} includeInstance Deprecated. Whether to include
 *     the JSPB instance for transitional soy proto support:
 *     http://goto/soy-param-migration
 * @param {!proto.api_container_api.RenderTemplatesToFilesArtifactResponse} msg The msg instance to transform.
 * @return {!Object}
 * @suppress {unusedLocalVariables} f is only used for nested messages
 */
proto.api_container_api.RenderTemplatesToFilesArtifactResponse.toObject = function(includeInstance, msg) {
  var f, obj = {
    uuid: jspb.Message.getFieldWithDefault(msg, 1, "")
  };

  if (includeInstance) {
    obj.$jspbMessageInstance = msg;
  }
  return obj;
};
}


/**
 * Deserializes binary data (in protobuf wire format).
 * @param {jspb.ByteSource} bytes The bytes to deserialize.
 * @return {!proto.api_container_api.RenderTemplatesToFilesArtifactResponse}
 */
proto.api_container_api.RenderTemplatesToFilesArtifactResponse.deserializeBinary = function(bytes) {
  var reader = new jspb.BinaryReader(bytes);
  var msg = new proto.api_container_api.RenderTemplatesToFilesArtifactResponse;
  return proto.api_container_api.RenderTemplatesToFilesArtifactResponse.deserializeBinaryFromReader(msg, reader);
};


/**
 * Deserializes binary data (in protobuf wire format) from the
 * given reader into the given message object.
 * @param {!proto.api_container_api.RenderTemplatesToFilesArtifactResponse} msg The message object to deserialize into.
 * @param {!jspb.BinaryReader} reader The BinaryReader to use.
 * @return {!proto.api_container_api.RenderTemplatesToFilesArtifactResponse}
 */
proto.api_container_api.RenderTemplatesToFilesArtifactResponse.deserializeBinaryFromReader = function(msg, reader) {
  while (reader.nextField()) {
    if (reader.isEndGroup()) {
      break;
    }
    var field = reader.getFieldNumber();
    switch (field) {
    case 1:
      var value = /** @type {string} */ (reader.readString());
      msg.setUuid(value);
      break;
    default:
      reader.skipField();
      break;
    }
  }
  return msg;
};


/**
 * Serializes the message to binary data (in protobuf wire format).
 * @return {!Uint8Array}
 */
proto.api_container_api.RenderTemplatesToFilesArtifactResponse.prototype.serializeBinary = function() {
  var writer = new jspb.BinaryWriter();
  proto.api_container_api.RenderTemplatesToFilesArtifactResponse.serializeBinaryToWriter(this, writer);
  return writer.getResultBuffer();
};


/**
 * Serializes the given message to binary data (in protobuf wire
 * format), writing to the given BinaryWriter.
 * @param {!proto.api_container_api.RenderTemplatesToFilesArtifactResponse} message
 * @param {!jspb.BinaryWriter} writer
 * @suppress {unusedLocalVariables} f is only used for nested messages
 */
proto.api_container_api.RenderTemplatesToFilesArtifactResponse.serializeBinaryToWriter = function(message, writer) {
  var f = undefined;
  f = message.getUuid();
  if (f.length > 0) {
    writer.writeString(
      1,
      f
    );
  }
};


/**
 * optional string uuid = 1;
 * @return {string}
 */
proto.api_container_api.RenderTemplatesToFilesArtifactResponse.prototype.getUuid = function() {
  return /** @type {string} */ (jspb.Message.getFieldWithDefault(this, 1, ""));
};


/**
 * @param {string} value
 * @return {!proto.api_container_api.RenderTemplatesToFilesArtifactResponse} returns this
 */
proto.api_container_api.RenderTemplatesToFilesArtifactResponse.prototype.setUuid = function(value) {
  return jspb.Message.setProto3StringField(this, 1, value);
};





if (jspb.Message.GENERATE_TO_OBJECT) {
/**
 * Creates an object representation of this proto.
 * Field names that are reserved in JavaScript and will be renamed to pb_name.
 * Optional fields that are not set will be set to undefined.
 * To access a reserved field use, foo.pb_<name>, eg, foo.pb_default.
 * For the list of reserved names please see:
 *     net/proto2/compiler/js/internal/generator.cc#kKeyword.
 * @param {boolean=} opt_includeInstance Deprecated. whether to include the
 *     JSPB instance for transitional soy proto support:
 *     http://goto/soy-param-migration
 * @return {!Object}
 */
proto.api_container_api.StartosisValidationError.prototype.toObject = function(opt_includeInstance) {
  return proto.api_container_api.StartosisValidationError.toObject(opt_includeInstance, this);
};


/**
 * Static version of the {@see toObject} method.
 * @param {boolean|undefined} includeInstance Deprecated. Whether to include
 *     the JSPB instance for transitional soy proto support:
 *     http://goto/soy-param-migration
 * @param {!proto.api_container_api.StartosisValidationError} msg The msg instance to transform.
 * @return {!Object}
 * @suppress {unusedLocalVariables} f is only used for nested messages
 */
proto.api_container_api.StartosisValidationError.toObject = function(includeInstance, msg) {
  var f, obj = {
    error: jspb.Message.getFieldWithDefault(msg, 1, "")
  };

  if (includeInstance) {
    obj.$jspbMessageInstance = msg;
  }
  return obj;
};
}


/**
 * Deserializes binary data (in protobuf wire format).
 * @param {jspb.ByteSource} bytes The bytes to deserialize.
 * @return {!proto.api_container_api.StartosisValidationError}
 */
proto.api_container_api.StartosisValidationError.deserializeBinary = function(bytes) {
  var reader = new jspb.BinaryReader(bytes);
  var msg = new proto.api_container_api.StartosisValidationError;
  return proto.api_container_api.StartosisValidationError.deserializeBinaryFromReader(msg, reader);
};


/**
 * Deserializes binary data (in protobuf wire format) from the
 * given reader into the given message object.
 * @param {!proto.api_container_api.StartosisValidationError} msg The message object to deserialize into.
 * @param {!jspb.BinaryReader} reader The BinaryReader to use.
 * @return {!proto.api_container_api.StartosisValidationError}
 */
proto.api_container_api.StartosisValidationError.deserializeBinaryFromReader = function(msg, reader) {
  while (reader.nextField()) {
    if (reader.isEndGroup()) {
      break;
    }
    var field = reader.getFieldNumber();
    switch (field) {
    case 1:
      var value = /** @type {string} */ (reader.readString());
      msg.setError(value);
      break;
    default:
      reader.skipField();
      break;
    }
  }
  return msg;
};


/**
 * Serializes the message to binary data (in protobuf wire format).
 * @return {!Uint8Array}
 */
proto.api_container_api.StartosisValidationError.prototype.serializeBinary = function() {
  var writer = new jspb.BinaryWriter();
  proto.api_container_api.StartosisValidationError.serializeBinaryToWriter(this, writer);
  return writer.getResultBuffer();
};


/**
 * Serializes the given message to binary data (in protobuf wire
 * format), writing to the given BinaryWriter.
 * @param {!proto.api_container_api.StartosisValidationError} message
 * @param {!jspb.BinaryWriter} writer
 * @suppress {unusedLocalVariables} f is only used for nested messages
 */
proto.api_container_api.StartosisValidationError.serializeBinaryToWriter = function(message, writer) {
  var f = undefined;
  f = message.getError();
  if (f.length > 0) {
    writer.writeString(
      1,
      f
    );
  }
};


/**
 * optional string error = 1;
 * @return {string}
 */
proto.api_container_api.StartosisValidationError.prototype.getError = function() {
  return /** @type {string} */ (jspb.Message.getFieldWithDefault(this, 1, ""));
};


/**
 * @param {string} value
 * @return {!proto.api_container_api.StartosisValidationError} returns this
 */
proto.api_container_api.StartosisValidationError.prototype.setError = function(value) {
  return jspb.Message.setProto3StringField(this, 1, value);
};





if (jspb.Message.GENERATE_TO_OBJECT) {
/**
 * Creates an object representation of this proto.
 * Field names that are reserved in JavaScript and will be renamed to pb_name.
 * Optional fields that are not set will be set to undefined.
 * To access a reserved field use, foo.pb_<name>, eg, foo.pb_default.
 * For the list of reserved names please see:
 *     net/proto2/compiler/js/internal/generator.cc#kKeyword.
 * @param {boolean=} opt_includeInstance Deprecated. whether to include the
 *     JSPB instance for transitional soy proto support:
 *     http://goto/soy-param-migration
 * @return {!Object}
 */
proto.api_container_api.DefineFactArgs.prototype.toObject = function(opt_includeInstance) {
  return proto.api_container_api.DefineFactArgs.toObject(opt_includeInstance, this);
};


/**
 * Static version of the {@see toObject} method.
 * @param {boolean|undefined} includeInstance Deprecated. Whether to include
 *     the JSPB instance for transitional soy proto support:
 *     http://goto/soy-param-migration
 * @param {!proto.api_container_api.DefineFactArgs} msg The msg instance to transform.
 * @return {!Object}
 * @suppress {unusedLocalVariables} f is only used for nested messages
 */
proto.api_container_api.DefineFactArgs.toObject = function(includeInstance, msg) {
  var f, obj = {
    factRecipe: (f = msg.getFactRecipe()) && proto.api_container_api.FactRecipe.toObject(includeInstance, f)
  };

  if (includeInstance) {
    obj.$jspbMessageInstance = msg;
  }
  return obj;
};
}


/**
 * Deserializes binary data (in protobuf wire format).
 * @param {jspb.ByteSource} bytes The bytes to deserialize.
 * @return {!proto.api_container_api.DefineFactArgs}
 */
proto.api_container_api.DefineFactArgs.deserializeBinary = function(bytes) {
  var reader = new jspb.BinaryReader(bytes);
  var msg = new proto.api_container_api.DefineFactArgs;
  return proto.api_container_api.DefineFactArgs.deserializeBinaryFromReader(msg, reader);
};


/**
 * Deserializes binary data (in protobuf wire format) from the
 * given reader into the given message object.
 * @param {!proto.api_container_api.DefineFactArgs} msg The message object to deserialize into.
 * @param {!jspb.BinaryReader} reader The BinaryReader to use.
 * @return {!proto.api_container_api.DefineFactArgs}
 */
proto.api_container_api.DefineFactArgs.deserializeBinaryFromReader = function(msg, reader) {
  while (reader.nextField()) {
    if (reader.isEndGroup()) {
      break;
    }
    var field = reader.getFieldNumber();
    switch (field) {
    case 1:
      var value = new proto.api_container_api.FactRecipe;
      reader.readMessage(value,proto.api_container_api.FactRecipe.deserializeBinaryFromReader);
      msg.setFactRecipe(value);
      break;
    default:
      reader.skipField();
      break;
    }
  }
  return msg;
};


/**
 * Serializes the message to binary data (in protobuf wire format).
 * @return {!Uint8Array}
 */
proto.api_container_api.DefineFactArgs.prototype.serializeBinary = function() {
  var writer = new jspb.BinaryWriter();
  proto.api_container_api.DefineFactArgs.serializeBinaryToWriter(this, writer);
  return writer.getResultBuffer();
};


/**
 * Serializes the given message to binary data (in protobuf wire
 * format), writing to the given BinaryWriter.
 * @param {!proto.api_container_api.DefineFactArgs} message
 * @param {!jspb.BinaryWriter} writer
 * @suppress {unusedLocalVariables} f is only used for nested messages
 */
proto.api_container_api.DefineFactArgs.serializeBinaryToWriter = function(message, writer) {
  var f = undefined;
  f = message.getFactRecipe();
  if (f != null) {
    writer.writeMessage(
      1,
      f,
      proto.api_container_api.FactRecipe.serializeBinaryToWriter
    );
  }
};


/**
 * optional FactRecipe fact_recipe = 1;
 * @return {?proto.api_container_api.FactRecipe}
 */
proto.api_container_api.DefineFactArgs.prototype.getFactRecipe = function() {
  return /** @type{?proto.api_container_api.FactRecipe} */ (
    jspb.Message.getWrapperField(this, proto.api_container_api.FactRecipe, 1));
};


/**
 * @param {?proto.api_container_api.FactRecipe|undefined} value
 * @return {!proto.api_container_api.DefineFactArgs} returns this
*/
proto.api_container_api.DefineFactArgs.prototype.setFactRecipe = function(value) {
  return jspb.Message.setWrapperField(this, 1, value);
};


/**
 * Clears the message field making it undefined.
 * @return {!proto.api_container_api.DefineFactArgs} returns this
 */
proto.api_container_api.DefineFactArgs.prototype.clearFactRecipe = function() {
  return this.setFactRecipe(undefined);
};


/**
 * Returns whether this field is set.
 * @return {boolean}
 */
proto.api_container_api.DefineFactArgs.prototype.hasFactRecipe = function() {
  return jspb.Message.getField(this, 1) != null;
};





if (jspb.Message.GENERATE_TO_OBJECT) {
/**
 * Creates an object representation of this proto.
 * Field names that are reserved in JavaScript and will be renamed to pb_name.
 * Optional fields that are not set will be set to undefined.
 * To access a reserved field use, foo.pb_<name>, eg, foo.pb_default.
 * For the list of reserved names please see:
 *     net/proto2/compiler/js/internal/generator.cc#kKeyword.
 * @param {boolean=} opt_includeInstance Deprecated. whether to include the
 *     JSPB instance for transitional soy proto support:
 *     http://goto/soy-param-migration
 * @return {!Object}
 */
proto.api_container_api.DefineFactResponse.prototype.toObject = function(opt_includeInstance) {
  return proto.api_container_api.DefineFactResponse.toObject(opt_includeInstance, this);
};


/**
 * Static version of the {@see toObject} method.
 * @param {boolean|undefined} includeInstance Deprecated. Whether to include
 *     the JSPB instance for transitional soy proto support:
 *     http://goto/soy-param-migration
 * @param {!proto.api_container_api.DefineFactResponse} msg The msg instance to transform.
 * @return {!Object}
 * @suppress {unusedLocalVariables} f is only used for nested messages
 */
proto.api_container_api.DefineFactResponse.toObject = function(includeInstance, msg) {
  var f, obj = {

  };

  if (includeInstance) {
    obj.$jspbMessageInstance = msg;
  }
  return obj;
};
}


/**
 * Deserializes binary data (in protobuf wire format).
 * @param {jspb.ByteSource} bytes The bytes to deserialize.
 * @return {!proto.api_container_api.DefineFactResponse}
 */
proto.api_container_api.DefineFactResponse.deserializeBinary = function(bytes) {
  var reader = new jspb.BinaryReader(bytes);
  var msg = new proto.api_container_api.DefineFactResponse;
  return proto.api_container_api.DefineFactResponse.deserializeBinaryFromReader(msg, reader);
};


/**
 * Deserializes binary data (in protobuf wire format) from the
 * given reader into the given message object.
 * @param {!proto.api_container_api.DefineFactResponse} msg The message object to deserialize into.
 * @param {!jspb.BinaryReader} reader The BinaryReader to use.
 * @return {!proto.api_container_api.DefineFactResponse}
 */
proto.api_container_api.DefineFactResponse.deserializeBinaryFromReader = function(msg, reader) {
  while (reader.nextField()) {
    if (reader.isEndGroup()) {
      break;
    }
    var field = reader.getFieldNumber();
    switch (field) {
    default:
      reader.skipField();
      break;
    }
  }
  return msg;
};


/**
 * Serializes the message to binary data (in protobuf wire format).
 * @return {!Uint8Array}
 */
proto.api_container_api.DefineFactResponse.prototype.serializeBinary = function() {
  var writer = new jspb.BinaryWriter();
  proto.api_container_api.DefineFactResponse.serializeBinaryToWriter(this, writer);
  return writer.getResultBuffer();
};


/**
 * Serializes the given message to binary data (in protobuf wire
 * format), writing to the given BinaryWriter.
 * @param {!proto.api_container_api.DefineFactResponse} message
 * @param {!jspb.BinaryWriter} writer
 * @suppress {unusedLocalVariables} f is only used for nested messages
 */
proto.api_container_api.DefineFactResponse.serializeBinaryToWriter = function(message, writer) {
  var f = undefined;
};





if (jspb.Message.GENERATE_TO_OBJECT) {
/**
 * Creates an object representation of this proto.
 * Field names that are reserved in JavaScript and will be renamed to pb_name.
 * Optional fields that are not set will be set to undefined.
 * To access a reserved field use, foo.pb_<name>, eg, foo.pb_default.
 * For the list of reserved names please see:
 *     net/proto2/compiler/js/internal/generator.cc#kKeyword.
 * @param {boolean=} opt_includeInstance Deprecated. whether to include the
 *     JSPB instance for transitional soy proto support:
 *     http://goto/soy-param-migration
 * @return {!Object}
 */
proto.api_container_api.GetFactValuesArgs.prototype.toObject = function(opt_includeInstance) {
  return proto.api_container_api.GetFactValuesArgs.toObject(opt_includeInstance, this);
};


/**
 * Static version of the {@see toObject} method.
 * @param {boolean|undefined} includeInstance Deprecated. Whether to include
 *     the JSPB instance for transitional soy proto support:
 *     http://goto/soy-param-migration
 * @param {!proto.api_container_api.GetFactValuesArgs} msg The msg instance to transform.
 * @return {!Object}
 * @suppress {unusedLocalVariables} f is only used for nested messages
 */
proto.api_container_api.GetFactValuesArgs.toObject = function(includeInstance, msg) {
  var f, obj = {
    serviceId: jspb.Message.getFieldWithDefault(msg, 1, ""),
    factName: jspb.Message.getFieldWithDefault(msg, 2, "")
  };

  if (includeInstance) {
    obj.$jspbMessageInstance = msg;
  }
  return obj;
};
}


/**
 * Deserializes binary data (in protobuf wire format).
 * @param {jspb.ByteSource} bytes The bytes to deserialize.
 * @return {!proto.api_container_api.GetFactValuesArgs}
 */
proto.api_container_api.GetFactValuesArgs.deserializeBinary = function(bytes) {
  var reader = new jspb.BinaryReader(bytes);
  var msg = new proto.api_container_api.GetFactValuesArgs;
  return proto.api_container_api.GetFactValuesArgs.deserializeBinaryFromReader(msg, reader);
};


/**
 * Deserializes binary data (in protobuf wire format) from the
 * given reader into the given message object.
 * @param {!proto.api_container_api.GetFactValuesArgs} msg The message object to deserialize into.
 * @param {!jspb.BinaryReader} reader The BinaryReader to use.
 * @return {!proto.api_container_api.GetFactValuesArgs}
 */
proto.api_container_api.GetFactValuesArgs.deserializeBinaryFromReader = function(msg, reader) {
  while (reader.nextField()) {
    if (reader.isEndGroup()) {
      break;
    }
    var field = reader.getFieldNumber();
    switch (field) {
    case 1:
      var value = /** @type {string} */ (reader.readString());
      msg.setServiceId(value);
      break;
    case 2:
      var value = /** @type {string} */ (reader.readString());
      msg.setFactName(value);
      break;
    default:
      reader.skipField();
      break;
    }
  }
  return msg;
};


/**
 * Serializes the message to binary data (in protobuf wire format).
 * @return {!Uint8Array}
 */
proto.api_container_api.GetFactValuesArgs.prototype.serializeBinary = function() {
  var writer = new jspb.BinaryWriter();
  proto.api_container_api.GetFactValuesArgs.serializeBinaryToWriter(this, writer);
  return writer.getResultBuffer();
};


/**
 * Serializes the given message to binary data (in protobuf wire
 * format), writing to the given BinaryWriter.
 * @param {!proto.api_container_api.GetFactValuesArgs} message
 * @param {!jspb.BinaryWriter} writer
 * @suppress {unusedLocalVariables} f is only used for nested messages
 */
proto.api_container_api.GetFactValuesArgs.serializeBinaryToWriter = function(message, writer) {
  var f = undefined;
  f = message.getServiceId();
  if (f.length > 0) {
    writer.writeString(
      1,
      f
    );
  }
  f = message.getFactName();
  if (f.length > 0) {
    writer.writeString(
      2,
      f
    );
  }
};


/**
 * optional string service_id = 1;
 * @return {string}
 */
proto.api_container_api.GetFactValuesArgs.prototype.getServiceId = function() {
  return /** @type {string} */ (jspb.Message.getFieldWithDefault(this, 1, ""));
};


/**
 * @param {string} value
 * @return {!proto.api_container_api.GetFactValuesArgs} returns this
 */
proto.api_container_api.GetFactValuesArgs.prototype.setServiceId = function(value) {
  return jspb.Message.setProto3StringField(this, 1, value);
};


/**
 * optional string fact_name = 2;
 * @return {string}
 */
proto.api_container_api.GetFactValuesArgs.prototype.getFactName = function() {
  return /** @type {string} */ (jspb.Message.getFieldWithDefault(this, 2, ""));
};


/**
 * @param {string} value
 * @return {!proto.api_container_api.GetFactValuesArgs} returns this
 */
proto.api_container_api.GetFactValuesArgs.prototype.setFactName = function(value) {
  return jspb.Message.setProto3StringField(this, 2, value);
};



/**
 * List of repeated fields within this message type.
 * @private {!Array<number>}
 * @const
 */
proto.api_container_api.GetFactValuesResponse.repeatedFields_ = [1];



if (jspb.Message.GENERATE_TO_OBJECT) {
/**
 * Creates an object representation of this proto.
 * Field names that are reserved in JavaScript and will be renamed to pb_name.
 * Optional fields that are not set will be set to undefined.
 * To access a reserved field use, foo.pb_<name>, eg, foo.pb_default.
 * For the list of reserved names please see:
 *     net/proto2/compiler/js/internal/generator.cc#kKeyword.
 * @param {boolean=} opt_includeInstance Deprecated. whether to include the
 *     JSPB instance for transitional soy proto support:
 *     http://goto/soy-param-migration
 * @return {!Object}
 */
proto.api_container_api.GetFactValuesResponse.prototype.toObject = function(opt_includeInstance) {
  return proto.api_container_api.GetFactValuesResponse.toObject(opt_includeInstance, this);
};


/**
 * Static version of the {@see toObject} method.
 * @param {boolean|undefined} includeInstance Deprecated. Whether to include
 *     the JSPB instance for transitional soy proto support:
 *     http://goto/soy-param-migration
 * @param {!proto.api_container_api.GetFactValuesResponse} msg The msg instance to transform.
 * @return {!Object}
 * @suppress {unusedLocalVariables} f is only used for nested messages
 */
proto.api_container_api.GetFactValuesResponse.toObject = function(includeInstance, msg) {
  var f, obj = {
    factValuesList: jspb.Message.toObjectList(msg.getFactValuesList(),
    proto.api_container_api.FactValue.toObject, includeInstance)
  };

  if (includeInstance) {
    obj.$jspbMessageInstance = msg;
  }
  return obj;
};
}


/**
 * Deserializes binary data (in protobuf wire format).
 * @param {jspb.ByteSource} bytes The bytes to deserialize.
 * @return {!proto.api_container_api.GetFactValuesResponse}
 */
proto.api_container_api.GetFactValuesResponse.deserializeBinary = function(bytes) {
  var reader = new jspb.BinaryReader(bytes);
  var msg = new proto.api_container_api.GetFactValuesResponse;
  return proto.api_container_api.GetFactValuesResponse.deserializeBinaryFromReader(msg, reader);
};


/**
 * Deserializes binary data (in protobuf wire format) from the
 * given reader into the given message object.
 * @param {!proto.api_container_api.GetFactValuesResponse} msg The message object to deserialize into.
 * @param {!jspb.BinaryReader} reader The BinaryReader to use.
 * @return {!proto.api_container_api.GetFactValuesResponse}
 */
proto.api_container_api.GetFactValuesResponse.deserializeBinaryFromReader = function(msg, reader) {
  while (reader.nextField()) {
    if (reader.isEndGroup()) {
      break;
    }
    var field = reader.getFieldNumber();
    switch (field) {
    case 1:
      var value = new proto.api_container_api.FactValue;
      reader.readMessage(value,proto.api_container_api.FactValue.deserializeBinaryFromReader);
      msg.addFactValues(value);
      break;
    default:
      reader.skipField();
      break;
    }
  }
  return msg;
};


/**
 * Serializes the message to binary data (in protobuf wire format).
 * @return {!Uint8Array}
 */
proto.api_container_api.GetFactValuesResponse.prototype.serializeBinary = function() {
  var writer = new jspb.BinaryWriter();
  proto.api_container_api.GetFactValuesResponse.serializeBinaryToWriter(this, writer);
  return writer.getResultBuffer();
};


/**
 * Serializes the given message to binary data (in protobuf wire
 * format), writing to the given BinaryWriter.
 * @param {!proto.api_container_api.GetFactValuesResponse} message
 * @param {!jspb.BinaryWriter} writer
 * @suppress {unusedLocalVariables} f is only used for nested messages
 */
proto.api_container_api.GetFactValuesResponse.serializeBinaryToWriter = function(message, writer) {
  var f = undefined;
  f = message.getFactValuesList();
  if (f.length > 0) {
    writer.writeRepeatedMessage(
      1,
      f,
      proto.api_container_api.FactValue.serializeBinaryToWriter
    );
  }
};


/**
 * repeated FactValue fact_values = 1;
 * @return {!Array<!proto.api_container_api.FactValue>}
 */
proto.api_container_api.GetFactValuesResponse.prototype.getFactValuesList = function() {
  return /** @type{!Array<!proto.api_container_api.FactValue>} */ (
    jspb.Message.getRepeatedWrapperField(this, proto.api_container_api.FactValue, 1));
};


/**
 * @param {!Array<!proto.api_container_api.FactValue>} value
 * @return {!proto.api_container_api.GetFactValuesResponse} returns this
*/
proto.api_container_api.GetFactValuesResponse.prototype.setFactValuesList = function(value) {
  return jspb.Message.setRepeatedWrapperField(this, 1, value);
};


/**
 * @param {!proto.api_container_api.FactValue=} opt_value
 * @param {number=} opt_index
 * @return {!proto.api_container_api.FactValue}
 */
proto.api_container_api.GetFactValuesResponse.prototype.addFactValues = function(opt_value, opt_index) {
  return jspb.Message.addToRepeatedWrapperField(this, 1, opt_value, proto.api_container_api.FactValue, opt_index);
};


/**
 * Clears the list making it empty but non-null.
 * @return {!proto.api_container_api.GetFactValuesResponse} returns this
 */
proto.api_container_api.GetFactValuesResponse.prototype.clearFactValuesList = function() {
  return this.setFactValuesList([]);
};



/**
 * Oneof group definitions for this message. Each group defines the field
 * numbers belonging to that group. When of these fields' value is set, all
 * other fields in the group are cleared. During deserialization, if multiple
 * fields are encountered for a group, only the last value seen will be kept.
 * @private {!Array<!Array<number>>}
 * @const
 */
proto.api_container_api.FactValue.oneofGroups_ = [[1]];

/**
 * @enum {number}
 */
proto.api_container_api.FactValue.FactValueCase = {
  FACT_VALUE_NOT_SET: 0,
  STRING_VALUE: 1
};

/**
 * @return {proto.api_container_api.FactValue.FactValueCase}
 */
proto.api_container_api.FactValue.prototype.getFactValueCase = function() {
  return /** @type {proto.api_container_api.FactValue.FactValueCase} */(jspb.Message.computeOneofCase(this, proto.api_container_api.FactValue.oneofGroups_[0]));
};



if (jspb.Message.GENERATE_TO_OBJECT) {
/**
 * Creates an object representation of this proto.
 * Field names that are reserved in JavaScript and will be renamed to pb_name.
 * Optional fields that are not set will be set to undefined.
 * To access a reserved field use, foo.pb_<name>, eg, foo.pb_default.
 * For the list of reserved names please see:
 *     net/proto2/compiler/js/internal/generator.cc#kKeyword.
 * @param {boolean=} opt_includeInstance Deprecated. whether to include the
 *     JSPB instance for transitional soy proto support:
 *     http://goto/soy-param-migration
 * @return {!Object}
 */
proto.api_container_api.FactValue.prototype.toObject = function(opt_includeInstance) {
  return proto.api_container_api.FactValue.toObject(opt_includeInstance, this);
};


/**
 * Static version of the {@see toObject} method.
 * @param {boolean|undefined} includeInstance Deprecated. Whether to include
 *     the JSPB instance for transitional soy proto support:
 *     http://goto/soy-param-migration
 * @param {!proto.api_container_api.FactValue} msg The msg instance to transform.
 * @return {!Object}
 * @suppress {unusedLocalVariables} f is only used for nested messages
 */
proto.api_container_api.FactValue.toObject = function(includeInstance, msg) {
  var f, obj = {
    stringValue: jspb.Message.getFieldWithDefault(msg, 1, ""),
    updatedAt: (f = msg.getUpdatedAt()) && google_protobuf_timestamp_pb.Timestamp.toObject(includeInstance, f)
  };

  if (includeInstance) {
    obj.$jspbMessageInstance = msg;
  }
  return obj;
};
}


/**
 * Deserializes binary data (in protobuf wire format).
 * @param {jspb.ByteSource} bytes The bytes to deserialize.
 * @return {!proto.api_container_api.FactValue}
 */
proto.api_container_api.FactValue.deserializeBinary = function(bytes) {
  var reader = new jspb.BinaryReader(bytes);
  var msg = new proto.api_container_api.FactValue;
  return proto.api_container_api.FactValue.deserializeBinaryFromReader(msg, reader);
};


/**
 * Deserializes binary data (in protobuf wire format) from the
 * given reader into the given message object.
 * @param {!proto.api_container_api.FactValue} msg The message object to deserialize into.
 * @param {!jspb.BinaryReader} reader The BinaryReader to use.
 * @return {!proto.api_container_api.FactValue}
 */
proto.api_container_api.FactValue.deserializeBinaryFromReader = function(msg, reader) {
  while (reader.nextField()) {
    if (reader.isEndGroup()) {
      break;
    }
    var field = reader.getFieldNumber();
    switch (field) {
    case 1:
      var value = /** @type {string} */ (reader.readString());
      msg.setStringValue(value);
      break;
    case 10:
      var value = new google_protobuf_timestamp_pb.Timestamp;
      reader.readMessage(value,google_protobuf_timestamp_pb.Timestamp.deserializeBinaryFromReader);
      msg.setUpdatedAt(value);
      break;
    default:
      reader.skipField();
      break;
    }
  }
  return msg;
};


/**
 * Serializes the message to binary data (in protobuf wire format).
 * @return {!Uint8Array}
 */
proto.api_container_api.FactValue.prototype.serializeBinary = function() {
  var writer = new jspb.BinaryWriter();
  proto.api_container_api.FactValue.serializeBinaryToWriter(this, writer);
  return writer.getResultBuffer();
};


/**
 * Serializes the given message to binary data (in protobuf wire
 * format), writing to the given BinaryWriter.
 * @param {!proto.api_container_api.FactValue} message
 * @param {!jspb.BinaryWriter} writer
 * @suppress {unusedLocalVariables} f is only used for nested messages
 */
proto.api_container_api.FactValue.serializeBinaryToWriter = function(message, writer) {
  var f = undefined;
  f = /** @type {string} */ (jspb.Message.getField(message, 1));
  if (f != null) {
    writer.writeString(
      1,
      f
    );
  }
  f = message.getUpdatedAt();
  if (f != null) {
    writer.writeMessage(
      10,
      f,
      google_protobuf_timestamp_pb.Timestamp.serializeBinaryToWriter
    );
  }
};


/**
 * optional string string_value = 1;
 * @return {string}
 */
proto.api_container_api.FactValue.prototype.getStringValue = function() {
  return /** @type {string} */ (jspb.Message.getFieldWithDefault(this, 1, ""));
};


/**
 * @param {string} value
 * @return {!proto.api_container_api.FactValue} returns this
 */
proto.api_container_api.FactValue.prototype.setStringValue = function(value) {
  return jspb.Message.setOneofField(this, 1, proto.api_container_api.FactValue.oneofGroups_[0], value);
};


/**
 * Clears the field making it undefined.
 * @return {!proto.api_container_api.FactValue} returns this
 */
proto.api_container_api.FactValue.prototype.clearStringValue = function() {
  return jspb.Message.setOneofField(this, 1, proto.api_container_api.FactValue.oneofGroups_[0], undefined);
};


/**
 * Returns whether this field is set.
 * @return {boolean}
 */
proto.api_container_api.FactValue.prototype.hasStringValue = function() {
  return jspb.Message.getField(this, 1) != null;
};


/**
 * optional google.protobuf.Timestamp updated_at = 10;
 * @return {?proto.google.protobuf.Timestamp}
 */
proto.api_container_api.FactValue.prototype.getUpdatedAt = function() {
  return /** @type{?proto.google.protobuf.Timestamp} */ (
    jspb.Message.getWrapperField(this, google_protobuf_timestamp_pb.Timestamp, 10));
};


/**
 * @param {?proto.google.protobuf.Timestamp|undefined} value
 * @return {!proto.api_container_api.FactValue} returns this
*/
proto.api_container_api.FactValue.prototype.setUpdatedAt = function(value) {
  return jspb.Message.setWrapperField(this, 10, value);
};


/**
 * Clears the message field making it undefined.
 * @return {!proto.api_container_api.FactValue} returns this
 */
proto.api_container_api.FactValue.prototype.clearUpdatedAt = function() {
  return this.setUpdatedAt(undefined);
};


/**
 * Returns whether this field is set.
 * @return {boolean}
 */
proto.api_container_api.FactValue.prototype.hasUpdatedAt = function() {
  return jspb.Message.getField(this, 10) != null;
};





if (jspb.Message.GENERATE_TO_OBJECT) {
/**
 * Creates an object representation of this proto.
 * Field names that are reserved in JavaScript and will be renamed to pb_name.
 * Optional fields that are not set will be set to undefined.
 * To access a reserved field use, foo.pb_<name>, eg, foo.pb_default.
 * For the list of reserved names please see:
 *     net/proto2/compiler/js/internal/generator.cc#kKeyword.
 * @param {boolean=} opt_includeInstance Deprecated. whether to include the
 *     JSPB instance for transitional soy proto support:
 *     http://goto/soy-param-migration
 * @return {!Object}
 */
proto.api_container_api.ConstantFactRecipe.prototype.toObject = function(opt_includeInstance) {
  return proto.api_container_api.ConstantFactRecipe.toObject(opt_includeInstance, this);
};


/**
 * Static version of the {@see toObject} method.
 * @param {boolean|undefined} includeInstance Deprecated. Whether to include
 *     the JSPB instance for transitional soy proto support:
 *     http://goto/soy-param-migration
 * @param {!proto.api_container_api.ConstantFactRecipe} msg The msg instance to transform.
 * @return {!Object}
 * @suppress {unusedLocalVariables} f is only used for nested messages
 */
proto.api_container_api.ConstantFactRecipe.toObject = function(includeInstance, msg) {
  var f, obj = {
    factValue: (f = msg.getFactValue()) && proto.api_container_api.FactValue.toObject(includeInstance, f)
  };

  if (includeInstance) {
    obj.$jspbMessageInstance = msg;
  }
  return obj;
};
}


/**
 * Deserializes binary data (in protobuf wire format).
 * @param {jspb.ByteSource} bytes The bytes to deserialize.
 * @return {!proto.api_container_api.ConstantFactRecipe}
 */
proto.api_container_api.ConstantFactRecipe.deserializeBinary = function(bytes) {
  var reader = new jspb.BinaryReader(bytes);
  var msg = new proto.api_container_api.ConstantFactRecipe;
  return proto.api_container_api.ConstantFactRecipe.deserializeBinaryFromReader(msg, reader);
};


/**
 * Deserializes binary data (in protobuf wire format) from the
 * given reader into the given message object.
 * @param {!proto.api_container_api.ConstantFactRecipe} msg The message object to deserialize into.
 * @param {!jspb.BinaryReader} reader The BinaryReader to use.
 * @return {!proto.api_container_api.ConstantFactRecipe}
 */
proto.api_container_api.ConstantFactRecipe.deserializeBinaryFromReader = function(msg, reader) {
  while (reader.nextField()) {
    if (reader.isEndGroup()) {
      break;
    }
    var field = reader.getFieldNumber();
    switch (field) {
    case 1:
      var value = new proto.api_container_api.FactValue;
      reader.readMessage(value,proto.api_container_api.FactValue.deserializeBinaryFromReader);
      msg.setFactValue(value);
      break;
    default:
      reader.skipField();
      break;
    }
  }
  return msg;
};


/**
 * Serializes the message to binary data (in protobuf wire format).
 * @return {!Uint8Array}
 */
proto.api_container_api.ConstantFactRecipe.prototype.serializeBinary = function() {
  var writer = new jspb.BinaryWriter();
  proto.api_container_api.ConstantFactRecipe.serializeBinaryToWriter(this, writer);
  return writer.getResultBuffer();
};


/**
 * Serializes the given message to binary data (in protobuf wire
 * format), writing to the given BinaryWriter.
 * @param {!proto.api_container_api.ConstantFactRecipe} message
 * @param {!jspb.BinaryWriter} writer
 * @suppress {unusedLocalVariables} f is only used for nested messages
 */
proto.api_container_api.ConstantFactRecipe.serializeBinaryToWriter = function(message, writer) {
  var f = undefined;
  f = message.getFactValue();
  if (f != null) {
    writer.writeMessage(
      1,
      f,
      proto.api_container_api.FactValue.serializeBinaryToWriter
    );
  }
};


/**
 * optional FactValue fact_value = 1;
 * @return {?proto.api_container_api.FactValue}
 */
proto.api_container_api.ConstantFactRecipe.prototype.getFactValue = function() {
  return /** @type{?proto.api_container_api.FactValue} */ (
    jspb.Message.getWrapperField(this, proto.api_container_api.FactValue, 1));
};


/**
 * @param {?proto.api_container_api.FactValue|undefined} value
 * @return {!proto.api_container_api.ConstantFactRecipe} returns this
*/
proto.api_container_api.ConstantFactRecipe.prototype.setFactValue = function(value) {
  return jspb.Message.setWrapperField(this, 1, value);
};


/**
 * Clears the message field making it undefined.
 * @return {!proto.api_container_api.ConstantFactRecipe} returns this
 */
proto.api_container_api.ConstantFactRecipe.prototype.clearFactValue = function() {
  return this.setFactValue(undefined);
};


/**
 * Returns whether this field is set.
 * @return {boolean}
 */
proto.api_container_api.ConstantFactRecipe.prototype.hasFactValue = function() {
  return jspb.Message.getField(this, 1) != null;
};



/**
 * List of repeated fields within this message type.
 * @private {!Array<number>}
 * @const
 */
proto.api_container_api.ExecFactRecipe.repeatedFields_ = [1];



if (jspb.Message.GENERATE_TO_OBJECT) {
/**
 * Creates an object representation of this proto.
 * Field names that are reserved in JavaScript and will be renamed to pb_name.
 * Optional fields that are not set will be set to undefined.
 * To access a reserved field use, foo.pb_<name>, eg, foo.pb_default.
 * For the list of reserved names please see:
 *     net/proto2/compiler/js/internal/generator.cc#kKeyword.
 * @param {boolean=} opt_includeInstance Deprecated. whether to include the
 *     JSPB instance for transitional soy proto support:
 *     http://goto/soy-param-migration
 * @return {!Object}
 */
proto.api_container_api.ExecFactRecipe.prototype.toObject = function(opt_includeInstance) {
  return proto.api_container_api.ExecFactRecipe.toObject(opt_includeInstance, this);
};


/**
 * Static version of the {@see toObject} method.
 * @param {boolean|undefined} includeInstance Deprecated. Whether to include
 *     the JSPB instance for transitional soy proto support:
 *     http://goto/soy-param-migration
 * @param {!proto.api_container_api.ExecFactRecipe} msg The msg instance to transform.
 * @return {!Object}
 * @suppress {unusedLocalVariables} f is only used for nested messages
 */
proto.api_container_api.ExecFactRecipe.toObject = function(includeInstance, msg) {
  var f, obj = {
    cmdArgsList: (f = jspb.Message.getRepeatedField(msg, 1)) == null ? undefined : f
  };

  if (includeInstance) {
    obj.$jspbMessageInstance = msg;
  }
  return obj;
};
}


/**
 * Deserializes binary data (in protobuf wire format).
 * @param {jspb.ByteSource} bytes The bytes to deserialize.
 * @return {!proto.api_container_api.ExecFactRecipe}
 */
proto.api_container_api.ExecFactRecipe.deserializeBinary = function(bytes) {
  var reader = new jspb.BinaryReader(bytes);
  var msg = new proto.api_container_api.ExecFactRecipe;
  return proto.api_container_api.ExecFactRecipe.deserializeBinaryFromReader(msg, reader);
};


/**
 * Deserializes binary data (in protobuf wire format) from the
 * given reader into the given message object.
 * @param {!proto.api_container_api.ExecFactRecipe} msg The message object to deserialize into.
 * @param {!jspb.BinaryReader} reader The BinaryReader to use.
 * @return {!proto.api_container_api.ExecFactRecipe}
 */
proto.api_container_api.ExecFactRecipe.deserializeBinaryFromReader = function(msg, reader) {
  while (reader.nextField()) {
    if (reader.isEndGroup()) {
      break;
    }
    var field = reader.getFieldNumber();
    switch (field) {
    case 1:
      var value = /** @type {string} */ (reader.readString());
      msg.addCmdArgs(value);
      break;
    default:
      reader.skipField();
      break;
    }
  }
  return msg;
};


/**
 * Serializes the message to binary data (in protobuf wire format).
 * @return {!Uint8Array}
 */
proto.api_container_api.ExecFactRecipe.prototype.serializeBinary = function() {
  var writer = new jspb.BinaryWriter();
  proto.api_container_api.ExecFactRecipe.serializeBinaryToWriter(this, writer);
  return writer.getResultBuffer();
};


/**
 * Serializes the given message to binary data (in protobuf wire
 * format), writing to the given BinaryWriter.
 * @param {!proto.api_container_api.ExecFactRecipe} message
 * @param {!jspb.BinaryWriter} writer
 * @suppress {unusedLocalVariables} f is only used for nested messages
 */
proto.api_container_api.ExecFactRecipe.serializeBinaryToWriter = function(message, writer) {
  var f = undefined;
  f = message.getCmdArgsList();
  if (f.length > 0) {
    writer.writeRepeatedString(
      1,
      f
    );
  }
};


/**
 * repeated string cmd_args = 1;
 * @return {!Array<string>}
 */
proto.api_container_api.ExecFactRecipe.prototype.getCmdArgsList = function() {
  return /** @type {!Array<string>} */ (jspb.Message.getRepeatedField(this, 1));
};


/**
 * @param {!Array<string>} value
 * @return {!proto.api_container_api.ExecFactRecipe} returns this
 */
proto.api_container_api.ExecFactRecipe.prototype.setCmdArgsList = function(value) {
  return jspb.Message.setField(this, 1, value || []);
};


/**
 * @param {string} value
 * @param {number=} opt_index
 * @return {!proto.api_container_api.ExecFactRecipe} returns this
 */
proto.api_container_api.ExecFactRecipe.prototype.addCmdArgs = function(value, opt_index) {
  return jspb.Message.addToRepeatedField(this, 1, value, opt_index);
};


/**
 * Clears the list making it empty but non-null.
 * @return {!proto.api_container_api.ExecFactRecipe} returns this
 */
proto.api_container_api.ExecFactRecipe.prototype.clearCmdArgsList = function() {
  return this.setCmdArgsList([]);
};





if (jspb.Message.GENERATE_TO_OBJECT) {
/**
 * Creates an object representation of this proto.
 * Field names that are reserved in JavaScript and will be renamed to pb_name.
 * Optional fields that are not set will be set to undefined.
 * To access a reserved field use, foo.pb_<name>, eg, foo.pb_default.
 * For the list of reserved names please see:
 *     net/proto2/compiler/js/internal/generator.cc#kKeyword.
 * @param {boolean=} opt_includeInstance Deprecated. whether to include the
 *     JSPB instance for transitional soy proto support:
 *     http://goto/soy-param-migration
 * @return {!Object}
 */
proto.api_container_api.HttpRequestFactRecipe.prototype.toObject = function(opt_includeInstance) {
  return proto.api_container_api.HttpRequestFactRecipe.toObject(opt_includeInstance, this);
};


/**
 * Static version of the {@see toObject} method.
 * @param {boolean|undefined} includeInstance Deprecated. Whether to include
 *     the JSPB instance for transitional soy proto support:
 *     http://goto/soy-param-migration
 * @param {!proto.api_container_api.HttpRequestFactRecipe} msg The msg instance to transform.
 * @return {!Object}
 * @suppress {unusedLocalVariables} f is only used for nested messages
 */
proto.api_container_api.HttpRequestFactRecipe.toObject = function(includeInstance, msg) {
  var f, obj = {
    portId: jspb.Message.getFieldWithDefault(msg, 1, ""),
    endpoint: jspb.Message.getFieldWithDefault(msg, 2, ""),
    method: jspb.Message.getFieldWithDefault(msg, 3, 0),
    contentType: jspb.Message.getFieldWithDefault(msg, 4, ""),
    body: jspb.Message.getFieldWithDefault(msg, 5, ""),
    postProcessingStep: jspb.Message.getFieldWithDefault(msg, 6, "")
  };

  if (includeInstance) {
    obj.$jspbMessageInstance = msg;
  }
  return obj;
};
}


/**
 * Deserializes binary data (in protobuf wire format).
 * @param {jspb.ByteSource} bytes The bytes to deserialize.
 * @return {!proto.api_container_api.HttpRequestFactRecipe}
 */
proto.api_container_api.HttpRequestFactRecipe.deserializeBinary = function(bytes) {
  var reader = new jspb.BinaryReader(bytes);
  var msg = new proto.api_container_api.HttpRequestFactRecipe;
  return proto.api_container_api.HttpRequestFactRecipe.deserializeBinaryFromReader(msg, reader);
};


/**
 * Deserializes binary data (in protobuf wire format) from the
 * given reader into the given message object.
 * @param {!proto.api_container_api.HttpRequestFactRecipe} msg The message object to deserialize into.
 * @param {!jspb.BinaryReader} reader The BinaryReader to use.
 * @return {!proto.api_container_api.HttpRequestFactRecipe}
 */
proto.api_container_api.HttpRequestFactRecipe.deserializeBinaryFromReader = function(msg, reader) {
  while (reader.nextField()) {
    if (reader.isEndGroup()) {
      break;
    }
    var field = reader.getFieldNumber();
    switch (field) {
    case 1:
      var value = /** @type {string} */ (reader.readString());
      msg.setPortId(value);
      break;
    case 2:
      var value = /** @type {string} */ (reader.readString());
      msg.setEndpoint(value);
      break;
    case 3:
      var value = /** @type {!proto.api_container_api.HttpRequestMethod} */ (reader.readEnum());
      msg.setMethod(value);
      break;
    case 4:
      var value = /** @type {string} */ (reader.readString());
      msg.setContentType(value);
      break;
    case 5:
      var value = /** @type {string} */ (reader.readString());
      msg.setBody(value);
      break;
    case 6:
      var value = /** @type {string} */ (reader.readString());
      msg.setPostProcessingStep(value);
      break;
    default:
      reader.skipField();
      break;
    }
  }
  return msg;
};


/**
 * Serializes the message to binary data (in protobuf wire format).
 * @return {!Uint8Array}
 */
proto.api_container_api.HttpRequestFactRecipe.prototype.serializeBinary = function() {
  var writer = new jspb.BinaryWriter();
  proto.api_container_api.HttpRequestFactRecipe.serializeBinaryToWriter(this, writer);
  return writer.getResultBuffer();
};


/**
 * Serializes the given message to binary data (in protobuf wire
 * format), writing to the given BinaryWriter.
 * @param {!proto.api_container_api.HttpRequestFactRecipe} message
 * @param {!jspb.BinaryWriter} writer
 * @suppress {unusedLocalVariables} f is only used for nested messages
 */
proto.api_container_api.HttpRequestFactRecipe.serializeBinaryToWriter = function(message, writer) {
  var f = undefined;
  f = message.getPortId();
  if (f.length > 0) {
    writer.writeString(
      1,
      f
    );
  }
  f = message.getEndpoint();
  if (f.length > 0) {
    writer.writeString(
      2,
      f
    );
  }
  f = message.getMethod();
  if (f !== 0.0) {
    writer.writeEnum(
      3,
      f
    );
  }
  f = message.getContentType();
  if (f.length > 0) {
    writer.writeString(
      4,
      f
    );
  }
  f = message.getBody();
  if (f.length > 0) {
    writer.writeString(
      5,
      f
    );
  }
  f = message.getPostProcessingStep();
  if (f.length > 0) {
    writer.writeString(
      6,
      f
    );
  }
};


/**
 * optional string port_id = 1;
 * @return {string}
 */
proto.api_container_api.HttpRequestFactRecipe.prototype.getPortId = function() {
  return /** @type {string} */ (jspb.Message.getFieldWithDefault(this, 1, ""));
};


/**
 * @param {string} value
 * @return {!proto.api_container_api.HttpRequestFactRecipe} returns this
 */
proto.api_container_api.HttpRequestFactRecipe.prototype.setPortId = function(value) {
  return jspb.Message.setProto3StringField(this, 1, value);
};


/**
 * optional string endpoint = 2;
 * @return {string}
 */
proto.api_container_api.HttpRequestFactRecipe.prototype.getEndpoint = function() {
  return /** @type {string} */ (jspb.Message.getFieldWithDefault(this, 2, ""));
};


/**
 * @param {string} value
 * @return {!proto.api_container_api.HttpRequestFactRecipe} returns this
 */
proto.api_container_api.HttpRequestFactRecipe.prototype.setEndpoint = function(value) {
  return jspb.Message.setProto3StringField(this, 2, value);
};


/**
 * optional HttpRequestMethod method = 3;
 * @return {!proto.api_container_api.HttpRequestMethod}
 */
proto.api_container_api.HttpRequestFactRecipe.prototype.getMethod = function() {
  return /** @type {!proto.api_container_api.HttpRequestMethod} */ (jspb.Message.getFieldWithDefault(this, 3, 0));
};


/**
 * @param {!proto.api_container_api.HttpRequestMethod} value
 * @return {!proto.api_container_api.HttpRequestFactRecipe} returns this
 */
proto.api_container_api.HttpRequestFactRecipe.prototype.setMethod = function(value) {
  return jspb.Message.setProto3EnumField(this, 3, value);
};


/**
 * optional string content_type = 4;
 * @return {string}
 */
proto.api_container_api.HttpRequestFactRecipe.prototype.getContentType = function() {
  return /** @type {string} */ (jspb.Message.getFieldWithDefault(this, 4, ""));
};


/**
 * @param {string} value
 * @return {!proto.api_container_api.HttpRequestFactRecipe} returns this
 */
proto.api_container_api.HttpRequestFactRecipe.prototype.setContentType = function(value) {
  return jspb.Message.setProto3StringField(this, 4, value);
};


/**
 * optional string body = 5;
 * @return {string}
 */
proto.api_container_api.HttpRequestFactRecipe.prototype.getBody = function() {
  return /** @type {string} */ (jspb.Message.getFieldWithDefault(this, 5, ""));
};


/**
 * @param {string} value
 * @return {!proto.api_container_api.HttpRequestFactRecipe} returns this
 */
proto.api_container_api.HttpRequestFactRecipe.prototype.setBody = function(value) {
  return jspb.Message.setProto3StringField(this, 5, value);
};


/**
 * optional string post_processing_step = 6;
 * @return {string}
 */
proto.api_container_api.HttpRequestFactRecipe.prototype.getPostProcessingStep = function() {
  return /** @type {string} */ (jspb.Message.getFieldWithDefault(this, 6, ""));
};


/**
 * @param {string} value
 * @return {!proto.api_container_api.HttpRequestFactRecipe} returns this
 */
proto.api_container_api.HttpRequestFactRecipe.prototype.setPostProcessingStep = function(value) {
  return jspb.Message.setProto3StringField(this, 6, value);
};



/**
 * Oneof group definitions for this message. Each group defines the field
 * numbers belonging to that group. When of these fields' value is set, all
 * other fields in the group are cleared. During deserialization, if multiple
 * fields are encountered for a group, only the last value seen will be kept.
 * @private {!Array<!Array<number>>}
 * @const
 */
proto.api_container_api.FactRecipe.oneofGroups_ = [[3,4,5]];

/**
 * @enum {number}
 */
<<<<<<< HEAD
proto.api_container_api.FactRecipe.FactRecipeCase = {
  FACT_RECIPE_NOT_SET: 0,
  CONSTANT_FACT: 3,
  EXEC_FACT: 4,
  HTTP_REQUEST_FACT: 5
=======
proto.api_container_api.FactRecipe.FactRecipeDefinitionCase = {
  FACT_RECIPE_DEFINITION_NOT_SET: 0,
  CONSTANT_FACT: 3
>>>>>>> 4421b810
};

/**
 * @return {proto.api_container_api.FactRecipe.FactRecipeDefinitionCase}
 */
proto.api_container_api.FactRecipe.prototype.getFactRecipeDefinitionCase = function() {
  return /** @type {proto.api_container_api.FactRecipe.FactRecipeDefinitionCase} */(jspb.Message.computeOneofCase(this, proto.api_container_api.FactRecipe.oneofGroups_[0]));
};



if (jspb.Message.GENERATE_TO_OBJECT) {
/**
 * Creates an object representation of this proto.
 * Field names that are reserved in JavaScript and will be renamed to pb_name.
 * Optional fields that are not set will be set to undefined.
 * To access a reserved field use, foo.pb_<name>, eg, foo.pb_default.
 * For the list of reserved names please see:
 *     net/proto2/compiler/js/internal/generator.cc#kKeyword.
 * @param {boolean=} opt_includeInstance Deprecated. whether to include the
 *     JSPB instance for transitional soy proto support:
 *     http://goto/soy-param-migration
 * @return {!Object}
 */
proto.api_container_api.FactRecipe.prototype.toObject = function(opt_includeInstance) {
  return proto.api_container_api.FactRecipe.toObject(opt_includeInstance, this);
};


/**
 * Static version of the {@see toObject} method.
 * @param {boolean|undefined} includeInstance Deprecated. Whether to include
 *     the JSPB instance for transitional soy proto support:
 *     http://goto/soy-param-migration
 * @param {!proto.api_container_api.FactRecipe} msg The msg instance to transform.
 * @return {!Object}
 * @suppress {unusedLocalVariables} f is only used for nested messages
 */
proto.api_container_api.FactRecipe.toObject = function(includeInstance, msg) {
  var f, obj = {
    serviceId: jspb.Message.getFieldWithDefault(msg, 1, ""),
    factName: jspb.Message.getFieldWithDefault(msg, 2, ""),
    constantFact: (f = msg.getConstantFact()) && proto.api_container_api.ConstantFactRecipe.toObject(includeInstance, f),
    execFact: (f = msg.getExecFact()) && proto.api_container_api.ExecFactRecipe.toObject(includeInstance, f),
    httpRequestFact: (f = msg.getHttpRequestFact()) && proto.api_container_api.HttpRequestFactRecipe.toObject(includeInstance, f),
    refreshInterval: (f = msg.getRefreshInterval()) && google_protobuf_duration_pb.Duration.toObject(includeInstance, f)
  };

  if (includeInstance) {
    obj.$jspbMessageInstance = msg;
  }
  return obj;
};
}


/**
 * Deserializes binary data (in protobuf wire format).
 * @param {jspb.ByteSource} bytes The bytes to deserialize.
 * @return {!proto.api_container_api.FactRecipe}
 */
proto.api_container_api.FactRecipe.deserializeBinary = function(bytes) {
  var reader = new jspb.BinaryReader(bytes);
  var msg = new proto.api_container_api.FactRecipe;
  return proto.api_container_api.FactRecipe.deserializeBinaryFromReader(msg, reader);
};


/**
 * Deserializes binary data (in protobuf wire format) from the
 * given reader into the given message object.
 * @param {!proto.api_container_api.FactRecipe} msg The message object to deserialize into.
 * @param {!jspb.BinaryReader} reader The BinaryReader to use.
 * @return {!proto.api_container_api.FactRecipe}
 */
proto.api_container_api.FactRecipe.deserializeBinaryFromReader = function(msg, reader) {
  while (reader.nextField()) {
    if (reader.isEndGroup()) {
      break;
    }
    var field = reader.getFieldNumber();
    switch (field) {
    case 1:
      var value = /** @type {string} */ (reader.readString());
      msg.setServiceId(value);
      break;
    case 2:
      var value = /** @type {string} */ (reader.readString());
      msg.setFactName(value);
      break;
    case 3:
      var value = new proto.api_container_api.ConstantFactRecipe;
      reader.readMessage(value,proto.api_container_api.ConstantFactRecipe.deserializeBinaryFromReader);
      msg.setConstantFact(value);
      break;
<<<<<<< HEAD
    case 4:
      var value = new proto.api_container_api.ExecFactRecipe;
      reader.readMessage(value,proto.api_container_api.ExecFactRecipe.deserializeBinaryFromReader);
      msg.setExecFact(value);
      break;
    case 5:
      var value = new proto.api_container_api.HttpRequestFactRecipe;
      reader.readMessage(value,proto.api_container_api.HttpRequestFactRecipe.deserializeBinaryFromReader);
      msg.setHttpRequestFact(value);
      break;
=======
>>>>>>> 4421b810
    case 10:
      var value = new google_protobuf_duration_pb.Duration;
      reader.readMessage(value,google_protobuf_duration_pb.Duration.deserializeBinaryFromReader);
      msg.setRefreshInterval(value);
      break;
    default:
      reader.skipField();
      break;
    }
  }
  return msg;
};


/**
 * Serializes the message to binary data (in protobuf wire format).
 * @return {!Uint8Array}
 */
proto.api_container_api.FactRecipe.prototype.serializeBinary = function() {
  var writer = new jspb.BinaryWriter();
  proto.api_container_api.FactRecipe.serializeBinaryToWriter(this, writer);
  return writer.getResultBuffer();
};


/**
 * Serializes the given message to binary data (in protobuf wire
 * format), writing to the given BinaryWriter.
 * @param {!proto.api_container_api.FactRecipe} message
 * @param {!jspb.BinaryWriter} writer
 * @suppress {unusedLocalVariables} f is only used for nested messages
 */
proto.api_container_api.FactRecipe.serializeBinaryToWriter = function(message, writer) {
  var f = undefined;
  f = message.getServiceId();
  if (f.length > 0) {
    writer.writeString(
      1,
      f
    );
  }
  f = message.getFactName();
  if (f.length > 0) {
    writer.writeString(
      2,
      f
    );
  }
  f = message.getConstantFact();
  if (f != null) {
    writer.writeMessage(
      3,
      f,
      proto.api_container_api.ConstantFactRecipe.serializeBinaryToWriter
    );
  }
  f = message.getExecFact();
  if (f != null) {
    writer.writeMessage(
      10,
      f,
      proto.api_container_api.ExecFactRecipe.serializeBinaryToWriter
    );
  }
  f = message.getHttpRequestFact();
  if (f != null) {
    writer.writeMessage(
      5,
      f,
      proto.api_container_api.HttpRequestFactRecipe.serializeBinaryToWriter
    );
  }
  f = message.getRefreshInterval();
  if (f != null) {
    writer.writeMessage(
      10,
      f,
      google_protobuf_duration_pb.Duration.serializeBinaryToWriter
    );
  }
};


/**
 * optional string service_id = 1;
 * @return {string}
 */
proto.api_container_api.FactRecipe.prototype.getServiceId = function() {
  return /** @type {string} */ (jspb.Message.getFieldWithDefault(this, 1, ""));
};


/**
 * @param {string} value
 * @return {!proto.api_container_api.FactRecipe} returns this
 */
proto.api_container_api.FactRecipe.prototype.setServiceId = function(value) {
  return jspb.Message.setProto3StringField(this, 1, value);
};


/**
 * optional string fact_name = 2;
 * @return {string}
 */
proto.api_container_api.FactRecipe.prototype.getFactName = function() {
  return /** @type {string} */ (jspb.Message.getFieldWithDefault(this, 2, ""));
};


/**
 * @param {string} value
 * @return {!proto.api_container_api.FactRecipe} returns this
 */
proto.api_container_api.FactRecipe.prototype.setFactName = function(value) {
  return jspb.Message.setProto3StringField(this, 2, value);
};


/**
 * optional ConstantFactRecipe constant_fact = 3;
 * @return {?proto.api_container_api.ConstantFactRecipe}
 */
proto.api_container_api.FactRecipe.prototype.getConstantFact = function() {
  return /** @type{?proto.api_container_api.ConstantFactRecipe} */ (
    jspb.Message.getWrapperField(this, proto.api_container_api.ConstantFactRecipe, 3));
};


/**
 * @param {?proto.api_container_api.ConstantFactRecipe|undefined} value
 * @return {!proto.api_container_api.FactRecipe} returns this
*/
proto.api_container_api.FactRecipe.prototype.setConstantFact = function(value) {
  return jspb.Message.setOneofWrapperField(this, 3, proto.api_container_api.FactRecipe.oneofGroups_[0], value);
};


/**
 * Clears the message field making it undefined.
 * @return {!proto.api_container_api.FactRecipe} returns this
 */
proto.api_container_api.FactRecipe.prototype.clearConstantFact = function() {
  return this.setConstantFact(undefined);
};


/**
 * Returns whether this field is set.
 * @return {boolean}
 */
proto.api_container_api.FactRecipe.prototype.hasConstantFact = function() {
  return jspb.Message.getField(this, 3) != null;
};


/**
<<<<<<< HEAD
 * optional ExecFactRecipe exec_fact = 4;
 * @return {?proto.api_container_api.ExecFactRecipe}
 */
proto.api_container_api.FactRecipe.prototype.getExecFact = function() {
  return /** @type{?proto.api_container_api.ExecFactRecipe} */ (
    jspb.Message.getWrapperField(this, proto.api_container_api.ExecFactRecipe, 4));
};


/**
 * @param {?proto.api_container_api.ExecFactRecipe|undefined} value
 * @return {!proto.api_container_api.FactRecipe} returns this
*/
proto.api_container_api.FactRecipe.prototype.setExecFact = function(value) {
  return jspb.Message.setOneofWrapperField(this, 4, proto.api_container_api.FactRecipe.oneofGroups_[0], value);
};


/**
 * Clears the message field making it undefined.
 * @return {!proto.api_container_api.FactRecipe} returns this
 */
proto.api_container_api.FactRecipe.prototype.clearExecFact = function() {
  return this.setExecFact(undefined);
};


/**
 * Returns whether this field is set.
 * @return {boolean}
 */
proto.api_container_api.FactRecipe.prototype.hasExecFact = function() {
  return jspb.Message.getField(this, 4) != null;
};


/**
 * optional HttpRequestFactRecipe http_request_fact = 5;
 * @return {?proto.api_container_api.HttpRequestFactRecipe}
 */
proto.api_container_api.FactRecipe.prototype.getHttpRequestFact = function() {
  return /** @type{?proto.api_container_api.HttpRequestFactRecipe} */ (
    jspb.Message.getWrapperField(this, proto.api_container_api.HttpRequestFactRecipe, 5));
};


/**
 * @param {?proto.api_container_api.HttpRequestFactRecipe|undefined} value
 * @return {!proto.api_container_api.FactRecipe} returns this
*/
proto.api_container_api.FactRecipe.prototype.setHttpRequestFact = function(value) {
  return jspb.Message.setOneofWrapperField(this, 5, proto.api_container_api.FactRecipe.oneofGroups_[0], value);
};


/**
 * Clears the message field making it undefined.
 * @return {!proto.api_container_api.FactRecipe} returns this
 */
proto.api_container_api.FactRecipe.prototype.clearHttpRequestFact = function() {
  return this.setHttpRequestFact(undefined);
};


/**
 * Returns whether this field is set.
 * @return {boolean}
 */
proto.api_container_api.FactRecipe.prototype.hasHttpRequestFact = function() {
  return jspb.Message.getField(this, 5) != null;
};


/**
=======
>>>>>>> 4421b810
 * optional google.protobuf.Duration refresh_interval = 10;
 * @return {?proto.google.protobuf.Duration}
 */
proto.api_container_api.FactRecipe.prototype.getRefreshInterval = function() {
  return /** @type{?proto.google.protobuf.Duration} */ (
    jspb.Message.getWrapperField(this, google_protobuf_duration_pb.Duration, 10));
};


/**
 * @param {?proto.google.protobuf.Duration|undefined} value
 * @return {!proto.api_container_api.FactRecipe} returns this
*/
proto.api_container_api.FactRecipe.prototype.setRefreshInterval = function(value) {
  return jspb.Message.setWrapperField(this, 10, value);
};


/**
 * Clears the message field making it undefined.
 * @return {!proto.api_container_api.FactRecipe} returns this
 */
proto.api_container_api.FactRecipe.prototype.clearRefreshInterval = function() {
  return this.setRefreshInterval(undefined);
};


/**
 * Returns whether this field is set.
 * @return {boolean}
 */
proto.api_container_api.FactRecipe.prototype.hasRefreshInterval = function() {
  return jspb.Message.getField(this, 10) != null;
};





if (jspb.Message.GENERATE_TO_OBJECT) {
/**
 * Creates an object representation of this proto.
 * Field names that are reserved in JavaScript and will be renamed to pb_name.
 * Optional fields that are not set will be set to undefined.
 * To access a reserved field use, foo.pb_<name>, eg, foo.pb_default.
 * For the list of reserved names please see:
 *     net/proto2/compiler/js/internal/generator.cc#kKeyword.
 * @param {boolean=} opt_includeInstance Deprecated. whether to include the
 *     JSPB instance for transitional soy proto support:
 *     http://goto/soy-param-migration
 * @return {!Object}
 */
proto.api_container_api.ExecuteStartosisModuleArgs.prototype.toObject = function(opt_includeInstance) {
  return proto.api_container_api.ExecuteStartosisModuleArgs.toObject(opt_includeInstance, this);
};


/**
 * Static version of the {@see toObject} method.
 * @param {boolean|undefined} includeInstance Deprecated. Whether to include
 *     the JSPB instance for transitional soy proto support:
 *     http://goto/soy-param-migration
 * @param {!proto.api_container_api.ExecuteStartosisModuleArgs} msg The msg instance to transform.
 * @return {!Object}
 * @suppress {unusedLocalVariables} f is only used for nested messages
 */
proto.api_container_api.ExecuteStartosisModuleArgs.toObject = function(includeInstance, msg) {
  var f, obj = {
    moduleId: jspb.Message.getFieldWithDefault(msg, 1, ""),
    data: msg.getData_asB64()
  };

  if (includeInstance) {
    obj.$jspbMessageInstance = msg;
  }
  return obj;
};
}


/**
 * Deserializes binary data (in protobuf wire format).
 * @param {jspb.ByteSource} bytes The bytes to deserialize.
 * @return {!proto.api_container_api.ExecuteStartosisModuleArgs}
 */
proto.api_container_api.ExecuteStartosisModuleArgs.deserializeBinary = function(bytes) {
  var reader = new jspb.BinaryReader(bytes);
  var msg = new proto.api_container_api.ExecuteStartosisModuleArgs;
  return proto.api_container_api.ExecuteStartosisModuleArgs.deserializeBinaryFromReader(msg, reader);
};


/**
 * Deserializes binary data (in protobuf wire format) from the
 * given reader into the given message object.
 * @param {!proto.api_container_api.ExecuteStartosisModuleArgs} msg The message object to deserialize into.
 * @param {!jspb.BinaryReader} reader The BinaryReader to use.
 * @return {!proto.api_container_api.ExecuteStartosisModuleArgs}
 */
proto.api_container_api.ExecuteStartosisModuleArgs.deserializeBinaryFromReader = function(msg, reader) {
  while (reader.nextField()) {
    if (reader.isEndGroup()) {
      break;
    }
    var field = reader.getFieldNumber();
    switch (field) {
    case 1:
      var value = /** @type {string} */ (reader.readString());
      msg.setModuleId(value);
      break;
    case 2:
      var value = /** @type {!Uint8Array} */ (reader.readBytes());
      msg.setData(value);
      break;
    default:
      reader.skipField();
      break;
    }
  }
  return msg;
};


/**
 * Serializes the message to binary data (in protobuf wire format).
 * @return {!Uint8Array}
 */
proto.api_container_api.ExecuteStartosisModuleArgs.prototype.serializeBinary = function() {
  var writer = new jspb.BinaryWriter();
  proto.api_container_api.ExecuteStartosisModuleArgs.serializeBinaryToWriter(this, writer);
  return writer.getResultBuffer();
};


/**
 * Serializes the given message to binary data (in protobuf wire
 * format), writing to the given BinaryWriter.
 * @param {!proto.api_container_api.ExecuteStartosisModuleArgs} message
 * @param {!jspb.BinaryWriter} writer
 * @suppress {unusedLocalVariables} f is only used for nested messages
 */
proto.api_container_api.ExecuteStartosisModuleArgs.serializeBinaryToWriter = function(message, writer) {
  var f = undefined;
  f = message.getModuleId();
  if (f.length > 0) {
    writer.writeString(
      1,
      f
    );
  }
  f = message.getData_asU8();
  if (f.length > 0) {
    writer.writeBytes(
      2,
      f
    );
  }
};


/**
 * optional string module_id = 1;
 * @return {string}
 */
proto.api_container_api.ExecuteStartosisModuleArgs.prototype.getModuleId = function() {
  return /** @type {string} */ (jspb.Message.getFieldWithDefault(this, 1, ""));
};


/**
 * @param {string} value
 * @return {!proto.api_container_api.ExecuteStartosisModuleArgs} returns this
 */
proto.api_container_api.ExecuteStartosisModuleArgs.prototype.setModuleId = function(value) {
  return jspb.Message.setProto3StringField(this, 1, value);
};


/**
 * optional bytes data = 2;
 * @return {string}
 */
proto.api_container_api.ExecuteStartosisModuleArgs.prototype.getData = function() {
  return /** @type {string} */ (jspb.Message.getFieldWithDefault(this, 2, ""));
};


/**
 * optional bytes data = 2;
 * This is a type-conversion wrapper around `getData()`
 * @return {string}
 */
proto.api_container_api.ExecuteStartosisModuleArgs.prototype.getData_asB64 = function() {
  return /** @type {string} */ (jspb.Message.bytesAsB64(
      this.getData()));
};


/**
 * optional bytes data = 2;
 * Note that Uint8Array is not supported on all browsers.
 * @see http://caniuse.com/Uint8Array
 * This is a type-conversion wrapper around `getData()`
 * @return {!Uint8Array}
 */
proto.api_container_api.ExecuteStartosisModuleArgs.prototype.getData_asU8 = function() {
  return /** @type {!Uint8Array} */ (jspb.Message.bytesAsU8(
      this.getData()));
};


/**
 * @param {!(string|Uint8Array)} value
 * @return {!proto.api_container_api.ExecuteStartosisModuleArgs} returns this
 */
proto.api_container_api.ExecuteStartosisModuleArgs.prototype.setData = function(value) {
  return jspb.Message.setProto3BytesField(this, 2, value);
};


/**
 * @enum {number}
 */
proto.api_container_api.HttpRequestMethod = {
  GET: 0,
  POST: 1
};

goog.object.extend(exports, proto.api_container_api);<|MERGE_RESOLUTION|>--- conflicted
+++ resolved
@@ -9813,17 +9813,11 @@
 /**
  * @enum {number}
  */
-<<<<<<< HEAD
-proto.api_container_api.FactRecipe.FactRecipeCase = {
-  FACT_RECIPE_NOT_SET: 0,
+proto.api_container_api.FactRecipe.FactRecipeDefinitionCase = {
+  FACT_RECIPE_DEFINITION_NOT_SET: 0,
   CONSTANT_FACT: 3,
   EXEC_FACT: 4,
   HTTP_REQUEST_FACT: 5
-=======
-proto.api_container_api.FactRecipe.FactRecipeDefinitionCase = {
-  FACT_RECIPE_DEFINITION_NOT_SET: 0,
-  CONSTANT_FACT: 3
->>>>>>> 4421b810
 };
 
 /**
@@ -9919,7 +9913,6 @@
       reader.readMessage(value,proto.api_container_api.ConstantFactRecipe.deserializeBinaryFromReader);
       msg.setConstantFact(value);
       break;
-<<<<<<< HEAD
     case 4:
       var value = new proto.api_container_api.ExecFactRecipe;
       reader.readMessage(value,proto.api_container_api.ExecFactRecipe.deserializeBinaryFromReader);
@@ -9930,8 +9923,6 @@
       reader.readMessage(value,proto.api_container_api.HttpRequestFactRecipe.deserializeBinaryFromReader);
       msg.setHttpRequestFact(value);
       break;
-=======
->>>>>>> 4421b810
     case 10:
       var value = new google_protobuf_duration_pb.Duration;
       reader.readMessage(value,google_protobuf_duration_pb.Duration.deserializeBinaryFromReader);
@@ -9991,7 +9982,7 @@
   f = message.getExecFact();
   if (f != null) {
     writer.writeMessage(
-      10,
+      4,
       f,
       proto.api_container_api.ExecFactRecipe.serializeBinaryToWriter
     );
@@ -10089,7 +10080,6 @@
 
 
 /**
-<<<<<<< HEAD
  * optional ExecFactRecipe exec_fact = 4;
  * @return {?proto.api_container_api.ExecFactRecipe}
  */
@@ -10164,8 +10154,6 @@
 
 
 /**
-=======
->>>>>>> 4421b810
  * optional google.protobuf.Duration refresh_interval = 10;
  * @return {?proto.google.protobuf.Duration}
  */
