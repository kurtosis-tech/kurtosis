import * as jspb from 'google-protobuf'

import * as google_protobuf_empty_pb from 'google-protobuf/google/protobuf/empty_pb';


export class Port extends jspb.Message {
  getNumber(): number;
  setNumber(value: number): Port;

  getTransportProtocol(): Port.TransportProtocol;
  setTransportProtocol(value: Port.TransportProtocol): Port;

  getMaybeApplicationProtocol(): string;
  setMaybeApplicationProtocol(value: string): Port;

  getMaybeWaitTimeout(): string;
  setMaybeWaitTimeout(value: string): Port;

  serializeBinary(): Uint8Array;
  toObject(includeInstance?: boolean): Port.AsObject;
  static toObject(includeInstance: boolean, msg: Port): Port.AsObject;
  static serializeBinaryToWriter(message: Port, writer: jspb.BinaryWriter): void;
  static deserializeBinary(bytes: Uint8Array): Port;
  static deserializeBinaryFromReader(message: Port, reader: jspb.BinaryReader): Port;
}

export namespace Port {
  export type AsObject = {
    number: number,
    transportProtocol: Port.TransportProtocol,
    maybeApplicationProtocol: string,
    maybeWaitTimeout: string,
  }

  export enum TransportProtocol { 
    TCP = 0,
    SCTP = 1,
    UDP = 2,
  }
}

export class Container extends jspb.Message {
  getStatus(): Container.Status;
  setStatus(value: Container.Status): Container;

  getImageName(): string;
  setImageName(value: string): Container;

  getEntrypointArgsList(): Array<string>;
  setEntrypointArgsList(value: Array<string>): Container;
  clearEntrypointArgsList(): Container;
  addEntrypointArgs(value: string, index?: number): Container;

  getCmdArgsList(): Array<string>;
  setCmdArgsList(value: Array<string>): Container;
  clearCmdArgsList(): Container;
  addCmdArgs(value: string, index?: number): Container;

  getEnvVarsMap(): jspb.Map<string, string>;
  clearEnvVarsMap(): Container;

  serializeBinary(): Uint8Array;
  toObject(includeInstance?: boolean): Container.AsObject;
  static toObject(includeInstance: boolean, msg: Container): Container.AsObject;
  static serializeBinaryToWriter(message: Container, writer: jspb.BinaryWriter): void;
  static deserializeBinary(bytes: Uint8Array): Container;
  static deserializeBinaryFromReader(message: Container, reader: jspb.BinaryReader): Container;
}

export namespace Container {
  export type AsObject = {
    status: Container.Status,
    imageName: string,
    entrypointArgsList: Array<string>,
    cmdArgsList: Array<string>,
    envVarsMap: Array<[string, string]>,
  }

  export enum Status { 
    STOPPED = 0,
    RUNNING = 1,
    UNKNOWN = 2,
  }
}

export class ServiceInfo extends jspb.Message {
  getServiceUuid(): string;
  setServiceUuid(value: string): ServiceInfo;

  getPrivateIpAddr(): string;
  setPrivateIpAddr(value: string): ServiceInfo;

  getPrivatePortsMap(): jspb.Map<string, Port>;
  clearPrivatePortsMap(): ServiceInfo;

  getMaybePublicIpAddr(): string;
  setMaybePublicIpAddr(value: string): ServiceInfo;

  getMaybePublicPortsMap(): jspb.Map<string, Port>;
  clearMaybePublicPortsMap(): ServiceInfo;

  getName(): string;
  setName(value: string): ServiceInfo;

  getShortenedUuid(): string;
  setShortenedUuid(value: string): ServiceInfo;

  getServiceStatus(): ServiceStatus;
  setServiceStatus(value: ServiceStatus): ServiceInfo;

  getContainer(): Container | undefined;
  setContainer(value?: Container): ServiceInfo;
  hasContainer(): boolean;
  clearContainer(): ServiceInfo;

  serializeBinary(): Uint8Array;
  toObject(includeInstance?: boolean): ServiceInfo.AsObject;
  static toObject(includeInstance: boolean, msg: ServiceInfo): ServiceInfo.AsObject;
  static serializeBinaryToWriter(message: ServiceInfo, writer: jspb.BinaryWriter): void;
  static deserializeBinary(bytes: Uint8Array): ServiceInfo;
  static deserializeBinaryFromReader(message: ServiceInfo, reader: jspb.BinaryReader): ServiceInfo;
}

export namespace ServiceInfo {
  export type AsObject = {
    serviceUuid: string,
    privateIpAddr: string,
    privatePortsMap: Array<[string, Port.AsObject]>,
    maybePublicIpAddr: string,
    maybePublicPortsMap: Array<[string, Port.AsObject]>,
    name: string,
    shortenedUuid: string,
    serviceStatus: ServiceStatus,
    container?: Container.AsObject,
  }
}

export class RunStarlarkScriptArgs extends jspb.Message {
  getSerializedScript(): string;
  setSerializedScript(value: string): RunStarlarkScriptArgs;

  getSerializedParams(): string;
  setSerializedParams(value: string): RunStarlarkScriptArgs;

  getDryRun(): boolean;
  setDryRun(value: boolean): RunStarlarkScriptArgs;
  hasDryRun(): boolean;
  clearDryRun(): RunStarlarkScriptArgs;

  getParallelism(): number;
  setParallelism(value: number): RunStarlarkScriptArgs;
  hasParallelism(): boolean;
  clearParallelism(): RunStarlarkScriptArgs;

  getMainFunctionName(): string;
  setMainFunctionName(value: string): RunStarlarkScriptArgs;

  getExperimentalFeaturesList(): Array<KurtosisFeatureFlag>;
  setExperimentalFeaturesList(value: Array<KurtosisFeatureFlag>): RunStarlarkScriptArgs;
  clearExperimentalFeaturesList(): RunStarlarkScriptArgs;
  addExperimentalFeatures(value: KurtosisFeatureFlag, index?: number): RunStarlarkScriptArgs;

  serializeBinary(): Uint8Array;
  toObject(includeInstance?: boolean): RunStarlarkScriptArgs.AsObject;
  static toObject(includeInstance: boolean, msg: RunStarlarkScriptArgs): RunStarlarkScriptArgs.AsObject;
  static serializeBinaryToWriter(message: RunStarlarkScriptArgs, writer: jspb.BinaryWriter): void;
  static deserializeBinary(bytes: Uint8Array): RunStarlarkScriptArgs;
  static deserializeBinaryFromReader(message: RunStarlarkScriptArgs, reader: jspb.BinaryReader): RunStarlarkScriptArgs;
}

export namespace RunStarlarkScriptArgs {
  export type AsObject = {
    serializedScript: string,
    serializedParams: string,
    dryRun?: boolean,
    parallelism?: number,
    mainFunctionName: string,
    experimentalFeaturesList: Array<KurtosisFeatureFlag>,
  }

  export enum DryRunCase { 
    _DRY_RUN_NOT_SET = 0,
    DRY_RUN = 3,
  }

  export enum ParallelismCase { 
    _PARALLELISM_NOT_SET = 0,
    PARALLELISM = 4,
  }
}

export class RunStarlarkPackageArgs extends jspb.Message {
  getPackageId(): string;
  setPackageId(value: string): RunStarlarkPackageArgs;

  getLocal(): Uint8Array | string;
  getLocal_asU8(): Uint8Array;
  getLocal_asB64(): string;
  setLocal(value: Uint8Array | string): RunStarlarkPackageArgs;

  getRemote(): boolean;
  setRemote(value: boolean): RunStarlarkPackageArgs;

  getSerializedParams(): string;
  setSerializedParams(value: string): RunStarlarkPackageArgs;

  getDryRun(): boolean;
  setDryRun(value: boolean): RunStarlarkPackageArgs;
  hasDryRun(): boolean;
  clearDryRun(): RunStarlarkPackageArgs;

  getParallelism(): number;
  setParallelism(value: number): RunStarlarkPackageArgs;
  hasParallelism(): boolean;
  clearParallelism(): RunStarlarkPackageArgs;

  getClonePackage(): boolean;
  setClonePackage(value: boolean): RunStarlarkPackageArgs;
  hasClonePackage(): boolean;
  clearClonePackage(): RunStarlarkPackageArgs;

  getRelativePathToMainFile(): string;
  setRelativePathToMainFile(value: string): RunStarlarkPackageArgs;

  getMainFunctionName(): string;
  setMainFunctionName(value: string): RunStarlarkPackageArgs;

  getExperimentalFeaturesList(): Array<KurtosisFeatureFlag>;
  setExperimentalFeaturesList(value: Array<KurtosisFeatureFlag>): RunStarlarkPackageArgs;
  clearExperimentalFeaturesList(): RunStarlarkPackageArgs;
  addExperimentalFeatures(value: KurtosisFeatureFlag, index?: number): RunStarlarkPackageArgs;

  getStarlarkPackageContentCase(): RunStarlarkPackageArgs.StarlarkPackageContentCase;

  serializeBinary(): Uint8Array;
  toObject(includeInstance?: boolean): RunStarlarkPackageArgs.AsObject;
  static toObject(includeInstance: boolean, msg: RunStarlarkPackageArgs): RunStarlarkPackageArgs.AsObject;
  static serializeBinaryToWriter(message: RunStarlarkPackageArgs, writer: jspb.BinaryWriter): void;
  static deserializeBinary(bytes: Uint8Array): RunStarlarkPackageArgs;
  static deserializeBinaryFromReader(message: RunStarlarkPackageArgs, reader: jspb.BinaryReader): RunStarlarkPackageArgs;
}

export namespace RunStarlarkPackageArgs {
  export type AsObject = {
    packageId: string,
    local: Uint8Array | string,
    remote: boolean,
    serializedParams: string,
    dryRun?: boolean,
    parallelism?: number,
    clonePackage?: boolean,
    relativePathToMainFile: string,
    mainFunctionName: string,
    experimentalFeaturesList: Array<KurtosisFeatureFlag>,
  }

  export enum StarlarkPackageContentCase { 
    STARLARK_PACKAGE_CONTENT_NOT_SET = 0,
    LOCAL = 3,
    REMOTE = 4,
  }

  export enum DryRunCase { 
    _DRY_RUN_NOT_SET = 0,
    DRY_RUN = 6,
  }

  export enum ParallelismCase { 
    _PARALLELISM_NOT_SET = 0,
    PARALLELISM = 7,
  }

  export enum ClonePackageCase { 
    _CLONE_PACKAGE_NOT_SET = 0,
    CLONE_PACKAGE = 8,
  }
}

export class StarlarkRunResponseLine extends jspb.Message {
  getInstruction(): StarlarkInstruction | undefined;
  setInstruction(value?: StarlarkInstruction): StarlarkRunResponseLine;
  hasInstruction(): boolean;
  clearInstruction(): StarlarkRunResponseLine;

  getError(): StarlarkError | undefined;
  setError(value?: StarlarkError): StarlarkRunResponseLine;
  hasError(): boolean;
  clearError(): StarlarkRunResponseLine;

  getProgressInfo(): StarlarkRunProgress | undefined;
  setProgressInfo(value?: StarlarkRunProgress): StarlarkRunResponseLine;
  hasProgressInfo(): boolean;
  clearProgressInfo(): StarlarkRunResponseLine;

  getInstructionResult(): StarlarkInstructionResult | undefined;
  setInstructionResult(value?: StarlarkInstructionResult): StarlarkRunResponseLine;
  hasInstructionResult(): boolean;
  clearInstructionResult(): StarlarkRunResponseLine;

  getRunFinishedEvent(): StarlarkRunFinishedEvent | undefined;
  setRunFinishedEvent(value?: StarlarkRunFinishedEvent): StarlarkRunResponseLine;
  hasRunFinishedEvent(): boolean;
  clearRunFinishedEvent(): StarlarkRunResponseLine;

  getWarning(): StarlarkWarning | undefined;
  setWarning(value?: StarlarkWarning): StarlarkRunResponseLine;
  hasWarning(): boolean;
  clearWarning(): StarlarkRunResponseLine;

  getInfo(): StarlarkInfo | undefined;
  setInfo(value?: StarlarkInfo): StarlarkRunResponseLine;
  hasInfo(): boolean;
  clearInfo(): StarlarkRunResponseLine;

  getRunResponseLineCase(): StarlarkRunResponseLine.RunResponseLineCase;

  serializeBinary(): Uint8Array;
  toObject(includeInstance?: boolean): StarlarkRunResponseLine.AsObject;
  static toObject(includeInstance: boolean, msg: StarlarkRunResponseLine): StarlarkRunResponseLine.AsObject;
  static serializeBinaryToWriter(message: StarlarkRunResponseLine, writer: jspb.BinaryWriter): void;
  static deserializeBinary(bytes: Uint8Array): StarlarkRunResponseLine;
  static deserializeBinaryFromReader(message: StarlarkRunResponseLine, reader: jspb.BinaryReader): StarlarkRunResponseLine;
}

export namespace StarlarkRunResponseLine {
  export type AsObject = {
    instruction?: StarlarkInstruction.AsObject,
    error?: StarlarkError.AsObject,
    progressInfo?: StarlarkRunProgress.AsObject,
    instructionResult?: StarlarkInstructionResult.AsObject,
    runFinishedEvent?: StarlarkRunFinishedEvent.AsObject,
    warning?: StarlarkWarning.AsObject,
    info?: StarlarkInfo.AsObject,
  }

  export enum RunResponseLineCase { 
    RUN_RESPONSE_LINE_NOT_SET = 0,
    INSTRUCTION = 1,
    ERROR = 2,
    PROGRESS_INFO = 3,
    INSTRUCTION_RESULT = 4,
    RUN_FINISHED_EVENT = 5,
    WARNING = 6,
    INFO = 7,
  }
}

export class StarlarkInfo extends jspb.Message {
  getInfoMessage(): string;
  setInfoMessage(value: string): StarlarkInfo;

  serializeBinary(): Uint8Array;
  toObject(includeInstance?: boolean): StarlarkInfo.AsObject;
  static toObject(includeInstance: boolean, msg: StarlarkInfo): StarlarkInfo.AsObject;
  static serializeBinaryToWriter(message: StarlarkInfo, writer: jspb.BinaryWriter): void;
  static deserializeBinary(bytes: Uint8Array): StarlarkInfo;
  static deserializeBinaryFromReader(message: StarlarkInfo, reader: jspb.BinaryReader): StarlarkInfo;
}

export namespace StarlarkInfo {
  export type AsObject = {
    infoMessage: string,
  }
}

export class StarlarkWarning extends jspb.Message {
  getWarningMessage(): string;
  setWarningMessage(value: string): StarlarkWarning;

  serializeBinary(): Uint8Array;
  toObject(includeInstance?: boolean): StarlarkWarning.AsObject;
  static toObject(includeInstance: boolean, msg: StarlarkWarning): StarlarkWarning.AsObject;
  static serializeBinaryToWriter(message: StarlarkWarning, writer: jspb.BinaryWriter): void;
  static deserializeBinary(bytes: Uint8Array): StarlarkWarning;
  static deserializeBinaryFromReader(message: StarlarkWarning, reader: jspb.BinaryReader): StarlarkWarning;
}

export namespace StarlarkWarning {
  export type AsObject = {
    warningMessage: string,
  }
}

export class StarlarkInstruction extends jspb.Message {
  getPosition(): StarlarkInstructionPosition | undefined;
  setPosition(value?: StarlarkInstructionPosition): StarlarkInstruction;
  hasPosition(): boolean;
  clearPosition(): StarlarkInstruction;

  getInstructionName(): string;
  setInstructionName(value: string): StarlarkInstruction;

  getArgumentsList(): Array<StarlarkInstructionArg>;
  setArgumentsList(value: Array<StarlarkInstructionArg>): StarlarkInstruction;
  clearArgumentsList(): StarlarkInstruction;
  addArguments(value?: StarlarkInstructionArg, index?: number): StarlarkInstructionArg;

  getExecutableInstruction(): string;
  setExecutableInstruction(value: string): StarlarkInstruction;

  getIsSkipped(): boolean;
  setIsSkipped(value: boolean): StarlarkInstruction;

  serializeBinary(): Uint8Array;
  toObject(includeInstance?: boolean): StarlarkInstruction.AsObject;
  static toObject(includeInstance: boolean, msg: StarlarkInstruction): StarlarkInstruction.AsObject;
  static serializeBinaryToWriter(message: StarlarkInstruction, writer: jspb.BinaryWriter): void;
  static deserializeBinary(bytes: Uint8Array): StarlarkInstruction;
  static deserializeBinaryFromReader(message: StarlarkInstruction, reader: jspb.BinaryReader): StarlarkInstruction;
}

export namespace StarlarkInstruction {
  export type AsObject = {
    position?: StarlarkInstructionPosition.AsObject,
    instructionName: string,
    argumentsList: Array<StarlarkInstructionArg.AsObject>,
    executableInstruction: string,
    isSkipped: boolean,
  }
}

export class StarlarkInstructionResult extends jspb.Message {
  getSerializedInstructionResult(): string;
  setSerializedInstructionResult(value: string): StarlarkInstructionResult;

  serializeBinary(): Uint8Array;
  toObject(includeInstance?: boolean): StarlarkInstructionResult.AsObject;
  static toObject(includeInstance: boolean, msg: StarlarkInstructionResult): StarlarkInstructionResult.AsObject;
  static serializeBinaryToWriter(message: StarlarkInstructionResult, writer: jspb.BinaryWriter): void;
  static deserializeBinary(bytes: Uint8Array): StarlarkInstructionResult;
  static deserializeBinaryFromReader(message: StarlarkInstructionResult, reader: jspb.BinaryReader): StarlarkInstructionResult;
}

export namespace StarlarkInstructionResult {
  export type AsObject = {
    serializedInstructionResult: string,
  }
}

export class StarlarkInstructionArg extends jspb.Message {
  getSerializedArgValue(): string;
  setSerializedArgValue(value: string): StarlarkInstructionArg;

  getArgName(): string;
  setArgName(value: string): StarlarkInstructionArg;
  hasArgName(): boolean;
  clearArgName(): StarlarkInstructionArg;

  getIsRepresentative(): boolean;
  setIsRepresentative(value: boolean): StarlarkInstructionArg;

  serializeBinary(): Uint8Array;
  toObject(includeInstance?: boolean): StarlarkInstructionArg.AsObject;
  static toObject(includeInstance: boolean, msg: StarlarkInstructionArg): StarlarkInstructionArg.AsObject;
  static serializeBinaryToWriter(message: StarlarkInstructionArg, writer: jspb.BinaryWriter): void;
  static deserializeBinary(bytes: Uint8Array): StarlarkInstructionArg;
  static deserializeBinaryFromReader(message: StarlarkInstructionArg, reader: jspb.BinaryReader): StarlarkInstructionArg;
}

export namespace StarlarkInstructionArg {
  export type AsObject = {
    serializedArgValue: string,
    argName?: string,
    isRepresentative: boolean,
  }

  export enum ArgNameCase { 
    _ARG_NAME_NOT_SET = 0,
    ARG_NAME = 2,
  }
}

export class StarlarkInstructionPosition extends jspb.Message {
  getFilename(): string;
  setFilename(value: string): StarlarkInstructionPosition;

  getLine(): number;
  setLine(value: number): StarlarkInstructionPosition;

  getColumn(): number;
  setColumn(value: number): StarlarkInstructionPosition;

  serializeBinary(): Uint8Array;
  toObject(includeInstance?: boolean): StarlarkInstructionPosition.AsObject;
  static toObject(includeInstance: boolean, msg: StarlarkInstructionPosition): StarlarkInstructionPosition.AsObject;
  static serializeBinaryToWriter(message: StarlarkInstructionPosition, writer: jspb.BinaryWriter): void;
  static deserializeBinary(bytes: Uint8Array): StarlarkInstructionPosition;
  static deserializeBinaryFromReader(message: StarlarkInstructionPosition, reader: jspb.BinaryReader): StarlarkInstructionPosition;
}

export namespace StarlarkInstructionPosition {
  export type AsObject = {
    filename: string,
    line: number,
    column: number,
  }
}

export class StarlarkError extends jspb.Message {
  getInterpretationError(): StarlarkInterpretationError | undefined;
  setInterpretationError(value?: StarlarkInterpretationError): StarlarkError;
  hasInterpretationError(): boolean;
  clearInterpretationError(): StarlarkError;

  getValidationError(): StarlarkValidationError | undefined;
  setValidationError(value?: StarlarkValidationError): StarlarkError;
  hasValidationError(): boolean;
  clearValidationError(): StarlarkError;

  getExecutionError(): StarlarkExecutionError | undefined;
  setExecutionError(value?: StarlarkExecutionError): StarlarkError;
  hasExecutionError(): boolean;
  clearExecutionError(): StarlarkError;

  getErrorCase(): StarlarkError.ErrorCase;

  serializeBinary(): Uint8Array;
  toObject(includeInstance?: boolean): StarlarkError.AsObject;
  static toObject(includeInstance: boolean, msg: StarlarkError): StarlarkError.AsObject;
  static serializeBinaryToWriter(message: StarlarkError, writer: jspb.BinaryWriter): void;
  static deserializeBinary(bytes: Uint8Array): StarlarkError;
  static deserializeBinaryFromReader(message: StarlarkError, reader: jspb.BinaryReader): StarlarkError;
}

export namespace StarlarkError {
  export type AsObject = {
    interpretationError?: StarlarkInterpretationError.AsObject,
    validationError?: StarlarkValidationError.AsObject,
    executionError?: StarlarkExecutionError.AsObject,
  }

  export enum ErrorCase { 
    ERROR_NOT_SET = 0,
    INTERPRETATION_ERROR = 1,
    VALIDATION_ERROR = 2,
    EXECUTION_ERROR = 3,
  }
}

export class StarlarkInterpretationError extends jspb.Message {
  getErrorMessage(): string;
  setErrorMessage(value: string): StarlarkInterpretationError;

  serializeBinary(): Uint8Array;
  toObject(includeInstance?: boolean): StarlarkInterpretationError.AsObject;
  static toObject(includeInstance: boolean, msg: StarlarkInterpretationError): StarlarkInterpretationError.AsObject;
  static serializeBinaryToWriter(message: StarlarkInterpretationError, writer: jspb.BinaryWriter): void;
  static deserializeBinary(bytes: Uint8Array): StarlarkInterpretationError;
  static deserializeBinaryFromReader(message: StarlarkInterpretationError, reader: jspb.BinaryReader): StarlarkInterpretationError;
}

export namespace StarlarkInterpretationError {
  export type AsObject = {
    errorMessage: string,
  }
}

export class StarlarkValidationError extends jspb.Message {
  getErrorMessage(): string;
  setErrorMessage(value: string): StarlarkValidationError;

  serializeBinary(): Uint8Array;
  toObject(includeInstance?: boolean): StarlarkValidationError.AsObject;
  static toObject(includeInstance: boolean, msg: StarlarkValidationError): StarlarkValidationError.AsObject;
  static serializeBinaryToWriter(message: StarlarkValidationError, writer: jspb.BinaryWriter): void;
  static deserializeBinary(bytes: Uint8Array): StarlarkValidationError;
  static deserializeBinaryFromReader(message: StarlarkValidationError, reader: jspb.BinaryReader): StarlarkValidationError;
}

export namespace StarlarkValidationError {
  export type AsObject = {
    errorMessage: string,
  }
}

export class StarlarkExecutionError extends jspb.Message {
  getErrorMessage(): string;
  setErrorMessage(value: string): StarlarkExecutionError;

  serializeBinary(): Uint8Array;
  toObject(includeInstance?: boolean): StarlarkExecutionError.AsObject;
  static toObject(includeInstance: boolean, msg: StarlarkExecutionError): StarlarkExecutionError.AsObject;
  static serializeBinaryToWriter(message: StarlarkExecutionError, writer: jspb.BinaryWriter): void;
  static deserializeBinary(bytes: Uint8Array): StarlarkExecutionError;
  static deserializeBinaryFromReader(message: StarlarkExecutionError, reader: jspb.BinaryReader): StarlarkExecutionError;
}

export namespace StarlarkExecutionError {
  export type AsObject = {
    errorMessage: string,
  }
}

export class StarlarkRunProgress extends jspb.Message {
  getCurrentStepInfoList(): Array<string>;
  setCurrentStepInfoList(value: Array<string>): StarlarkRunProgress;
  clearCurrentStepInfoList(): StarlarkRunProgress;
  addCurrentStepInfo(value: string, index?: number): StarlarkRunProgress;

  getTotalSteps(): number;
  setTotalSteps(value: number): StarlarkRunProgress;

  getCurrentStepNumber(): number;
  setCurrentStepNumber(value: number): StarlarkRunProgress;

  serializeBinary(): Uint8Array;
  toObject(includeInstance?: boolean): StarlarkRunProgress.AsObject;
  static toObject(includeInstance: boolean, msg: StarlarkRunProgress): StarlarkRunProgress.AsObject;
  static serializeBinaryToWriter(message: StarlarkRunProgress, writer: jspb.BinaryWriter): void;
  static deserializeBinary(bytes: Uint8Array): StarlarkRunProgress;
  static deserializeBinaryFromReader(message: StarlarkRunProgress, reader: jspb.BinaryReader): StarlarkRunProgress;
}

export namespace StarlarkRunProgress {
  export type AsObject = {
    currentStepInfoList: Array<string>,
    totalSteps: number,
    currentStepNumber: number,
  }
}

export class StarlarkRunFinishedEvent extends jspb.Message {
  getIsRunSuccessful(): boolean;
  setIsRunSuccessful(value: boolean): StarlarkRunFinishedEvent;

  getSerializedOutput(): string;
  setSerializedOutput(value: string): StarlarkRunFinishedEvent;
  hasSerializedOutput(): boolean;
  clearSerializedOutput(): StarlarkRunFinishedEvent;

  serializeBinary(): Uint8Array;
  toObject(includeInstance?: boolean): StarlarkRunFinishedEvent.AsObject;
  static toObject(includeInstance: boolean, msg: StarlarkRunFinishedEvent): StarlarkRunFinishedEvent.AsObject;
  static serializeBinaryToWriter(message: StarlarkRunFinishedEvent, writer: jspb.BinaryWriter): void;
  static deserializeBinary(bytes: Uint8Array): StarlarkRunFinishedEvent;
  static deserializeBinaryFromReader(message: StarlarkRunFinishedEvent, reader: jspb.BinaryReader): StarlarkRunFinishedEvent;
}

export namespace StarlarkRunFinishedEvent {
  export type AsObject = {
    isRunSuccessful: boolean,
    serializedOutput?: string,
  }

  export enum SerializedOutputCase { 
    _SERIALIZED_OUTPUT_NOT_SET = 0,
    SERIALIZED_OUTPUT = 2,
  }
}

export class GetServicesArgs extends jspb.Message {
  getServiceIdentifiersMap(): jspb.Map<string, boolean>;
  clearServiceIdentifiersMap(): GetServicesArgs;

  serializeBinary(): Uint8Array;
  toObject(includeInstance?: boolean): GetServicesArgs.AsObject;
  static toObject(includeInstance: boolean, msg: GetServicesArgs): GetServicesArgs.AsObject;
  static serializeBinaryToWriter(message: GetServicesArgs, writer: jspb.BinaryWriter): void;
  static deserializeBinary(bytes: Uint8Array): GetServicesArgs;
  static deserializeBinaryFromReader(message: GetServicesArgs, reader: jspb.BinaryReader): GetServicesArgs;
}

export namespace GetServicesArgs {
  export type AsObject = {
    serviceIdentifiersMap: Array<[string, boolean]>,
  }
}

export class GetServicesResponse extends jspb.Message {
  getServiceInfoMap(): jspb.Map<string, ServiceInfo>;
  clearServiceInfoMap(): GetServicesResponse;

  serializeBinary(): Uint8Array;
  toObject(includeInstance?: boolean): GetServicesResponse.AsObject;
  static toObject(includeInstance: boolean, msg: GetServicesResponse): GetServicesResponse.AsObject;
  static serializeBinaryToWriter(message: GetServicesResponse, writer: jspb.BinaryWriter): void;
  static deserializeBinary(bytes: Uint8Array): GetServicesResponse;
  static deserializeBinaryFromReader(message: GetServicesResponse, reader: jspb.BinaryReader): GetServicesResponse;
}

export namespace GetServicesResponse {
  export type AsObject = {
    serviceInfoMap: Array<[string, ServiceInfo.AsObject]>,
  }
}

export class ServiceIdentifiers extends jspb.Message {
  getServiceUuid(): string;
  setServiceUuid(value: string): ServiceIdentifiers;

  getName(): string;
  setName(value: string): ServiceIdentifiers;

  getShortenedUuid(): string;
  setShortenedUuid(value: string): ServiceIdentifiers;

  serializeBinary(): Uint8Array;
  toObject(includeInstance?: boolean): ServiceIdentifiers.AsObject;
  static toObject(includeInstance: boolean, msg: ServiceIdentifiers): ServiceIdentifiers.AsObject;
  static serializeBinaryToWriter(message: ServiceIdentifiers, writer: jspb.BinaryWriter): void;
  static deserializeBinary(bytes: Uint8Array): ServiceIdentifiers;
  static deserializeBinaryFromReader(message: ServiceIdentifiers, reader: jspb.BinaryReader): ServiceIdentifiers;
}

export namespace ServiceIdentifiers {
  export type AsObject = {
    serviceUuid: string,
    name: string,
    shortenedUuid: string,
  }
}

export class GetExistingAndHistoricalServiceIdentifiersResponse extends jspb.Message {
  getAllidentifiersList(): Array<ServiceIdentifiers>;
  setAllidentifiersList(value: Array<ServiceIdentifiers>): GetExistingAndHistoricalServiceIdentifiersResponse;
  clearAllidentifiersList(): GetExistingAndHistoricalServiceIdentifiersResponse;
  addAllidentifiers(value?: ServiceIdentifiers, index?: number): ServiceIdentifiers;

  serializeBinary(): Uint8Array;
  toObject(includeInstance?: boolean): GetExistingAndHistoricalServiceIdentifiersResponse.AsObject;
  static toObject(includeInstance: boolean, msg: GetExistingAndHistoricalServiceIdentifiersResponse): GetExistingAndHistoricalServiceIdentifiersResponse.AsObject;
  static serializeBinaryToWriter(message: GetExistingAndHistoricalServiceIdentifiersResponse, writer: jspb.BinaryWriter): void;
  static deserializeBinary(bytes: Uint8Array): GetExistingAndHistoricalServiceIdentifiersResponse;
  static deserializeBinaryFromReader(message: GetExistingAndHistoricalServiceIdentifiersResponse, reader: jspb.BinaryReader): GetExistingAndHistoricalServiceIdentifiersResponse;
}

export namespace GetExistingAndHistoricalServiceIdentifiersResponse {
  export type AsObject = {
    allidentifiersList: Array<ServiceIdentifiers.AsObject>,
  }
}

export class ExecCommandArgs extends jspb.Message {
  getServiceIdentifier(): string;
  setServiceIdentifier(value: string): ExecCommandArgs;

  getCommandArgsList(): Array<string>;
  setCommandArgsList(value: Array<string>): ExecCommandArgs;
  clearCommandArgsList(): ExecCommandArgs;
  addCommandArgs(value: string, index?: number): ExecCommandArgs;

  serializeBinary(): Uint8Array;
  toObject(includeInstance?: boolean): ExecCommandArgs.AsObject;
  static toObject(includeInstance: boolean, msg: ExecCommandArgs): ExecCommandArgs.AsObject;
  static serializeBinaryToWriter(message: ExecCommandArgs, writer: jspb.BinaryWriter): void;
  static deserializeBinary(bytes: Uint8Array): ExecCommandArgs;
  static deserializeBinaryFromReader(message: ExecCommandArgs, reader: jspb.BinaryReader): ExecCommandArgs;
}

export namespace ExecCommandArgs {
  export type AsObject = {
    serviceIdentifier: string,
    commandArgsList: Array<string>,
  }
}

export class ExecCommandResponse extends jspb.Message {
  getExitCode(): number;
  setExitCode(value: number): ExecCommandResponse;

  getLogOutput(): string;
  setLogOutput(value: string): ExecCommandResponse;

  serializeBinary(): Uint8Array;
  toObject(includeInstance?: boolean): ExecCommandResponse.AsObject;
  static toObject(includeInstance: boolean, msg: ExecCommandResponse): ExecCommandResponse.AsObject;
  static serializeBinaryToWriter(message: ExecCommandResponse, writer: jspb.BinaryWriter): void;
  static deserializeBinary(bytes: Uint8Array): ExecCommandResponse;
  static deserializeBinaryFromReader(message: ExecCommandResponse, reader: jspb.BinaryReader): ExecCommandResponse;
}

export namespace ExecCommandResponse {
  export type AsObject = {
    exitCode: number,
    logOutput: string,
  }
}

export class WaitForHttpGetEndpointAvailabilityArgs extends jspb.Message {
  getServiceIdentifier(): string;
  setServiceIdentifier(value: string): WaitForHttpGetEndpointAvailabilityArgs;

  getPort(): number;
  setPort(value: number): WaitForHttpGetEndpointAvailabilityArgs;

  getPath(): string;
  setPath(value: string): WaitForHttpGetEndpointAvailabilityArgs;

  getInitialDelayMilliseconds(): number;
  setInitialDelayMilliseconds(value: number): WaitForHttpGetEndpointAvailabilityArgs;

  getRetries(): number;
  setRetries(value: number): WaitForHttpGetEndpointAvailabilityArgs;

  getRetriesDelayMilliseconds(): number;
  setRetriesDelayMilliseconds(value: number): WaitForHttpGetEndpointAvailabilityArgs;

  getBodyText(): string;
  setBodyText(value: string): WaitForHttpGetEndpointAvailabilityArgs;

  serializeBinary(): Uint8Array;
  toObject(includeInstance?: boolean): WaitForHttpGetEndpointAvailabilityArgs.AsObject;
  static toObject(includeInstance: boolean, msg: WaitForHttpGetEndpointAvailabilityArgs): WaitForHttpGetEndpointAvailabilityArgs.AsObject;
  static serializeBinaryToWriter(message: WaitForHttpGetEndpointAvailabilityArgs, writer: jspb.BinaryWriter): void;
  static deserializeBinary(bytes: Uint8Array): WaitForHttpGetEndpointAvailabilityArgs;
  static deserializeBinaryFromReader(message: WaitForHttpGetEndpointAvailabilityArgs, reader: jspb.BinaryReader): WaitForHttpGetEndpointAvailabilityArgs;
}

export namespace WaitForHttpGetEndpointAvailabilityArgs {
  export type AsObject = {
    serviceIdentifier: string,
    port: number,
    path: string,
    initialDelayMilliseconds: number,
    retries: number,
    retriesDelayMilliseconds: number,
    bodyText: string,
  }
}

export class WaitForHttpPostEndpointAvailabilityArgs extends jspb.Message {
  getServiceIdentifier(): string;
  setServiceIdentifier(value: string): WaitForHttpPostEndpointAvailabilityArgs;

  getPort(): number;
  setPort(value: number): WaitForHttpPostEndpointAvailabilityArgs;

  getPath(): string;
  setPath(value: string): WaitForHttpPostEndpointAvailabilityArgs;

  getRequestBody(): string;
  setRequestBody(value: string): WaitForHttpPostEndpointAvailabilityArgs;

  getInitialDelayMilliseconds(): number;
  setInitialDelayMilliseconds(value: number): WaitForHttpPostEndpointAvailabilityArgs;

  getRetries(): number;
  setRetries(value: number): WaitForHttpPostEndpointAvailabilityArgs;

  getRetriesDelayMilliseconds(): number;
  setRetriesDelayMilliseconds(value: number): WaitForHttpPostEndpointAvailabilityArgs;

  getBodyText(): string;
  setBodyText(value: string): WaitForHttpPostEndpointAvailabilityArgs;

  serializeBinary(): Uint8Array;
  toObject(includeInstance?: boolean): WaitForHttpPostEndpointAvailabilityArgs.AsObject;
  static toObject(includeInstance: boolean, msg: WaitForHttpPostEndpointAvailabilityArgs): WaitForHttpPostEndpointAvailabilityArgs.AsObject;
  static serializeBinaryToWriter(message: WaitForHttpPostEndpointAvailabilityArgs, writer: jspb.BinaryWriter): void;
  static deserializeBinary(bytes: Uint8Array): WaitForHttpPostEndpointAvailabilityArgs;
  static deserializeBinaryFromReader(message: WaitForHttpPostEndpointAvailabilityArgs, reader: jspb.BinaryReader): WaitForHttpPostEndpointAvailabilityArgs;
}

export namespace WaitForHttpPostEndpointAvailabilityArgs {
  export type AsObject = {
    serviceIdentifier: string,
    port: number,
    path: string,
    requestBody: string,
    initialDelayMilliseconds: number,
    retries: number,
    retriesDelayMilliseconds: number,
    bodyText: string,
  }
}

export class StreamedDataChunk extends jspb.Message {
  getData(): Uint8Array | string;
  getData_asU8(): Uint8Array;
  getData_asB64(): string;
  setData(value: Uint8Array | string): StreamedDataChunk;

  getPreviousChunkHash(): string;
  setPreviousChunkHash(value: string): StreamedDataChunk;

  getMetadata(): DataChunkMetadata | undefined;
  setMetadata(value?: DataChunkMetadata): StreamedDataChunk;
  hasMetadata(): boolean;
  clearMetadata(): StreamedDataChunk;

  serializeBinary(): Uint8Array;
  toObject(includeInstance?: boolean): StreamedDataChunk.AsObject;
  static toObject(includeInstance: boolean, msg: StreamedDataChunk): StreamedDataChunk.AsObject;
  static serializeBinaryToWriter(message: StreamedDataChunk, writer: jspb.BinaryWriter): void;
  static deserializeBinary(bytes: Uint8Array): StreamedDataChunk;
  static deserializeBinaryFromReader(message: StreamedDataChunk, reader: jspb.BinaryReader): StreamedDataChunk;
}

export namespace StreamedDataChunk {
  export type AsObject = {
    data: Uint8Array | string,
    previousChunkHash: string,
    metadata?: DataChunkMetadata.AsObject,
  }
}

export class DataChunkMetadata extends jspb.Message {
  getName(): string;
  setName(value: string): DataChunkMetadata;

  serializeBinary(): Uint8Array;
  toObject(includeInstance?: boolean): DataChunkMetadata.AsObject;
  static toObject(includeInstance: boolean, msg: DataChunkMetadata): DataChunkMetadata.AsObject;
  static serializeBinaryToWriter(message: DataChunkMetadata, writer: jspb.BinaryWriter): void;
  static deserializeBinary(bytes: Uint8Array): DataChunkMetadata;
  static deserializeBinaryFromReader(message: DataChunkMetadata, reader: jspb.BinaryReader): DataChunkMetadata;
}

export namespace DataChunkMetadata {
  export type AsObject = {
    name: string,
  }
}

export class UploadFilesArtifactResponse extends jspb.Message {
  getUuid(): string;
  setUuid(value: string): UploadFilesArtifactResponse;

  getName(): string;
  setName(value: string): UploadFilesArtifactResponse;

  serializeBinary(): Uint8Array;
  toObject(includeInstance?: boolean): UploadFilesArtifactResponse.AsObject;
  static toObject(includeInstance: boolean, msg: UploadFilesArtifactResponse): UploadFilesArtifactResponse.AsObject;
  static serializeBinaryToWriter(message: UploadFilesArtifactResponse, writer: jspb.BinaryWriter): void;
  static deserializeBinary(bytes: Uint8Array): UploadFilesArtifactResponse;
  static deserializeBinaryFromReader(message: UploadFilesArtifactResponse, reader: jspb.BinaryReader): UploadFilesArtifactResponse;
}

export namespace UploadFilesArtifactResponse {
  export type AsObject = {
    uuid: string,
    name: string,
  }
}

export class DownloadFilesArtifactArgs extends jspb.Message {
  getIdentifier(): string;
  setIdentifier(value: string): DownloadFilesArtifactArgs;

  serializeBinary(): Uint8Array;
  toObject(includeInstance?: boolean): DownloadFilesArtifactArgs.AsObject;
  static toObject(includeInstance: boolean, msg: DownloadFilesArtifactArgs): DownloadFilesArtifactArgs.AsObject;
  static serializeBinaryToWriter(message: DownloadFilesArtifactArgs, writer: jspb.BinaryWriter): void;
  static deserializeBinary(bytes: Uint8Array): DownloadFilesArtifactArgs;
  static deserializeBinaryFromReader(message: DownloadFilesArtifactArgs, reader: jspb.BinaryReader): DownloadFilesArtifactArgs;
}

export namespace DownloadFilesArtifactArgs {
  export type AsObject = {
    identifier: string,
  }
}

export class StoreWebFilesArtifactArgs extends jspb.Message {
  getUrl(): string;
  setUrl(value: string): StoreWebFilesArtifactArgs;

  getName(): string;
  setName(value: string): StoreWebFilesArtifactArgs;

  serializeBinary(): Uint8Array;
  toObject(includeInstance?: boolean): StoreWebFilesArtifactArgs.AsObject;
  static toObject(includeInstance: boolean, msg: StoreWebFilesArtifactArgs): StoreWebFilesArtifactArgs.AsObject;
  static serializeBinaryToWriter(message: StoreWebFilesArtifactArgs, writer: jspb.BinaryWriter): void;
  static deserializeBinary(bytes: Uint8Array): StoreWebFilesArtifactArgs;
  static deserializeBinaryFromReader(message: StoreWebFilesArtifactArgs, reader: jspb.BinaryReader): StoreWebFilesArtifactArgs;
}

export namespace StoreWebFilesArtifactArgs {
  export type AsObject = {
    url: string,
    name: string,
  }
}

export class StoreWebFilesArtifactResponse extends jspb.Message {
  getUuid(): string;
  setUuid(value: string): StoreWebFilesArtifactResponse;

  serializeBinary(): Uint8Array;
  toObject(includeInstance?: boolean): StoreWebFilesArtifactResponse.AsObject;
  static toObject(includeInstance: boolean, msg: StoreWebFilesArtifactResponse): StoreWebFilesArtifactResponse.AsObject;
  static serializeBinaryToWriter(message: StoreWebFilesArtifactResponse, writer: jspb.BinaryWriter): void;
  static deserializeBinary(bytes: Uint8Array): StoreWebFilesArtifactResponse;
  static deserializeBinaryFromReader(message: StoreWebFilesArtifactResponse, reader: jspb.BinaryReader): StoreWebFilesArtifactResponse;
}

export namespace StoreWebFilesArtifactResponse {
  export type AsObject = {
    uuid: string,
  }
}

export class StoreFilesArtifactFromServiceArgs extends jspb.Message {
  getServiceIdentifier(): string;
  setServiceIdentifier(value: string): StoreFilesArtifactFromServiceArgs;

  getSourcePath(): string;
  setSourcePath(value: string): StoreFilesArtifactFromServiceArgs;

  getName(): string;
  setName(value: string): StoreFilesArtifactFromServiceArgs;

  serializeBinary(): Uint8Array;
  toObject(includeInstance?: boolean): StoreFilesArtifactFromServiceArgs.AsObject;
  static toObject(includeInstance: boolean, msg: StoreFilesArtifactFromServiceArgs): StoreFilesArtifactFromServiceArgs.AsObject;
  static serializeBinaryToWriter(message: StoreFilesArtifactFromServiceArgs, writer: jspb.BinaryWriter): void;
  static deserializeBinary(bytes: Uint8Array): StoreFilesArtifactFromServiceArgs;
  static deserializeBinaryFromReader(message: StoreFilesArtifactFromServiceArgs, reader: jspb.BinaryReader): StoreFilesArtifactFromServiceArgs;
}

export namespace StoreFilesArtifactFromServiceArgs {
  export type AsObject = {
    serviceIdentifier: string,
    sourcePath: string,
    name: string,
  }
}

export class StoreFilesArtifactFromServiceResponse extends jspb.Message {
  getUuid(): string;
  setUuid(value: string): StoreFilesArtifactFromServiceResponse;

  serializeBinary(): Uint8Array;
  toObject(includeInstance?: boolean): StoreFilesArtifactFromServiceResponse.AsObject;
  static toObject(includeInstance: boolean, msg: StoreFilesArtifactFromServiceResponse): StoreFilesArtifactFromServiceResponse.AsObject;
  static serializeBinaryToWriter(message: StoreFilesArtifactFromServiceResponse, writer: jspb.BinaryWriter): void;
  static deserializeBinary(bytes: Uint8Array): StoreFilesArtifactFromServiceResponse;
  static deserializeBinaryFromReader(message: StoreFilesArtifactFromServiceResponse, reader: jspb.BinaryReader): StoreFilesArtifactFromServiceResponse;
}

export namespace StoreFilesArtifactFromServiceResponse {
  export type AsObject = {
    uuid: string,
  }
}

export class FilesArtifactNameAndUuid extends jspb.Message {
  getFilename(): string;
  setFilename(value: string): FilesArtifactNameAndUuid;

  getFileuuid(): string;
  setFileuuid(value: string): FilesArtifactNameAndUuid;

  serializeBinary(): Uint8Array;
  toObject(includeInstance?: boolean): FilesArtifactNameAndUuid.AsObject;
  static toObject(includeInstance: boolean, msg: FilesArtifactNameAndUuid): FilesArtifactNameAndUuid.AsObject;
  static serializeBinaryToWriter(message: FilesArtifactNameAndUuid, writer: jspb.BinaryWriter): void;
  static deserializeBinary(bytes: Uint8Array): FilesArtifactNameAndUuid;
  static deserializeBinaryFromReader(message: FilesArtifactNameAndUuid, reader: jspb.BinaryReader): FilesArtifactNameAndUuid;
}

export namespace FilesArtifactNameAndUuid {
  export type AsObject = {
    filename: string,
    fileuuid: string,
  }
}

export class ListFilesArtifactNamesAndUuidsResponse extends jspb.Message {
  getFileNamesAndUuidsList(): Array<FilesArtifactNameAndUuid>;
  setFileNamesAndUuidsList(value: Array<FilesArtifactNameAndUuid>): ListFilesArtifactNamesAndUuidsResponse;
  clearFileNamesAndUuidsList(): ListFilesArtifactNamesAndUuidsResponse;
  addFileNamesAndUuids(value?: FilesArtifactNameAndUuid, index?: number): FilesArtifactNameAndUuid;

  serializeBinary(): Uint8Array;
  toObject(includeInstance?: boolean): ListFilesArtifactNamesAndUuidsResponse.AsObject;
  static toObject(includeInstance: boolean, msg: ListFilesArtifactNamesAndUuidsResponse): ListFilesArtifactNamesAndUuidsResponse.AsObject;
  static serializeBinaryToWriter(message: ListFilesArtifactNamesAndUuidsResponse, writer: jspb.BinaryWriter): void;
  static deserializeBinary(bytes: Uint8Array): ListFilesArtifactNamesAndUuidsResponse;
  static deserializeBinaryFromReader(message: ListFilesArtifactNamesAndUuidsResponse, reader: jspb.BinaryReader): ListFilesArtifactNamesAndUuidsResponse;
}

export namespace ListFilesArtifactNamesAndUuidsResponse {
  export type AsObject = {
    fileNamesAndUuidsList: Array<FilesArtifactNameAndUuid.AsObject>,
  }
}

export class InspectFilesArtifactContentsRequest extends jspb.Message {
  getFileNamesAndUuid(): FilesArtifactNameAndUuid | undefined;
  setFileNamesAndUuid(value?: FilesArtifactNameAndUuid): InspectFilesArtifactContentsRequest;
  hasFileNamesAndUuid(): boolean;
  clearFileNamesAndUuid(): InspectFilesArtifactContentsRequest;

  serializeBinary(): Uint8Array;
  toObject(includeInstance?: boolean): InspectFilesArtifactContentsRequest.AsObject;
  static toObject(includeInstance: boolean, msg: InspectFilesArtifactContentsRequest): InspectFilesArtifactContentsRequest.AsObject;
  static serializeBinaryToWriter(message: InspectFilesArtifactContentsRequest, writer: jspb.BinaryWriter): void;
  static deserializeBinary(bytes: Uint8Array): InspectFilesArtifactContentsRequest;
  static deserializeBinaryFromReader(message: InspectFilesArtifactContentsRequest, reader: jspb.BinaryReader): InspectFilesArtifactContentsRequest;
}

export namespace InspectFilesArtifactContentsRequest {
  export type AsObject = {
    fileNamesAndUuid?: FilesArtifactNameAndUuid.AsObject,
  }
}

export class InspectFilesArtifactContentsResponse extends jspb.Message {
  getFileDescriptionsList(): Array<FileArtifactContentsFileDescription>;
  setFileDescriptionsList(value: Array<FileArtifactContentsFileDescription>): InspectFilesArtifactContentsResponse;
  clearFileDescriptionsList(): InspectFilesArtifactContentsResponse;
  addFileDescriptions(value?: FileArtifactContentsFileDescription, index?: number): FileArtifactContentsFileDescription;

  serializeBinary(): Uint8Array;
  toObject(includeInstance?: boolean): InspectFilesArtifactContentsResponse.AsObject;
  static toObject(includeInstance: boolean, msg: InspectFilesArtifactContentsResponse): InspectFilesArtifactContentsResponse.AsObject;
  static serializeBinaryToWriter(message: InspectFilesArtifactContentsResponse, writer: jspb.BinaryWriter): void;
  static deserializeBinary(bytes: Uint8Array): InspectFilesArtifactContentsResponse;
  static deserializeBinaryFromReader(message: InspectFilesArtifactContentsResponse, reader: jspb.BinaryReader): InspectFilesArtifactContentsResponse;
}

export namespace InspectFilesArtifactContentsResponse {
  export type AsObject = {
    fileDescriptionsList: Array<FileArtifactContentsFileDescription.AsObject>,
  }
}

export class FileArtifactContentsFileDescription extends jspb.Message {
  getPath(): string;
  setPath(value: string): FileArtifactContentsFileDescription;

  getSize(): number;
  setSize(value: number): FileArtifactContentsFileDescription;

  getTextPreview(): string;
  setTextPreview(value: string): FileArtifactContentsFileDescription;
  hasTextPreview(): boolean;
  clearTextPreview(): FileArtifactContentsFileDescription;

  serializeBinary(): Uint8Array;
  toObject(includeInstance?: boolean): FileArtifactContentsFileDescription.AsObject;
  static toObject(includeInstance: boolean, msg: FileArtifactContentsFileDescription): FileArtifactContentsFileDescription.AsObject;
  static serializeBinaryToWriter(message: FileArtifactContentsFileDescription, writer: jspb.BinaryWriter): void;
  static deserializeBinary(bytes: Uint8Array): FileArtifactContentsFileDescription;
  static deserializeBinaryFromReader(message: FileArtifactContentsFileDescription, reader: jspb.BinaryReader): FileArtifactContentsFileDescription;
}

export namespace FileArtifactContentsFileDescription {
  export type AsObject = {
    path: string,
    size: number,
    textPreview?: string,
  }

  export enum TextPreviewCase { 
    _TEXT_PREVIEW_NOT_SET = 0,
    TEXT_PREVIEW = 3,
  }
}

export class ConnectServicesArgs extends jspb.Message {
  getConnect(): Connect;
  setConnect(value: Connect): ConnectServicesArgs;

  serializeBinary(): Uint8Array;
  toObject(includeInstance?: boolean): ConnectServicesArgs.AsObject;
  static toObject(includeInstance: boolean, msg: ConnectServicesArgs): ConnectServicesArgs.AsObject;
  static serializeBinaryToWriter(message: ConnectServicesArgs, writer: jspb.BinaryWriter): void;
  static deserializeBinary(bytes: Uint8Array): ConnectServicesArgs;
  static deserializeBinaryFromReader(message: ConnectServicesArgs, reader: jspb.BinaryReader): ConnectServicesArgs;
}

export namespace ConnectServicesArgs {
  export type AsObject = {
    connect: Connect,
  }
}

export class ConnectServicesResponse extends jspb.Message {
  serializeBinary(): Uint8Array;
  toObject(includeInstance?: boolean): ConnectServicesResponse.AsObject;
  static toObject(includeInstance: boolean, msg: ConnectServicesResponse): ConnectServicesResponse.AsObject;
  static serializeBinaryToWriter(message: ConnectServicesResponse, writer: jspb.BinaryWriter): void;
  static deserializeBinary(bytes: Uint8Array): ConnectServicesResponse;
  static deserializeBinaryFromReader(message: ConnectServicesResponse, reader: jspb.BinaryReader): ConnectServicesResponse;
}

export namespace ConnectServicesResponse {
  export type AsObject = {
  }
}

export class GetStarlarkRunResponse extends jspb.Message {
  getPackageId(): string;
  setPackageId(value: string): GetStarlarkRunResponse;

  getSerializedScript(): string;
  setSerializedScript(value: string): GetStarlarkRunResponse;

  getSerializedParams(): string;
  setSerializedParams(value: string): GetStarlarkRunResponse;

  getParallelism(): number;
  setParallelism(value: number): GetStarlarkRunResponse;

  getRelativePathToMainFile(): string;
  setRelativePathToMainFile(value: string): GetStarlarkRunResponse;

  getMainFunctionName(): string;
  setMainFunctionName(value: string): GetStarlarkRunResponse;

  getExperimentalFeaturesList(): Array<KurtosisFeatureFlag>;
  setExperimentalFeaturesList(value: Array<KurtosisFeatureFlag>): GetStarlarkRunResponse;
  clearExperimentalFeaturesList(): GetStarlarkRunResponse;
  addExperimentalFeatures(value: KurtosisFeatureFlag, index?: number): GetStarlarkRunResponse;

<<<<<<< HEAD
  getIsProduction(): boolean;
  setIsProduction(value: boolean): GetStarlarkRunResponse;
=======
  getRestartPolicy(): RestartPolicy;
  setRestartPolicy(value: RestartPolicy): GetStarlarkRunResponse;
>>>>>>> d8ad6af3

  serializeBinary(): Uint8Array;
  toObject(includeInstance?: boolean): GetStarlarkRunResponse.AsObject;
  static toObject(includeInstance: boolean, msg: GetStarlarkRunResponse): GetStarlarkRunResponse.AsObject;
  static serializeBinaryToWriter(message: GetStarlarkRunResponse, writer: jspb.BinaryWriter): void;
  static deserializeBinary(bytes: Uint8Array): GetStarlarkRunResponse;
  static deserializeBinaryFromReader(message: GetStarlarkRunResponse, reader: jspb.BinaryReader): GetStarlarkRunResponse;
}

export namespace GetStarlarkRunResponse {
  export type AsObject = {
    packageId: string,
    serializedScript: string,
    serializedParams: string,
    parallelism: number,
    relativePathToMainFile: string,
    mainFunctionName: string,
    experimentalFeaturesList: Array<KurtosisFeatureFlag>,
<<<<<<< HEAD
    isProduction: boolean,
=======
    restartPolicy: RestartPolicy,
>>>>>>> d8ad6af3
  }
}

export enum ServiceStatus { 
  STOPPED = 0,
  RUNNING = 1,
  UNKNOWN = 2,
}
export enum Connect { 
  CONNECT = 0,
  NO_CONNECT = 1,
}
export enum KurtosisFeatureFlag { 
  NO_INSTRUCTIONS_CACHING = 0,
}
export enum RestartPolicy { 
  NEVER = 0,
  ALWAYS = 1,
}<|MERGE_RESOLUTION|>--- conflicted
+++ resolved
@@ -1207,13 +1207,8 @@
   clearExperimentalFeaturesList(): GetStarlarkRunResponse;
   addExperimentalFeatures(value: KurtosisFeatureFlag, index?: number): GetStarlarkRunResponse;
 
-<<<<<<< HEAD
-  getIsProduction(): boolean;
-  setIsProduction(value: boolean): GetStarlarkRunResponse;
-=======
   getRestartPolicy(): RestartPolicy;
   setRestartPolicy(value: RestartPolicy): GetStarlarkRunResponse;
->>>>>>> d8ad6af3
 
   serializeBinary(): Uint8Array;
   toObject(includeInstance?: boolean): GetStarlarkRunResponse.AsObject;
@@ -1232,11 +1227,7 @@
     relativePathToMainFile: string,
     mainFunctionName: string,
     experimentalFeaturesList: Array<KurtosisFeatureFlag>,
-<<<<<<< HEAD
-    isProduction: boolean,
-=======
     restartPolicy: RestartPolicy,
->>>>>>> d8ad6af3
   }
 }
 
