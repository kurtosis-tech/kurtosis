import * as jspb from 'google-protobuf'

import * as google_protobuf_empty_pb from 'google-protobuf/google/protobuf/empty_pb';
import * as google_protobuf_duration_pb from 'google-protobuf/google/protobuf/duration_pb';


export class Port extends jspb.Message {
  getNumber(): number;
  setNumber(value: number): Port;

  getProtocol(): Port.Protocol;
  setProtocol(value: Port.Protocol): Port;

  serializeBinary(): Uint8Array;
  toObject(includeInstance?: boolean): Port.AsObject;
  static toObject(includeInstance: boolean, msg: Port): Port.AsObject;
  static serializeBinaryToWriter(message: Port, writer: jspb.BinaryWriter): void;
  static deserializeBinary(bytes: Uint8Array): Port;
  static deserializeBinaryFromReader(message: Port, reader: jspb.BinaryReader): Port;
}

export namespace Port {
  export type AsObject = {
    number: number,
    protocol: Port.Protocol,
  }

  export enum Protocol { 
    TCP = 0,
    SCTP = 1,
    UDP = 2,
  }
}

export class ServiceInfo extends jspb.Message {
  getServiceGuid(): string;
  setServiceGuid(value: string): ServiceInfo;

  getPrivateIpAddr(): string;
  setPrivateIpAddr(value: string): ServiceInfo;

  getPrivatePortsMap(): jspb.Map<string, Port>;
  clearPrivatePortsMap(): ServiceInfo;

  getMaybePublicIpAddr(): string;
  setMaybePublicIpAddr(value: string): ServiceInfo;

  getMaybePublicPortsMap(): jspb.Map<string, Port>;
  clearMaybePublicPortsMap(): ServiceInfo;

  serializeBinary(): Uint8Array;
  toObject(includeInstance?: boolean): ServiceInfo.AsObject;
  static toObject(includeInstance: boolean, msg: ServiceInfo): ServiceInfo.AsObject;
  static serializeBinaryToWriter(message: ServiceInfo, writer: jspb.BinaryWriter): void;
  static deserializeBinary(bytes: Uint8Array): ServiceInfo;
  static deserializeBinaryFromReader(message: ServiceInfo, reader: jspb.BinaryReader): ServiceInfo;
}

export namespace ServiceInfo {
  export type AsObject = {
    serviceGuid: string,
    privateIpAddr: string,
    privatePortsMap: Array<[string, Port.AsObject]>,
    maybePublicIpAddr: string,
    maybePublicPortsMap: Array<[string, Port.AsObject]>,
  }
}

export class ServiceConfig extends jspb.Message {
  getContainerImageName(): string;
  setContainerImageName(value: string): ServiceConfig;

  getPrivatePortsMap(): jspb.Map<string, Port>;
  clearPrivatePortsMap(): ServiceConfig;

  getPublicPortsMap(): jspb.Map<string, Port>;
  clearPublicPortsMap(): ServiceConfig;

  getEntrypointArgsList(): Array<string>;
  setEntrypointArgsList(value: Array<string>): ServiceConfig;
  clearEntrypointArgsList(): ServiceConfig;
  addEntrypointArgs(value: string, index?: number): ServiceConfig;

  getCmdArgsList(): Array<string>;
  setCmdArgsList(value: Array<string>): ServiceConfig;
  clearCmdArgsList(): ServiceConfig;
  addCmdArgs(value: string, index?: number): ServiceConfig;

  getEnvVarsMap(): jspb.Map<string, string>;
  clearEnvVarsMap(): ServiceConfig;

  getFilesArtifactMountpointsMap(): jspb.Map<string, string>;
  clearFilesArtifactMountpointsMap(): ServiceConfig;

  getCpuAllocationMillicpus(): number;
  setCpuAllocationMillicpus(value: number): ServiceConfig;

  getMemoryAllocationMegabytes(): number;
  setMemoryAllocationMegabytes(value: number): ServiceConfig;

  getPrivateIpAddrPlaceholder(): string;
  setPrivateIpAddrPlaceholder(value: string): ServiceConfig;

  serializeBinary(): Uint8Array;
  toObject(includeInstance?: boolean): ServiceConfig.AsObject;
  static toObject(includeInstance: boolean, msg: ServiceConfig): ServiceConfig.AsObject;
  static serializeBinaryToWriter(message: ServiceConfig, writer: jspb.BinaryWriter): void;
  static deserializeBinary(bytes: Uint8Array): ServiceConfig;
  static deserializeBinaryFromReader(message: ServiceConfig, reader: jspb.BinaryReader): ServiceConfig;
}

export namespace ServiceConfig {
  export type AsObject = {
    containerImageName: string,
    privatePortsMap: Array<[string, Port.AsObject]>,
    publicPortsMap: Array<[string, Port.AsObject]>,
    entrypointArgsList: Array<string>,
    cmdArgsList: Array<string>,
    envVarsMap: Array<[string, string]>,
    filesArtifactMountpointsMap: Array<[string, string]>,
    cpuAllocationMillicpus: number,
    memoryAllocationMegabytes: number,
    privateIpAddrPlaceholder: string,
  }
}

export class ModuleInfo extends jspb.Message {
  getGuid(): string;
  setGuid(value: string): ModuleInfo;

  getPrivateIpAddr(): string;
  setPrivateIpAddr(value: string): ModuleInfo;

  getPrivateGrpcPort(): Port | undefined;
  setPrivateGrpcPort(value?: Port): ModuleInfo;
  hasPrivateGrpcPort(): boolean;
  clearPrivateGrpcPort(): ModuleInfo;

  getMaybePublicIpAddr(): string;
  setMaybePublicIpAddr(value: string): ModuleInfo;

  getMaybePublicGrpcPort(): Port | undefined;
  setMaybePublicGrpcPort(value?: Port): ModuleInfo;
  hasMaybePublicGrpcPort(): boolean;
  clearMaybePublicGrpcPort(): ModuleInfo;

  serializeBinary(): Uint8Array;
  toObject(includeInstance?: boolean): ModuleInfo.AsObject;
  static toObject(includeInstance: boolean, msg: ModuleInfo): ModuleInfo.AsObject;
  static serializeBinaryToWriter(message: ModuleInfo, writer: jspb.BinaryWriter): void;
  static deserializeBinary(bytes: Uint8Array): ModuleInfo;
  static deserializeBinaryFromReader(message: ModuleInfo, reader: jspb.BinaryReader): ModuleInfo;
}

export namespace ModuleInfo {
  export type AsObject = {
    guid: string,
    privateIpAddr: string,
    privateGrpcPort?: Port.AsObject,
    maybePublicIpAddr: string,
    maybePublicGrpcPort?: Port.AsObject,
  }
}

export class LoadModuleArgs extends jspb.Message {
  getModuleId(): string;
  setModuleId(value: string): LoadModuleArgs;

  getContainerImage(): string;
  setContainerImage(value: string): LoadModuleArgs;

  getSerializedParams(): string;
  setSerializedParams(value: string): LoadModuleArgs;

  serializeBinary(): Uint8Array;
  toObject(includeInstance?: boolean): LoadModuleArgs.AsObject;
  static toObject(includeInstance: boolean, msg: LoadModuleArgs): LoadModuleArgs.AsObject;
  static serializeBinaryToWriter(message: LoadModuleArgs, writer: jspb.BinaryWriter): void;
  static deserializeBinary(bytes: Uint8Array): LoadModuleArgs;
  static deserializeBinaryFromReader(message: LoadModuleArgs, reader: jspb.BinaryReader): LoadModuleArgs;
}

export namespace LoadModuleArgs {
  export type AsObject = {
    moduleId: string,
    containerImage: string,
    serializedParams: string,
  }
}

export class LoadModuleResponse extends jspb.Message {
  getPrivateIpAddr(): string;
  setPrivateIpAddr(value: string): LoadModuleResponse;

  getPrivatePort(): Port | undefined;
  setPrivatePort(value?: Port): LoadModuleResponse;
  hasPrivatePort(): boolean;
  clearPrivatePort(): LoadModuleResponse;

  getPublicIpAddr(): string;
  setPublicIpAddr(value: string): LoadModuleResponse;

  getPublicPort(): Port | undefined;
  setPublicPort(value?: Port): LoadModuleResponse;
  hasPublicPort(): boolean;
  clearPublicPort(): LoadModuleResponse;

  getGuid(): string;
  setGuid(value: string): LoadModuleResponse;

  serializeBinary(): Uint8Array;
  toObject(includeInstance?: boolean): LoadModuleResponse.AsObject;
  static toObject(includeInstance: boolean, msg: LoadModuleResponse): LoadModuleResponse.AsObject;
  static serializeBinaryToWriter(message: LoadModuleResponse, writer: jspb.BinaryWriter): void;
  static deserializeBinary(bytes: Uint8Array): LoadModuleResponse;
  static deserializeBinaryFromReader(message: LoadModuleResponse, reader: jspb.BinaryReader): LoadModuleResponse;
}

export namespace LoadModuleResponse {
  export type AsObject = {
    privateIpAddr: string,
    privatePort?: Port.AsObject,
    publicIpAddr: string,
    publicPort?: Port.AsObject,
    guid: string,
  }
}

export class GetModulesArgs extends jspb.Message {
  getIdsMap(): jspb.Map<string, boolean>;
  clearIdsMap(): GetModulesArgs;

  serializeBinary(): Uint8Array;
  toObject(includeInstance?: boolean): GetModulesArgs.AsObject;
  static toObject(includeInstance: boolean, msg: GetModulesArgs): GetModulesArgs.AsObject;
  static serializeBinaryToWriter(message: GetModulesArgs, writer: jspb.BinaryWriter): void;
  static deserializeBinary(bytes: Uint8Array): GetModulesArgs;
  static deserializeBinaryFromReader(message: GetModulesArgs, reader: jspb.BinaryReader): GetModulesArgs;
}

export namespace GetModulesArgs {
  export type AsObject = {
    idsMap: Array<[string, boolean]>,
  }
}

export class GetModulesResponse extends jspb.Message {
  getModuleInfoMap(): jspb.Map<string, ModuleInfo>;
  clearModuleInfoMap(): GetModulesResponse;

  serializeBinary(): Uint8Array;
  toObject(includeInstance?: boolean): GetModulesResponse.AsObject;
  static toObject(includeInstance: boolean, msg: GetModulesResponse): GetModulesResponse.AsObject;
  static serializeBinaryToWriter(message: GetModulesResponse, writer: jspb.BinaryWriter): void;
  static deserializeBinary(bytes: Uint8Array): GetModulesResponse;
  static deserializeBinaryFromReader(message: GetModulesResponse, reader: jspb.BinaryReader): GetModulesResponse;
}

export namespace GetModulesResponse {
  export type AsObject = {
    moduleInfoMap: Array<[string, ModuleInfo.AsObject]>,
  }
}

export class UnloadModuleArgs extends jspb.Message {
  getModuleId(): string;
  setModuleId(value: string): UnloadModuleArgs;

  serializeBinary(): Uint8Array;
  toObject(includeInstance?: boolean): UnloadModuleArgs.AsObject;
  static toObject(includeInstance: boolean, msg: UnloadModuleArgs): UnloadModuleArgs.AsObject;
  static serializeBinaryToWriter(message: UnloadModuleArgs, writer: jspb.BinaryWriter): void;
  static deserializeBinary(bytes: Uint8Array): UnloadModuleArgs;
  static deserializeBinaryFromReader(message: UnloadModuleArgs, reader: jspb.BinaryReader): UnloadModuleArgs;
}

export namespace UnloadModuleArgs {
  export type AsObject = {
    moduleId: string,
  }
}

export class UnloadModuleResponse extends jspb.Message {
  getModuleGuid(): string;
  setModuleGuid(value: string): UnloadModuleResponse;

  serializeBinary(): Uint8Array;
  toObject(includeInstance?: boolean): UnloadModuleResponse.AsObject;
  static toObject(includeInstance: boolean, msg: UnloadModuleResponse): UnloadModuleResponse.AsObject;
  static serializeBinaryToWriter(message: UnloadModuleResponse, writer: jspb.BinaryWriter): void;
  static deserializeBinary(bytes: Uint8Array): UnloadModuleResponse;
  static deserializeBinaryFromReader(message: UnloadModuleResponse, reader: jspb.BinaryReader): UnloadModuleResponse;
}

export namespace UnloadModuleResponse {
  export type AsObject = {
    moduleGuid: string,
  }
}

export class ExecuteModuleArgs extends jspb.Message {
  getModuleId(): string;
  setModuleId(value: string): ExecuteModuleArgs;

  getSerializedParams(): string;
  setSerializedParams(value: string): ExecuteModuleArgs;

  serializeBinary(): Uint8Array;
  toObject(includeInstance?: boolean): ExecuteModuleArgs.AsObject;
  static toObject(includeInstance: boolean, msg: ExecuteModuleArgs): ExecuteModuleArgs.AsObject;
  static serializeBinaryToWriter(message: ExecuteModuleArgs, writer: jspb.BinaryWriter): void;
  static deserializeBinary(bytes: Uint8Array): ExecuteModuleArgs;
  static deserializeBinaryFromReader(message: ExecuteModuleArgs, reader: jspb.BinaryReader): ExecuteModuleArgs;
}

export namespace ExecuteModuleArgs {
  export type AsObject = {
    moduleId: string,
    serializedParams: string,
  }
}

export class ExecuteModuleResponse extends jspb.Message {
  getSerializedResult(): string;
  setSerializedResult(value: string): ExecuteModuleResponse;

  serializeBinary(): Uint8Array;
  toObject(includeInstance?: boolean): ExecuteModuleResponse.AsObject;
  static toObject(includeInstance: boolean, msg: ExecuteModuleResponse): ExecuteModuleResponse.AsObject;
  static serializeBinaryToWriter(message: ExecuteModuleResponse, writer: jspb.BinaryWriter): void;
  static deserializeBinary(bytes: Uint8Array): ExecuteModuleResponse;
  static deserializeBinaryFromReader(message: ExecuteModuleResponse, reader: jspb.BinaryReader): ExecuteModuleResponse;
}

export namespace ExecuteModuleResponse {
  export type AsObject = {
    serializedResult: string,
  }
}

export class ExecuteStartosisScriptArgs extends jspb.Message {
  getSerializedScript(): string;
  setSerializedScript(value: string): ExecuteStartosisScriptArgs;

  serializeBinary(): Uint8Array;
  toObject(includeInstance?: boolean): ExecuteStartosisScriptArgs.AsObject;
  static toObject(includeInstance: boolean, msg: ExecuteStartosisScriptArgs): ExecuteStartosisScriptArgs.AsObject;
  static serializeBinaryToWriter(message: ExecuteStartosisScriptArgs, writer: jspb.BinaryWriter): void;
  static deserializeBinary(bytes: Uint8Array): ExecuteStartosisScriptArgs;
  static deserializeBinaryFromReader(message: ExecuteStartosisScriptArgs, reader: jspb.BinaryReader): ExecuteStartosisScriptArgs;
}

export namespace ExecuteStartosisScriptArgs {
  export type AsObject = {
    serializedScript: string,
  }
}

export class ExecuteStartosisResponse extends jspb.Message {
  getSerializedScriptOutput(): string;
  setSerializedScriptOutput(value: string): ExecuteStartosisResponse;

  getInterpretationError(): string;
  setInterpretationError(value: string): ExecuteStartosisResponse;

  getValidationErrorsList(): Array<StartosisValidationError>;
  setValidationErrorsList(value: Array<StartosisValidationError>): ExecuteStartosisResponse;
  clearValidationErrorsList(): ExecuteStartosisResponse;
  addValidationErrors(value?: StartosisValidationError, index?: number): StartosisValidationError;

  getExecutionError(): string;
  setExecutionError(value: string): ExecuteStartosisResponse;

  serializeBinary(): Uint8Array;
  toObject(includeInstance?: boolean): ExecuteStartosisResponse.AsObject;
  static toObject(includeInstance: boolean, msg: ExecuteStartosisResponse): ExecuteStartosisResponse.AsObject;
  static serializeBinaryToWriter(message: ExecuteStartosisResponse, writer: jspb.BinaryWriter): void;
  static deserializeBinary(bytes: Uint8Array): ExecuteStartosisResponse;
  static deserializeBinaryFromReader(message: ExecuteStartosisResponse, reader: jspb.BinaryReader): ExecuteStartosisResponse;
}

export namespace ExecuteStartosisResponse {
  export type AsObject = {
    serializedScriptOutput: string,
    interpretationError: string,
    validationErrorsList: Array<StartosisValidationError.AsObject>,
    executionError: string,
  }
}

export class StartServicesArgs extends jspb.Message {
  getServiceIdsToConfigsMap(): jspb.Map<string, ServiceConfig>;
  clearServiceIdsToConfigsMap(): StartServicesArgs;

  getPartitionId(): string;
  setPartitionId(value: string): StartServicesArgs;

  serializeBinary(): Uint8Array;
  toObject(includeInstance?: boolean): StartServicesArgs.AsObject;
  static toObject(includeInstance: boolean, msg: StartServicesArgs): StartServicesArgs.AsObject;
  static serializeBinaryToWriter(message: StartServicesArgs, writer: jspb.BinaryWriter): void;
  static deserializeBinary(bytes: Uint8Array): StartServicesArgs;
  static deserializeBinaryFromReader(message: StartServicesArgs, reader: jspb.BinaryReader): StartServicesArgs;
}

export namespace StartServicesArgs {
  export type AsObject = {
    serviceIdsToConfigsMap: Array<[string, ServiceConfig.AsObject]>,
    partitionId: string,
  }
}

export class StartServicesResponse extends jspb.Message {
  getSuccessfulServiceIdsToServiceInfoMap(): jspb.Map<string, ServiceInfo>;
  clearSuccessfulServiceIdsToServiceInfoMap(): StartServicesResponse;

  getFailedServiceIdsToErrorMap(): jspb.Map<string, string>;
  clearFailedServiceIdsToErrorMap(): StartServicesResponse;

  serializeBinary(): Uint8Array;
  toObject(includeInstance?: boolean): StartServicesResponse.AsObject;
  static toObject(includeInstance: boolean, msg: StartServicesResponse): StartServicesResponse.AsObject;
  static serializeBinaryToWriter(message: StartServicesResponse, writer: jspb.BinaryWriter): void;
  static deserializeBinary(bytes: Uint8Array): StartServicesResponse;
  static deserializeBinaryFromReader(message: StartServicesResponse, reader: jspb.BinaryReader): StartServicesResponse;
}

export namespace StartServicesResponse {
  export type AsObject = {
    successfulServiceIdsToServiceInfoMap: Array<[string, ServiceInfo.AsObject]>,
    failedServiceIdsToErrorMap: Array<[string, string]>,
  }
}

export class GetServicesArgs extends jspb.Message {
  getServiceIdsMap(): jspb.Map<string, boolean>;
  clearServiceIdsMap(): GetServicesArgs;

  serializeBinary(): Uint8Array;
  toObject(includeInstance?: boolean): GetServicesArgs.AsObject;
  static toObject(includeInstance: boolean, msg: GetServicesArgs): GetServicesArgs.AsObject;
  static serializeBinaryToWriter(message: GetServicesArgs, writer: jspb.BinaryWriter): void;
  static deserializeBinary(bytes: Uint8Array): GetServicesArgs;
  static deserializeBinaryFromReader(message: GetServicesArgs, reader: jspb.BinaryReader): GetServicesArgs;
}

export namespace GetServicesArgs {
  export type AsObject = {
    serviceIdsMap: Array<[string, boolean]>,
  }
}

export class GetServicesResponse extends jspb.Message {
  getServiceInfoMap(): jspb.Map<string, ServiceInfo>;
  clearServiceInfoMap(): GetServicesResponse;

  serializeBinary(): Uint8Array;
  toObject(includeInstance?: boolean): GetServicesResponse.AsObject;
  static toObject(includeInstance: boolean, msg: GetServicesResponse): GetServicesResponse.AsObject;
  static serializeBinaryToWriter(message: GetServicesResponse, writer: jspb.BinaryWriter): void;
  static deserializeBinary(bytes: Uint8Array): GetServicesResponse;
  static deserializeBinaryFromReader(message: GetServicesResponse, reader: jspb.BinaryReader): GetServicesResponse;
}

export namespace GetServicesResponse {
  export type AsObject = {
    serviceInfoMap: Array<[string, ServiceInfo.AsObject]>,
  }
}

export class RemoveServiceArgs extends jspb.Message {
  getServiceId(): string;
  setServiceId(value: string): RemoveServiceArgs;

  serializeBinary(): Uint8Array;
  toObject(includeInstance?: boolean): RemoveServiceArgs.AsObject;
  static toObject(includeInstance: boolean, msg: RemoveServiceArgs): RemoveServiceArgs.AsObject;
  static serializeBinaryToWriter(message: RemoveServiceArgs, writer: jspb.BinaryWriter): void;
  static deserializeBinary(bytes: Uint8Array): RemoveServiceArgs;
  static deserializeBinaryFromReader(message: RemoveServiceArgs, reader: jspb.BinaryReader): RemoveServiceArgs;
}

export namespace RemoveServiceArgs {
  export type AsObject = {
    serviceId: string,
  }
}

export class RemoveServiceResponse extends jspb.Message {
  getServiceGuid(): string;
  setServiceGuid(value: string): RemoveServiceResponse;

  serializeBinary(): Uint8Array;
  toObject(includeInstance?: boolean): RemoveServiceResponse.AsObject;
  static toObject(includeInstance: boolean, msg: RemoveServiceResponse): RemoveServiceResponse.AsObject;
  static serializeBinaryToWriter(message: RemoveServiceResponse, writer: jspb.BinaryWriter): void;
  static deserializeBinary(bytes: Uint8Array): RemoveServiceResponse;
  static deserializeBinaryFromReader(message: RemoveServiceResponse, reader: jspb.BinaryReader): RemoveServiceResponse;
}

export namespace RemoveServiceResponse {
  export type AsObject = {
    serviceGuid: string,
  }
}

export class RepartitionArgs extends jspb.Message {
  getPartitionServicesMap(): jspb.Map<string, PartitionServices>;
  clearPartitionServicesMap(): RepartitionArgs;

  getPartitionConnectionsMap(): jspb.Map<string, PartitionConnections>;
  clearPartitionConnectionsMap(): RepartitionArgs;

  getDefaultConnection(): PartitionConnectionInfo | undefined;
  setDefaultConnection(value?: PartitionConnectionInfo): RepartitionArgs;
  hasDefaultConnection(): boolean;
  clearDefaultConnection(): RepartitionArgs;

  serializeBinary(): Uint8Array;
  toObject(includeInstance?: boolean): RepartitionArgs.AsObject;
  static toObject(includeInstance: boolean, msg: RepartitionArgs): RepartitionArgs.AsObject;
  static serializeBinaryToWriter(message: RepartitionArgs, writer: jspb.BinaryWriter): void;
  static deserializeBinary(bytes: Uint8Array): RepartitionArgs;
  static deserializeBinaryFromReader(message: RepartitionArgs, reader: jspb.BinaryReader): RepartitionArgs;
}

export namespace RepartitionArgs {
  export type AsObject = {
    partitionServicesMap: Array<[string, PartitionServices.AsObject]>,
    partitionConnectionsMap: Array<[string, PartitionConnections.AsObject]>,
    defaultConnection?: PartitionConnectionInfo.AsObject,
  }
}

export class PartitionServices extends jspb.Message {
  getServiceIdSetMap(): jspb.Map<string, boolean>;
  clearServiceIdSetMap(): PartitionServices;

  serializeBinary(): Uint8Array;
  toObject(includeInstance?: boolean): PartitionServices.AsObject;
  static toObject(includeInstance: boolean, msg: PartitionServices): PartitionServices.AsObject;
  static serializeBinaryToWriter(message: PartitionServices, writer: jspb.BinaryWriter): void;
  static deserializeBinary(bytes: Uint8Array): PartitionServices;
  static deserializeBinaryFromReader(message: PartitionServices, reader: jspb.BinaryReader): PartitionServices;
}

export namespace PartitionServices {
  export type AsObject = {
    serviceIdSetMap: Array<[string, boolean]>,
  }
}

export class PartitionConnections extends jspb.Message {
  getConnectionInfoMap(): jspb.Map<string, PartitionConnectionInfo>;
  clearConnectionInfoMap(): PartitionConnections;

  serializeBinary(): Uint8Array;
  toObject(includeInstance?: boolean): PartitionConnections.AsObject;
  static toObject(includeInstance: boolean, msg: PartitionConnections): PartitionConnections.AsObject;
  static serializeBinaryToWriter(message: PartitionConnections, writer: jspb.BinaryWriter): void;
  static deserializeBinary(bytes: Uint8Array): PartitionConnections;
  static deserializeBinaryFromReader(message: PartitionConnections, reader: jspb.BinaryReader): PartitionConnections;
}

export namespace PartitionConnections {
  export type AsObject = {
    connectionInfoMap: Array<[string, PartitionConnectionInfo.AsObject]>,
  }
}

export class PartitionConnectionInfo extends jspb.Message {
  getPacketLossPercentage(): number;
  setPacketLossPercentage(value: number): PartitionConnectionInfo;

  serializeBinary(): Uint8Array;
  toObject(includeInstance?: boolean): PartitionConnectionInfo.AsObject;
  static toObject(includeInstance: boolean, msg: PartitionConnectionInfo): PartitionConnectionInfo.AsObject;
  static serializeBinaryToWriter(message: PartitionConnectionInfo, writer: jspb.BinaryWriter): void;
  static deserializeBinary(bytes: Uint8Array): PartitionConnectionInfo;
  static deserializeBinaryFromReader(message: PartitionConnectionInfo, reader: jspb.BinaryReader): PartitionConnectionInfo;
}

export namespace PartitionConnectionInfo {
  export type AsObject = {
    packetLossPercentage: number,
  }
}

export class ExecCommandArgs extends jspb.Message {
  getServiceId(): string;
  setServiceId(value: string): ExecCommandArgs;

  getCommandArgsList(): Array<string>;
  setCommandArgsList(value: Array<string>): ExecCommandArgs;
  clearCommandArgsList(): ExecCommandArgs;
  addCommandArgs(value: string, index?: number): ExecCommandArgs;

  serializeBinary(): Uint8Array;
  toObject(includeInstance?: boolean): ExecCommandArgs.AsObject;
  static toObject(includeInstance: boolean, msg: ExecCommandArgs): ExecCommandArgs.AsObject;
  static serializeBinaryToWriter(message: ExecCommandArgs, writer: jspb.BinaryWriter): void;
  static deserializeBinary(bytes: Uint8Array): ExecCommandArgs;
  static deserializeBinaryFromReader(message: ExecCommandArgs, reader: jspb.BinaryReader): ExecCommandArgs;
}

export namespace ExecCommandArgs {
  export type AsObject = {
    serviceId: string,
    commandArgsList: Array<string>,
  }
}

export class PauseServiceArgs extends jspb.Message {
  getServiceId(): string;
  setServiceId(value: string): PauseServiceArgs;

  serializeBinary(): Uint8Array;
  toObject(includeInstance?: boolean): PauseServiceArgs.AsObject;
  static toObject(includeInstance: boolean, msg: PauseServiceArgs): PauseServiceArgs.AsObject;
  static serializeBinaryToWriter(message: PauseServiceArgs, writer: jspb.BinaryWriter): void;
  static deserializeBinary(bytes: Uint8Array): PauseServiceArgs;
  static deserializeBinaryFromReader(message: PauseServiceArgs, reader: jspb.BinaryReader): PauseServiceArgs;
}

export namespace PauseServiceArgs {
  export type AsObject = {
    serviceId: string,
  }
}

export class UnpauseServiceArgs extends jspb.Message {
  getServiceId(): string;
  setServiceId(value: string): UnpauseServiceArgs;

  serializeBinary(): Uint8Array;
  toObject(includeInstance?: boolean): UnpauseServiceArgs.AsObject;
  static toObject(includeInstance: boolean, msg: UnpauseServiceArgs): UnpauseServiceArgs.AsObject;
  static serializeBinaryToWriter(message: UnpauseServiceArgs, writer: jspb.BinaryWriter): void;
  static deserializeBinary(bytes: Uint8Array): UnpauseServiceArgs;
  static deserializeBinaryFromReader(message: UnpauseServiceArgs, reader: jspb.BinaryReader): UnpauseServiceArgs;
}

export namespace UnpauseServiceArgs {
  export type AsObject = {
    serviceId: string,
  }
}

export class ExecCommandResponse extends jspb.Message {
  getExitCode(): number;
  setExitCode(value: number): ExecCommandResponse;

  getLogOutput(): string;
  setLogOutput(value: string): ExecCommandResponse;

  serializeBinary(): Uint8Array;
  toObject(includeInstance?: boolean): ExecCommandResponse.AsObject;
  static toObject(includeInstance: boolean, msg: ExecCommandResponse): ExecCommandResponse.AsObject;
  static serializeBinaryToWriter(message: ExecCommandResponse, writer: jspb.BinaryWriter): void;
  static deserializeBinary(bytes: Uint8Array): ExecCommandResponse;
  static deserializeBinaryFromReader(message: ExecCommandResponse, reader: jspb.BinaryReader): ExecCommandResponse;
}

export namespace ExecCommandResponse {
  export type AsObject = {
    exitCode: number,
    logOutput: string,
  }
}

export class WaitForHttpGetEndpointAvailabilityArgs extends jspb.Message {
  getServiceId(): string;
  setServiceId(value: string): WaitForHttpGetEndpointAvailabilityArgs;

  getPort(): number;
  setPort(value: number): WaitForHttpGetEndpointAvailabilityArgs;

  getPath(): string;
  setPath(value: string): WaitForHttpGetEndpointAvailabilityArgs;

  getInitialDelayMilliseconds(): number;
  setInitialDelayMilliseconds(value: number): WaitForHttpGetEndpointAvailabilityArgs;

  getRetries(): number;
  setRetries(value: number): WaitForHttpGetEndpointAvailabilityArgs;

  getRetriesDelayMilliseconds(): number;
  setRetriesDelayMilliseconds(value: number): WaitForHttpGetEndpointAvailabilityArgs;

  getBodyText(): string;
  setBodyText(value: string): WaitForHttpGetEndpointAvailabilityArgs;

  serializeBinary(): Uint8Array;
  toObject(includeInstance?: boolean): WaitForHttpGetEndpointAvailabilityArgs.AsObject;
  static toObject(includeInstance: boolean, msg: WaitForHttpGetEndpointAvailabilityArgs): WaitForHttpGetEndpointAvailabilityArgs.AsObject;
  static serializeBinaryToWriter(message: WaitForHttpGetEndpointAvailabilityArgs, writer: jspb.BinaryWriter): void;
  static deserializeBinary(bytes: Uint8Array): WaitForHttpGetEndpointAvailabilityArgs;
  static deserializeBinaryFromReader(message: WaitForHttpGetEndpointAvailabilityArgs, reader: jspb.BinaryReader): WaitForHttpGetEndpointAvailabilityArgs;
}

export namespace WaitForHttpGetEndpointAvailabilityArgs {
  export type AsObject = {
    serviceId: string,
    port: number,
    path: string,
    initialDelayMilliseconds: number,
    retries: number,
    retriesDelayMilliseconds: number,
    bodyText: string,
  }
}

export class WaitForHttpPostEndpointAvailabilityArgs extends jspb.Message {
  getServiceId(): string;
  setServiceId(value: string): WaitForHttpPostEndpointAvailabilityArgs;

  getPort(): number;
  setPort(value: number): WaitForHttpPostEndpointAvailabilityArgs;

  getPath(): string;
  setPath(value: string): WaitForHttpPostEndpointAvailabilityArgs;

  getRequestBody(): string;
  setRequestBody(value: string): WaitForHttpPostEndpointAvailabilityArgs;

  getInitialDelayMilliseconds(): number;
  setInitialDelayMilliseconds(value: number): WaitForHttpPostEndpointAvailabilityArgs;

  getRetries(): number;
  setRetries(value: number): WaitForHttpPostEndpointAvailabilityArgs;

  getRetriesDelayMilliseconds(): number;
  setRetriesDelayMilliseconds(value: number): WaitForHttpPostEndpointAvailabilityArgs;

  getBodyText(): string;
  setBodyText(value: string): WaitForHttpPostEndpointAvailabilityArgs;

  serializeBinary(): Uint8Array;
  toObject(includeInstance?: boolean): WaitForHttpPostEndpointAvailabilityArgs.AsObject;
  static toObject(includeInstance: boolean, msg: WaitForHttpPostEndpointAvailabilityArgs): WaitForHttpPostEndpointAvailabilityArgs.AsObject;
  static serializeBinaryToWriter(message: WaitForHttpPostEndpointAvailabilityArgs, writer: jspb.BinaryWriter): void;
  static deserializeBinary(bytes: Uint8Array): WaitForHttpPostEndpointAvailabilityArgs;
  static deserializeBinaryFromReader(message: WaitForHttpPostEndpointAvailabilityArgs, reader: jspb.BinaryReader): WaitForHttpPostEndpointAvailabilityArgs;
}

export namespace WaitForHttpPostEndpointAvailabilityArgs {
  export type AsObject = {
    serviceId: string,
    port: number,
    path: string,
    requestBody: string,
    initialDelayMilliseconds: number,
    retries: number,
    retriesDelayMilliseconds: number,
    bodyText: string,
  }
}

export class UploadFilesArtifactArgs extends jspb.Message {
  getData(): Uint8Array | string;
  getData_asU8(): Uint8Array;
  getData_asB64(): string;
  setData(value: Uint8Array | string): UploadFilesArtifactArgs;

  serializeBinary(): Uint8Array;
  toObject(includeInstance?: boolean): UploadFilesArtifactArgs.AsObject;
  static toObject(includeInstance: boolean, msg: UploadFilesArtifactArgs): UploadFilesArtifactArgs.AsObject;
  static serializeBinaryToWriter(message: UploadFilesArtifactArgs, writer: jspb.BinaryWriter): void;
  static deserializeBinary(bytes: Uint8Array): UploadFilesArtifactArgs;
  static deserializeBinaryFromReader(message: UploadFilesArtifactArgs, reader: jspb.BinaryReader): UploadFilesArtifactArgs;
}

export namespace UploadFilesArtifactArgs {
  export type AsObject = {
    data: Uint8Array | string,
  }
}

export class UploadFilesArtifactResponse extends jspb.Message {
  getUuid(): string;
  setUuid(value: string): UploadFilesArtifactResponse;

  serializeBinary(): Uint8Array;
  toObject(includeInstance?: boolean): UploadFilesArtifactResponse.AsObject;
  static toObject(includeInstance: boolean, msg: UploadFilesArtifactResponse): UploadFilesArtifactResponse.AsObject;
  static serializeBinaryToWriter(message: UploadFilesArtifactResponse, writer: jspb.BinaryWriter): void;
  static deserializeBinary(bytes: Uint8Array): UploadFilesArtifactResponse;
  static deserializeBinaryFromReader(message: UploadFilesArtifactResponse, reader: jspb.BinaryReader): UploadFilesArtifactResponse;
}

export namespace UploadFilesArtifactResponse {
  export type AsObject = {
    uuid: string,
  }
}

export class DownloadFilesArtifactArgs extends jspb.Message {
  getId(): string;
  setId(value: string): DownloadFilesArtifactArgs;

  serializeBinary(): Uint8Array;
  toObject(includeInstance?: boolean): DownloadFilesArtifactArgs.AsObject;
  static toObject(includeInstance: boolean, msg: DownloadFilesArtifactArgs): DownloadFilesArtifactArgs.AsObject;
  static serializeBinaryToWriter(message: DownloadFilesArtifactArgs, writer: jspb.BinaryWriter): void;
  static deserializeBinary(bytes: Uint8Array): DownloadFilesArtifactArgs;
  static deserializeBinaryFromReader(message: DownloadFilesArtifactArgs, reader: jspb.BinaryReader): DownloadFilesArtifactArgs;
}

export namespace DownloadFilesArtifactArgs {
  export type AsObject = {
    id: string,
  }
}

export class DownloadFilesArtifactResponse extends jspb.Message {
  getData(): Uint8Array | string;
  getData_asU8(): Uint8Array;
  getData_asB64(): string;
  setData(value: Uint8Array | string): DownloadFilesArtifactResponse;

  serializeBinary(): Uint8Array;
  toObject(includeInstance?: boolean): DownloadFilesArtifactResponse.AsObject;
  static toObject(includeInstance: boolean, msg: DownloadFilesArtifactResponse): DownloadFilesArtifactResponse.AsObject;
  static serializeBinaryToWriter(message: DownloadFilesArtifactResponse, writer: jspb.BinaryWriter): void;
  static deserializeBinary(bytes: Uint8Array): DownloadFilesArtifactResponse;
  static deserializeBinaryFromReader(message: DownloadFilesArtifactResponse, reader: jspb.BinaryReader): DownloadFilesArtifactResponse;
}

export namespace DownloadFilesArtifactResponse {
  export type AsObject = {
    data: Uint8Array | string,
  }
}

export class StoreWebFilesArtifactArgs extends jspb.Message {
  getUrl(): string;
  setUrl(value: string): StoreWebFilesArtifactArgs;

  serializeBinary(): Uint8Array;
  toObject(includeInstance?: boolean): StoreWebFilesArtifactArgs.AsObject;
  static toObject(includeInstance: boolean, msg: StoreWebFilesArtifactArgs): StoreWebFilesArtifactArgs.AsObject;
  static serializeBinaryToWriter(message: StoreWebFilesArtifactArgs, writer: jspb.BinaryWriter): void;
  static deserializeBinary(bytes: Uint8Array): StoreWebFilesArtifactArgs;
  static deserializeBinaryFromReader(message: StoreWebFilesArtifactArgs, reader: jspb.BinaryReader): StoreWebFilesArtifactArgs;
}

export namespace StoreWebFilesArtifactArgs {
  export type AsObject = {
    url: string,
  }
}

export class StoreWebFilesArtifactResponse extends jspb.Message {
  getUuid(): string;
  setUuid(value: string): StoreWebFilesArtifactResponse;

  serializeBinary(): Uint8Array;
  toObject(includeInstance?: boolean): StoreWebFilesArtifactResponse.AsObject;
  static toObject(includeInstance: boolean, msg: StoreWebFilesArtifactResponse): StoreWebFilesArtifactResponse.AsObject;
  static serializeBinaryToWriter(message: StoreWebFilesArtifactResponse, writer: jspb.BinaryWriter): void;
  static deserializeBinary(bytes: Uint8Array): StoreWebFilesArtifactResponse;
  static deserializeBinaryFromReader(message: StoreWebFilesArtifactResponse, reader: jspb.BinaryReader): StoreWebFilesArtifactResponse;
}

export namespace StoreWebFilesArtifactResponse {
  export type AsObject = {
    uuid: string,
  }
}

export class StoreFilesArtifactFromServiceArgs extends jspb.Message {
  getServiceId(): string;
  setServiceId(value: string): StoreFilesArtifactFromServiceArgs;

  getSourcePath(): string;
  setSourcePath(value: string): StoreFilesArtifactFromServiceArgs;

  serializeBinary(): Uint8Array;
  toObject(includeInstance?: boolean): StoreFilesArtifactFromServiceArgs.AsObject;
  static toObject(includeInstance: boolean, msg: StoreFilesArtifactFromServiceArgs): StoreFilesArtifactFromServiceArgs.AsObject;
  static serializeBinaryToWriter(message: StoreFilesArtifactFromServiceArgs, writer: jspb.BinaryWriter): void;
  static deserializeBinary(bytes: Uint8Array): StoreFilesArtifactFromServiceArgs;
  static deserializeBinaryFromReader(message: StoreFilesArtifactFromServiceArgs, reader: jspb.BinaryReader): StoreFilesArtifactFromServiceArgs;
}

export namespace StoreFilesArtifactFromServiceArgs {
  export type AsObject = {
    serviceId: string,
    sourcePath: string,
  }
}

export class StoreFilesArtifactFromServiceResponse extends jspb.Message {
  getUuid(): string;
  setUuid(value: string): StoreFilesArtifactFromServiceResponse;

  serializeBinary(): Uint8Array;
  toObject(includeInstance?: boolean): StoreFilesArtifactFromServiceResponse.AsObject;
  static toObject(includeInstance: boolean, msg: StoreFilesArtifactFromServiceResponse): StoreFilesArtifactFromServiceResponse.AsObject;
  static serializeBinaryToWriter(message: StoreFilesArtifactFromServiceResponse, writer: jspb.BinaryWriter): void;
  static deserializeBinary(bytes: Uint8Array): StoreFilesArtifactFromServiceResponse;
  static deserializeBinaryFromReader(message: StoreFilesArtifactFromServiceResponse, reader: jspb.BinaryReader): StoreFilesArtifactFromServiceResponse;
}

export namespace StoreFilesArtifactFromServiceResponse {
  export type AsObject = {
    uuid: string,
  }
}

export class RenderTemplatesToFilesArtifactArgs extends jspb.Message {
  getTemplatesAndDataByDestinationRelFilepathMap(): jspb.Map<string, RenderTemplatesToFilesArtifactArgs.TemplateAndData>;
  clearTemplatesAndDataByDestinationRelFilepathMap(): RenderTemplatesToFilesArtifactArgs;

  serializeBinary(): Uint8Array;
  toObject(includeInstance?: boolean): RenderTemplatesToFilesArtifactArgs.AsObject;
  static toObject(includeInstance: boolean, msg: RenderTemplatesToFilesArtifactArgs): RenderTemplatesToFilesArtifactArgs.AsObject;
  static serializeBinaryToWriter(message: RenderTemplatesToFilesArtifactArgs, writer: jspb.BinaryWriter): void;
  static deserializeBinary(bytes: Uint8Array): RenderTemplatesToFilesArtifactArgs;
  static deserializeBinaryFromReader(message: RenderTemplatesToFilesArtifactArgs, reader: jspb.BinaryReader): RenderTemplatesToFilesArtifactArgs;
}

export namespace RenderTemplatesToFilesArtifactArgs {
  export type AsObject = {
    templatesAndDataByDestinationRelFilepathMap: Array<[string, RenderTemplatesToFilesArtifactArgs.TemplateAndData.AsObject]>,
  }

  export class TemplateAndData extends jspb.Message {
    getTemplate(): string;
    setTemplate(value: string): TemplateAndData;

    getDataAsJson(): string;
    setDataAsJson(value: string): TemplateAndData;

    serializeBinary(): Uint8Array;
    toObject(includeInstance?: boolean): TemplateAndData.AsObject;
    static toObject(includeInstance: boolean, msg: TemplateAndData): TemplateAndData.AsObject;
    static serializeBinaryToWriter(message: TemplateAndData, writer: jspb.BinaryWriter): void;
    static deserializeBinary(bytes: Uint8Array): TemplateAndData;
    static deserializeBinaryFromReader(message: TemplateAndData, reader: jspb.BinaryReader): TemplateAndData;
  }

  export namespace TemplateAndData {
    export type AsObject = {
      template: string,
      dataAsJson: string,
    }
  }

}

export class RenderTemplatesToFilesArtifactResponse extends jspb.Message {
  getUuid(): string;
  setUuid(value: string): RenderTemplatesToFilesArtifactResponse;

  serializeBinary(): Uint8Array;
  toObject(includeInstance?: boolean): RenderTemplatesToFilesArtifactResponse.AsObject;
  static toObject(includeInstance: boolean, msg: RenderTemplatesToFilesArtifactResponse): RenderTemplatesToFilesArtifactResponse.AsObject;
  static serializeBinaryToWriter(message: RenderTemplatesToFilesArtifactResponse, writer: jspb.BinaryWriter): void;
  static deserializeBinary(bytes: Uint8Array): RenderTemplatesToFilesArtifactResponse;
  static deserializeBinaryFromReader(message: RenderTemplatesToFilesArtifactResponse, reader: jspb.BinaryReader): RenderTemplatesToFilesArtifactResponse;
}

export namespace RenderTemplatesToFilesArtifactResponse {
  export type AsObject = {
    uuid: string,
  }
}

export class StartosisValidationError extends jspb.Message {
  getError(): string;
  setError(value: string): StartosisValidationError;

  serializeBinary(): Uint8Array;
  toObject(includeInstance?: boolean): StartosisValidationError.AsObject;
  static toObject(includeInstance: boolean, msg: StartosisValidationError): StartosisValidationError.AsObject;
  static serializeBinaryToWriter(message: StartosisValidationError, writer: jspb.BinaryWriter): void;
  static deserializeBinary(bytes: Uint8Array): StartosisValidationError;
  static deserializeBinaryFromReader(message: StartosisValidationError, reader: jspb.BinaryReader): StartosisValidationError;
}

export namespace StartosisValidationError {
  export type AsObject = {
    error: string,
  }
}

export class FactValue extends jspb.Message {
  getStringValue(): string;
  setStringValue(value: string): FactValue;

  getFactValueCase(): FactValue.FactValueCase;

  serializeBinary(): Uint8Array;
  toObject(includeInstance?: boolean): FactValue.AsObject;
  static toObject(includeInstance: boolean, msg: FactValue): FactValue.AsObject;
  static serializeBinaryToWriter(message: FactValue, writer: jspb.BinaryWriter): void;
  static deserializeBinary(bytes: Uint8Array): FactValue;
  static deserializeBinaryFromReader(message: FactValue, reader: jspb.BinaryReader): FactValue;
}

export namespace FactValue {
  export type AsObject = {
    stringValue: string,
  }

  export enum FactValueCase { 
    FACT_VALUE_NOT_SET = 0,
    STRING_VALUE = 1,
  }
}

export class ConstantFactRecipe extends jspb.Message {
  getFactValue(): FactValue | undefined;
  setFactValue(value?: FactValue): ConstantFactRecipe;
  hasFactValue(): boolean;
  clearFactValue(): ConstantFactRecipe;

  serializeBinary(): Uint8Array;
  toObject(includeInstance?: boolean): ConstantFactRecipe.AsObject;
  static toObject(includeInstance: boolean, msg: ConstantFactRecipe): ConstantFactRecipe.AsObject;
  static serializeBinaryToWriter(message: ConstantFactRecipe, writer: jspb.BinaryWriter): void;
  static deserializeBinary(bytes: Uint8Array): ConstantFactRecipe;
  static deserializeBinaryFromReader(message: ConstantFactRecipe, reader: jspb.BinaryReader): ConstantFactRecipe;
}

export namespace ConstantFactRecipe {
  export type AsObject = {
    factValue?: FactValue.AsObject,
  }
}

export class ExecFactRecipe extends jspb.Message {
  getExecString(): string;
  setExecString(value: string): ExecFactRecipe;

  serializeBinary(): Uint8Array;
  toObject(includeInstance?: boolean): ExecFactRecipe.AsObject;
  static toObject(includeInstance: boolean, msg: ExecFactRecipe): ExecFactRecipe.AsObject;
  static serializeBinaryToWriter(message: ExecFactRecipe, writer: jspb.BinaryWriter): void;
  static deserializeBinary(bytes: Uint8Array): ExecFactRecipe;
  static deserializeBinaryFromReader(message: ExecFactRecipe, reader: jspb.BinaryReader): ExecFactRecipe;
}

export namespace ExecFactRecipe {
  export type AsObject = {
    execString: string,
  }
}

export class HttpRequestFactRecipe extends jspb.Message {
  getPortId(): string;
  setPortId(value: string): HttpRequestFactRecipe;

  getEndpoint(): string;
  setEndpoint(value: string): HttpRequestFactRecipe;

  getMethod(): HttpRequestMethod;
  setMethod(value: HttpRequestMethod): HttpRequestFactRecipe;

  getContentType(): string;
  setContentType(value: string): HttpRequestFactRecipe;

  getBody(): string;
  setBody(value: string): HttpRequestFactRecipe;

  getPostProcessingStep(): string;
  setPostProcessingStep(value: string): HttpRequestFactRecipe;

  serializeBinary(): Uint8Array;
  toObject(includeInstance?: boolean): HttpRequestFactRecipe.AsObject;
  static toObject(includeInstance: boolean, msg: HttpRequestFactRecipe): HttpRequestFactRecipe.AsObject;
  static serializeBinaryToWriter(message: HttpRequestFactRecipe, writer: jspb.BinaryWriter): void;
  static deserializeBinary(bytes: Uint8Array): HttpRequestFactRecipe;
  static deserializeBinaryFromReader(message: HttpRequestFactRecipe, reader: jspb.BinaryReader): HttpRequestFactRecipe;
}

export namespace HttpRequestFactRecipe {
  export type AsObject = {
    portId: string,
    endpoint: string,
    method: HttpRequestMethod,
    contentType: string,
    body: string,
    postProcessingStep: string,
  }
}

export class FactRecipe extends jspb.Message {
  getServiceId(): string;
  setServiceId(value: string): FactRecipe;

  getFactName(): string;
  setFactName(value: string): FactRecipe;

  getConstantFact(): ConstantFactRecipe | undefined;
  setConstantFact(value?: ConstantFactRecipe): FactRecipe;
  hasConstantFact(): boolean;
  clearConstantFact(): FactRecipe;

<<<<<<< HEAD
  getExecFact(): ExecFactRecipe | undefined;
  setExecFact(value?: ExecFactRecipe): FactRecipe;
  hasExecFact(): boolean;
  clearExecFact(): FactRecipe;

  getHttpRequestFact(): HttpRequestFactRecipe | undefined;
  setHttpRequestFact(value?: HttpRequestFactRecipe): FactRecipe;
  hasHttpRequestFact(): boolean;
  clearHttpRequestFact(): FactRecipe;
=======
  getRefreshInterval(): google_protobuf_duration_pb.Duration | undefined;
  setRefreshInterval(value?: google_protobuf_duration_pb.Duration): FactRecipe;
  hasRefreshInterval(): boolean;
  clearRefreshInterval(): FactRecipe;
>>>>>>> cd470bf0

  getFactRecipeCase(): FactRecipe.FactRecipeCase;

  serializeBinary(): Uint8Array;
  toObject(includeInstance?: boolean): FactRecipe.AsObject;
  static toObject(includeInstance: boolean, msg: FactRecipe): FactRecipe.AsObject;
  static serializeBinaryToWriter(message: FactRecipe, writer: jspb.BinaryWriter): void;
  static deserializeBinary(bytes: Uint8Array): FactRecipe;
  static deserializeBinaryFromReader(message: FactRecipe, reader: jspb.BinaryReader): FactRecipe;
}

export namespace FactRecipe {
  export type AsObject = {
    serviceId: string,
    factName: string,
    constantFact?: ConstantFactRecipe.AsObject,
<<<<<<< HEAD
    execFact?: ExecFactRecipe.AsObject,
    httpRequestFact?: HttpRequestFactRecipe.AsObject,
=======
    refreshInterval?: google_protobuf_duration_pb.Duration.AsObject,
>>>>>>> cd470bf0
  }

  export enum FactRecipeCase { 
    FACT_RECIPE_NOT_SET = 0,
    CONSTANT_FACT = 3,
    EXEC_FACT = 4,
    HTTP_REQUEST_FACT = 5,
  }
}

export class ExecuteStartosisModuleArgs extends jspb.Message {
  getModuleId(): string;
  setModuleId(value: string): ExecuteStartosisModuleArgs;

  getData(): Uint8Array | string;
  getData_asU8(): Uint8Array;
  getData_asB64(): string;
  setData(value: Uint8Array | string): ExecuteStartosisModuleArgs;

  serializeBinary(): Uint8Array;
  toObject(includeInstance?: boolean): ExecuteStartosisModuleArgs.AsObject;
  static toObject(includeInstance: boolean, msg: ExecuteStartosisModuleArgs): ExecuteStartosisModuleArgs.AsObject;
  static serializeBinaryToWriter(message: ExecuteStartosisModuleArgs, writer: jspb.BinaryWriter): void;
  static deserializeBinary(bytes: Uint8Array): ExecuteStartosisModuleArgs;
  static deserializeBinaryFromReader(message: ExecuteStartosisModuleArgs, reader: jspb.BinaryReader): ExecuteStartosisModuleArgs;
}

export namespace ExecuteStartosisModuleArgs {
  export type AsObject = {
    moduleId: string,
    data: Uint8Array | string,
  }
}

export enum HttpRequestMethod { 
  GET = 0,
  POST = 1,
}<|MERGE_RESOLUTION|>--- conflicted
+++ resolved
@@ -1098,7 +1098,6 @@
   hasConstantFact(): boolean;
   clearConstantFact(): FactRecipe;
 
-<<<<<<< HEAD
   getExecFact(): ExecFactRecipe | undefined;
   setExecFact(value?: ExecFactRecipe): FactRecipe;
   hasExecFact(): boolean;
@@ -1108,12 +1107,11 @@
   setHttpRequestFact(value?: HttpRequestFactRecipe): FactRecipe;
   hasHttpRequestFact(): boolean;
   clearHttpRequestFact(): FactRecipe;
-=======
+
   getRefreshInterval(): google_protobuf_duration_pb.Duration | undefined;
   setRefreshInterval(value?: google_protobuf_duration_pb.Duration): FactRecipe;
   hasRefreshInterval(): boolean;
   clearRefreshInterval(): FactRecipe;
->>>>>>> cd470bf0
 
   getFactRecipeCase(): FactRecipe.FactRecipeCase;
 
@@ -1130,12 +1128,9 @@
     serviceId: string,
     factName: string,
     constantFact?: ConstantFactRecipe.AsObject,
-<<<<<<< HEAD
     execFact?: ExecFactRecipe.AsObject,
     httpRequestFact?: HttpRequestFactRecipe.AsObject,
-=======
     refreshInterval?: google_protobuf_duration_pb.Duration.AsObject,
->>>>>>> cd470bf0
   }
 
   export enum FactRecipeCase { 
