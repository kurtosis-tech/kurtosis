// !!!!!!!!!!! DO NOT UPDATE! WILL BE MANUALLY UPDATED DURING THE RELEASE PROCESS !!!!!!!!!!!!!!!!!!!!!!
// This is necessary so that Kurt Core consumers (e.g. modules) will know if they're compatible with the currently-running
//  API container
<<<<<<< HEAD
export const KURTOSIS_VERSION: string = "0.68.6"
=======
export const KURTOSIS_VERSION: string = "0.69.1"
>>>>>>> a1b07949
// !!!!!!!!!!! DO NOT UPDATE! WILL BE MANUALLY UPDATED DURING THE RELEASE PROCESS !!!!!!!!!!!!!!!!!!!!!!<|MERGE_RESOLUTION|>--- conflicted
+++ resolved
@@ -1,9 +1,5 @@
 // !!!!!!!!!!! DO NOT UPDATE! WILL BE MANUALLY UPDATED DURING THE RELEASE PROCESS !!!!!!!!!!!!!!!!!!!!!!
 // This is necessary so that Kurt Core consumers (e.g. modules) will know if they're compatible with the currently-running
 //  API container
-<<<<<<< HEAD
-export const KURTOSIS_VERSION: string = "0.68.6"
-=======
 export const KURTOSIS_VERSION: string = "0.69.1"
->>>>>>> a1b07949
 // !!!!!!!!!!! DO NOT UPDATE! WILL BE MANUALLY UPDATED DURING THE RELEASE PROCESS !!!!!!!!!!!!!!!!!!!!!!