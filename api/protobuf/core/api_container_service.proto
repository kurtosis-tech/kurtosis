syntax = "proto3";
package api_container_api;

// NOTE: It sucks that we have this Go-specific logic inside this file (which should be language-agnostic). However, the Protobuf team have
// taken a hard stance on this being the way it should be done, so we have to do it this way.
option go_package = "github.com/kurtosis-tech/kurtosis/api/golang/core/kurtosis_core_rpc_api_bindings";

import "google/protobuf/empty.proto";

service ApiContainerService {
  // Executes a Starlark script on the user's behalf
  rpc RunStarlarkScript(RunStarlarkScriptArgs) returns (stream StarlarkRunResponseLine) {};

  // Uploads a Starlark package. This step is required before the package can be executed with RunStarlarkPackage
  rpc UploadStarlarkPackage(stream StreamedDataChunk) returns (google.protobuf.Empty) {};

  // Executes a Starlark script on the user's behalf
  rpc RunStarlarkPackage(RunStarlarkPackageArgs) returns (stream StarlarkRunResponseLine) {};

  // Returns the IDs of the current services in the enclave
  rpc GetServices(GetServicesArgs) returns (GetServicesResponse) {};

  // Returns information about all existing & historical services
  rpc GetExistingAndHistoricalServiceIdentifiers(google.protobuf.Empty) returns (GetExistingAndHistoricalServiceIdentifiersResponse) {}

  // Executes the given command inside a running container
  rpc ExecCommand(ExecCommandArgs) returns (ExecCommandResponse) {};

  // Block until the given HTTP endpoint returns available, calling it through a HTTP Get request
  rpc WaitForHttpGetEndpointAvailability(WaitForHttpGetEndpointAvailabilityArgs) returns (google.protobuf.Empty) {};

  // Block until the given HTTP endpoint returns available, calling it through a HTTP Post request
  rpc WaitForHttpPostEndpointAvailability(WaitForHttpPostEndpointAvailabilityArgs) returns (google.protobuf.Empty) {};

  // Uploads a files artifact to the Kurtosis File System
  rpc UploadFilesArtifact(stream StreamedDataChunk) returns (UploadFilesArtifactResponse) {};

  // Downloads a files artifact from the Kurtosis File System
  rpc DownloadFilesArtifact(DownloadFilesArtifactArgs) returns (stream StreamedDataChunk) {};

  // Tells the API container to download a files artifact from the web to the Kurtosis File System
  rpc StoreWebFilesArtifact(StoreWebFilesArtifactArgs) returns (StoreWebFilesArtifactResponse) {};

  // Tells the API container to copy a files artifact from a service to the Kurtosis File System
  rpc StoreFilesArtifactFromService(StoreFilesArtifactFromServiceArgs) returns (StoreFilesArtifactFromServiceResponse) {}

  rpc ListFilesArtifactNamesAndUuids(google.protobuf.Empty) returns (ListFilesArtifactNamesAndUuidsResponse) {}

  rpc InspectFilesArtifactContents(InspectFilesArtifactContentsRequest) returns (InspectFilesArtifactContentsResponse) {}
  
  // User services port forwarding
  rpc ConnectServices(ConnectServicesArgs) returns (ConnectServicesResponse) {};
  
  // Get last Starlark run
  rpc GetStarlarkRun(google.protobuf.Empty) returns (GetStarlarkRunResponse) {};
}

// ==============================================================================================
//                           Shared Objects (Used By Multiple Endpoints)
// ==============================================================================================
message Port {
  enum TransportProtocol {
    TCP = 0;
    SCTP = 1;
    UDP = 2;
  }

  uint32 number = 1;

  // The protocol that the port is listening on
  TransportProtocol transport_protocol = 2;
  string maybe_application_protocol = 3;
  // The wait timeout duration in string
  string maybe_wait_timeout = 4;
}

message Container {
  enum Status {
    STOPPED = 0;
    RUNNING = 1;
    UNKNOWN = 2;
  }

  Status status = 1;
  string image_name = 2;
  repeated string entrypoint_args = 3;
  repeated string cmd_args = 4;
  map<string, string> env_vars = 5;
}

enum ServiceStatus {
  STOPPED = 0;
  RUNNING = 1;
  UNKNOWN = 2;
}

message ServiceInfo {
  // UUID of the service
  string service_uuid = 1;

  // The IP address of the service inside the enclave
  string private_ip_addr = 2;

  // The ports on which the service is reachable inside the enclave, specified in user_specified_port_id -> port_info
  // Will be exactly what was passed in at the time of starting the service
  map<string, Port> private_ports = 3;

  // Public IP address *outside* the enclave where the service is reachable
  // NOTE: Will be empty if the service isn't running, the service didn't define any ports, or the backend doesn't support reporting public service info
  string maybe_public_ip_addr = 4;

  // Mapping defining the ports that the service can be reached at *outside* the enclave, in the user_defined_port_id -> port_info where user_defined_port_id
  //  corresponds to the ID that was passed in in AddServiceArgs
  // NOTE: Will be empty if the service isn't running, the service didn't define any ports, or the backend doesn't support reporting public service info
  map<string, Port> maybe_public_ports = 5;

  // Name of the service
  string name = 6;

  // Shortened uuid of the service
  string shortened_uuid = 7;

  // Service status: stopped, running.
  ServiceStatus service_status = 8;

  // Docker container or Kubernetes pod container
  Container container = 9;
}

// ==============================================================================================
//                               Execute Starlark Arguments
// ==============================================================================================

// User services port forwarding
enum Connect {
  // Best effort port forwarding
  CONNECT = 0;
  // Port forwarding disabled
  NO_CONNECT = 1;
  // Starlark run fails if the ports cannot be forwarded.
  // MUST_CONNECT = 2;
}

message RunStarlarkScriptArgs {
  string serialized_script = 1;

  string serialized_params = 2;

  // Defaults to false
  optional bool dry_run = 3;

  // Defaults to 4
  optional int32 parallelism = 4;

  // The name of the main function, the default value is "run"
  string main_function_name = 5;

  repeated KurtosisFeatureFlag experimental_features = 6;
}

message RunStarlarkPackageArgs {
  string package_id = 1;

  // Deprecated: If the package is local, it should have been uploaded with UploadStarlarkPackage prior to calling
  // RunStarlarkPackage. If the package is remote and must be cloned within the APIC, use the standalone boolean flag
  // clone_package below
  oneof starlark_package_content {
    bytes local = 3; // the payload of the local module
    bool remote = 4; // just a flag to indicate the module must be cloned inside the API
  }

  // Serialized parameters data for the Starlark package main function
  // This should be a valid JSON string
  string serialized_params = 5;

  // Defaults to false
  optional bool dry_run = 6;

  // Defaults to 4
  optional int32 parallelism = 7;

  // Whether the package should be cloned or not.
  // If false, then the package will be pulled from the APIC local package store. If it's a local package then is must
  // have been uploaded using UploadStarlarkPackage prior to calling RunStarlarkPackage.
  // If true, then the package will be cloned from GitHub before execution starts
  optional bool clone_package = 8;

  // The relative main file filepath, the default value is the "main.star" file in the root of a package
  string relative_path_to_main_file = 9;

  // The name of the main function, the default value is "run"
  string main_function_name = 10;

  repeated KurtosisFeatureFlag experimental_features = 11;
}

enum KurtosisFeatureFlag {
  NO_INSTRUCTIONS_CACHING = 0;
}

// ==============================================================================================
//                               Starlark Execution Response
// ==============================================================================================
message StarlarkRunResponseLine {
  oneof run_response_line {
    StarlarkInstruction instruction = 1;
    StarlarkError error = 2;
    StarlarkRunProgress progress_info = 3;
    StarlarkInstructionResult instruction_result = 4;
    StarlarkRunFinishedEvent run_finished_event = 5;
    StarlarkWarning warning = 6;
    StarlarkInfo info = 7;
  }
}

message StarlarkInfo {
  string info_message = 1;
}

message StarlarkWarning {
  string warning_message = 1;
}

message StarlarkInstruction {
  StarlarkInstructionPosition position = 1;

  string instruction_name = 2;

  repeated StarlarkInstructionArg arguments = 3;

  string executable_instruction = 4;

  bool is_skipped = 5;
}

message StarlarkInstructionResult {
  string serialized_instruction_result = 1;
}

message StarlarkInstructionArg {
  string serialized_arg_value = 1;

  optional string arg_name = 2;

  bool is_representative = 3;
}

message StarlarkInstructionPosition {
  string filename = 1;

  int32 line = 2;

  int32 column = 3;
}

message StarlarkError {
  oneof error {
    StarlarkInterpretationError interpretation_error = 1;
    StarlarkValidationError validation_error = 2;
    StarlarkExecutionError execution_error = 3;
  }
}

message StarlarkInterpretationError {
  string error_message = 1;
}

message StarlarkValidationError {
  string error_message = 1;
}

message StarlarkExecutionError {
  string error_message = 1;
}

message StarlarkRunProgress {
  repeated string current_step_info = 1;

  uint32 total_steps = 2;

  uint32 current_step_number = 3;
}

message StarlarkRunFinishedEvent {
  bool is_run_successful = 1;

  optional string serialized_output = 2;
}

// ==============================================================================================
//                                          Get Services
// ==============================================================================================
message GetServicesArgs {
  // "Set" of identifiers to fetch info for
  // If empty, will fetch info for all services
  map<string, bool> service_identifiers = 1;
}

message GetServicesResponse {
  // "Set" from identifiers -> info about the service
  map<string, ServiceInfo> service_info = 1;
}

// ==============================================================================================
//                                            Get Historical Services
// ==============================================================================================

// An service identifier is a collection of uuid, name and shortened uuid
message ServiceIdentifiers {
  // UUID of the service
  string service_uuid = 1;

  // Name of the service
  string name = 2;

  // The shortened uuid of the service
  string shortened_uuid = 3;
}

message GetExistingAndHistoricalServiceIdentifiersResponse {
  repeated ServiceIdentifiers allIdentifiers = 1;
}

// ==============================================================================================
//                                          Exec Command
// ==============================================================================================
message ExecCommandArgs {
  // The service identifier of the container that the command should be executed in
  string service_identifier = 1;

  repeated string command_args = 2;
}

message ExecCommandResponse {
  int32 exit_code = 1;

  // Assumes UTF-8 encoding
  string log_output = 2;
}

// ==============================================================================================
//                             Wait For HTTP Get Endpoint Availability
// ==============================================================================================
message WaitForHttpGetEndpointAvailabilityArgs {
  //The identifier of the service to check.
  string service_identifier = 1;
  //The port of the service to check. For instance 8080
  uint32 port = 2;
  //The path of the service to check. It mustn't start with the first slash. For instance `service/health`
  string path = 3;
  //The number of milliseconds to wait until executing the first HTTP call
  uint32 initial_delay_milliseconds = 4;
  //Max number of HTTP call attempts that this will execute until giving up and returning an error
  uint32 retries = 5;
  //Number of milliseconds to wait between retries
  uint32 retries_delay_milliseconds = 6;
  //If the endpoint returns this value, the service will be marked as available (e.g. Hello World).
  string body_text = 7;
}

// ==============================================================================================
//                           Wait For HTTP Post Endpoint Availability
// ==============================================================================================
message WaitForHttpPostEndpointAvailabilityArgs {
  //The identifier of the service to check.
  string service_identifier = 1;
  //The port of the service to check. For instance 8080
  uint32 port = 2;
  //The path of the service to check. It mustn't start with the first slash. For instance `service/health`
  string path = 3;
  //The content of the request body.
  string request_body = 4;
  //The number of milliseconds to wait until executing the first HTTP call
  uint32 initial_delay_milliseconds = 5;
  //Max number of HTTP call attempts that this will execute until giving up and returning an error
  uint32 retries = 6;
  //Number of milliseconds to wait between retries
  uint32 retries_delay_milliseconds = 7;
  //If the endpoint returns this value, the service will be marked as available (e.g. Hello World).
  string body_text = 8;
}

// ==============================================================================================
//                                          Streamed Data Chunk
// ==============================================================================================
message StreamedDataChunk {
  // Chunk of the overall files artifact bytes
  bytes data = 1;

  // Hash of the PREVIOUS chunk, or empty string is this is the first chunk
  // Referencing the previous chunk via its hash allows Kurtosis to validate
  // the consistency of the data in case some chunk were not received
  string previous_chunk_hash = 2;

  // Additional metadata about the item being streamed
  DataChunkMetadata metadata = 3;
}

message DataChunkMetadata {
  string name = 1;
}

// ==============================================================================================
//                                          Upload Files Artifact
// ==============================================================================================
message UploadFilesArtifactResponse {
  // UUID of the files artifact, for use when referencing it in the future
  string uuid = 1;

  // UUID of the files artifact, for use when referencing it in the future
  string name = 2;
}


// ==============================================================================================
//                                          Download Files Artifact
// ==============================================================================================
message DownloadFilesArtifactArgs {
  // Files identifier to get bytes for
  string identifier = 1;
}


// ==============================================================================================
//                                        Store Web Files Artifact
// ==============================================================================================
message StoreWebFilesArtifactArgs {
  // URL to download the artifact from
  string url = 1;

  // The name of the files artifact
  string name = 2;
}

message StoreWebFilesArtifactResponse {
  // UUID of the files artifact, for use when referencing it in the future
  string uuid = 1;
}


// ==============================================================================================
//                               Store Files Artifact From Service
// ==============================================================================================

message StoreFilesArtifactFromServiceArgs {
  // Identifier that will be used to identify the service where the source files will be copied from
  string service_identifier = 1;

  // The absolute source path where the source files will be copied from
  string source_path = 2;

  // The name of the files artifact
  string name = 3;
}

message StoreFilesArtifactFromServiceResponse {
  // UUID of the files artifact, for use when referencing it in the future
  string uuid = 1;
}

// ==============================================================================================
//                               List Files Artifact Names And Uuids
// ==============================================================================================

message FilesArtifactNameAndUuid {
  // A string representing the name of the file
  string fileName = 1;
  // A string representing the uuid of the file
  string fileUuid = 2;
}

message ListFilesArtifactNamesAndUuidsResponse {
  repeated FilesArtifactNameAndUuid file_names_and_uuids = 1;
}

// ==============================================================================================
//                               Inspect Files Artifact Contents
// ==============================================================================================

message InspectFilesArtifactContentsRequest {
  FilesArtifactNameAndUuid file_names_and_uuid = 1;
}

message InspectFilesArtifactContentsResponse {
  repeated FileArtifactContentsFileDescription file_descriptions = 1;
}

message FileArtifactContentsFileDescription {
  // Path relative to the file artifact
  string path = 1;
  // Size of the file, in bytes
  uint64 size = 2;
  // A bit of text content, if the file allows (similar to UNIX's 'head')
  optional string text_preview = 3;
}

// ==============================================================================================
//                               Connect to configure user services port forwarding
// ==============================================================================================

message ConnectServicesArgs {
  Connect connect = 1;
}

message ConnectServicesResponse {
}

// ==============================================================================================
//                               Get Run Starlark
// ==============================================================================================

<<<<<<< HEAD
=======
enum RestartPolicy {
  NEVER = 0;
  ALWAYS = 1;
}

>>>>>>> d8ad6af3
message GetStarlarkRunResponse {
  string package_id = 1;

  string serialized_script = 2;

  string serialized_params = 3;

  int32 parallelism = 4;

  string relative_path_to_main_file = 5;

  string main_function_name = 6;

  repeated KurtosisFeatureFlag experimental_features = 7;

<<<<<<< HEAD
  bool is_production = 8;
=======
  RestartPolicy restart_policy = 8;
>>>>>>> d8ad6af3
}<|MERGE_RESOLUTION|>--- conflicted
+++ resolved
@@ -509,14 +509,11 @@
 //                               Get Run Starlark
 // ==============================================================================================
 
-<<<<<<< HEAD
-=======
 enum RestartPolicy {
   NEVER = 0;
   ALWAYS = 1;
 }
 
->>>>>>> d8ad6af3
 message GetStarlarkRunResponse {
   string package_id = 1;
 
@@ -532,9 +529,5 @@
 
   repeated KurtosisFeatureFlag experimental_features = 7;
 
-<<<<<<< HEAD
-  bool is_production = 8;
-=======
   RestartPolicy restart_policy = 8;
->>>>>>> d8ad6af3
 }