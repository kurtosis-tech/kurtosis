--- conflicted
+++ resolved
@@ -350,24 +350,16 @@
 	portalClient portal_api.KurtosisPortalClientClient,
 	enclaveInfo *kurtosis_engine_rpc_api_bindings.EnclaveInfo,
 ) (*enclaves.EnclaveContext, error) {
-<<<<<<< HEAD
 	// for remote contexts, we need to tunnel the APIC port to the local machine
-	if portalClient != nil {
-		apicGrpcPort := enclaveInfo.GetApiContainerHostMachineInfo().GetGrpcPortOnHostMachine()
-		forwardApicPortArgs := portal_constructors.NewForwardPortArgs(apicGrpcPort, apicGrpcPort, ApicRemoteEndpointType, &apicPortTransportProtocol)
-		if _, err := portalClient.ForwardPort(ctx, forwardApicPortArgs); err != nil {
-			return nil, stacktrace.Propagate(err, "Unable to forward remote API container port to the local machine")
-=======
 	currentContext, err := store.GetContextsConfigStore().GetCurrentContext()
 	if err == nil {
 		// for remote contexts, we need to tunnel the APIC port to the local machine
 		if store.IsRemote(currentContext) && portalClient != nil {
 			apicGrpcPort := enclaveInfo.GetApiContainerHostMachineInfo().GetGrpcPortOnHostMachine()
-			forwardApicPortArgs := portal_constructors.NewForwardPortArgs(apicGrpcPort, apicGrpcPort, &apicPortTransportProtocol)
+			forwardApicPortArgs := portal_constructors.NewForwardPortArgs(apicGrpcPort, apicGrpcPort, ApicRemoteEndpointType, &apicPortTransportProtocol)
 			if _, err := portalClient.ForwardPort(ctx, forwardApicPortArgs); err != nil {
 				return nil, stacktrace.Propagate(err, "Unable to forward remote API container port to the local machine")
 			}
->>>>>>> 8ba54d09
 		}
 	} else {
 		logrus.Warnf("Unable to retrieve current Kurtosis context. This is not critical, it will assume using Kurtosis default context for now.")
