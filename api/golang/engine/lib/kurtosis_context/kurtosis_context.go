package kurtosis_context

import (
	"context"
	"fmt"
	"github.com/Masterminds/semver/v3"
	"github.com/kurtosis-tech/kurtosis/api/golang/core/kurtosis_core_rpc_api_bindings"
	"github.com/kurtosis-tech/kurtosis/api/golang/core/lib/enclaves"
	"github.com/kurtosis-tech/kurtosis/api/golang/core/lib/services"
	"github.com/kurtosis-tech/kurtosis/api/golang/engine/kurtosis_engine_rpc_api_bindings"
	"github.com/kurtosis-tech/kurtosis/api/golang/engine/lib/user_service_logs_read_closer"
	"github.com/kurtosis-tech/kurtosis/api/golang/kurtosis_version"
	"github.com/kurtosis-tech/stacktrace"
	"github.com/sirupsen/logrus"
	"google.golang.org/grpc"
	"google.golang.org/grpc/codes"
	"google.golang.org/grpc/status"
	"google.golang.org/protobuf/types/known/emptypb"
	"io"
	"time"
)

const (
	// NOTE: This needs to be 127.0.0.1 rather than 0.0.0.0, because Windows machines don't translate 0.0.0.0 -> 127.0.0.1
	localHostIPAddressStr = "127.0.0.1"

	DefaultGrpcEngineServerPortNum = uint16(9710)

	DefaultGrpcProxyEngineServerPortNum = uint16(9711)

	// Blank tells the engine server to use the default
	defaultApiContainerVersionTag = ""

	//Left the connection open from the client-side for 4 days
	maxAllowedWebsocketConnectionDurationOnClientSide = 96 * time.Hour
)

var apiContainerLogLevel = logrus.DebugLevel

// Docs available at https://docs.kurtosistech.com/kurtosis/engine-lib-documentation
type KurtosisContext struct {
	client kurtosis_engine_rpc_api_bindings.EngineServiceClient
}

// NewKurtosisContextFromLocalEngine
// Attempts to create a KurtosisContext connected to a Kurtosis engine running locally
func NewKurtosisContextFromLocalEngine() (*KurtosisContext, error) {
	ctx := context.Background()
	kurtosisEngineSocketStr := fmt.Sprintf("%v:%v", localHostIPAddressStr, DefaultGrpcEngineServerPortNum)

	// TODO SECURITY: Use HTTPS to ensure we're connecting to the real Kurtosis API servers
	conn, err := grpc.Dial(kurtosisEngineSocketStr, grpc.WithInsecure())
	if err != nil {
		return nil, stacktrace.Propagate(
			err,
			"An error occurred creating a connection to the Kurtosis Engine Server at '%v'",
			kurtosisEngineSocketStr,
		)
	}

	engineServiceClient := kurtosis_engine_rpc_api_bindings.NewEngineServiceClient(conn)
	if err := validateEngineApiVersion(ctx, engineServiceClient); err != nil {
		return nil, stacktrace.Propagate(err, "An error occurred validating the Kurtosis engine API version")
	}

	kurtosisContext := &KurtosisContext{
		client: engineServiceClient,
	}

	return kurtosisContext, nil
}

// Docs available at https://docs.kurtosistech.com/kurtosis/engine-lib-documentation
func (kurtosisCtx *KurtosisContext) CreateEnclave(
	ctx context.Context,
	enclaveId enclaves.EnclaveID,
	isPartitioningEnabled bool,
) (*enclaves.EnclaveContext, error) {

	createEnclaveArgs := &kurtosis_engine_rpc_api_bindings.CreateEnclaveArgs{
		EnclaveId:              string(enclaveId),
		ApiContainerVersionTag: defaultApiContainerVersionTag,
		ApiContainerLogLevel:   apiContainerLogLevel.String(),
		IsPartitioningEnabled:  isPartitioningEnabled,
	}

	response, err := kurtosisCtx.client.CreateEnclave(ctx, createEnclaveArgs)
	if err != nil {
		return nil, stacktrace.Propagate(err, "An error occurred creating an enclave with ID '%v'", enclaveId)
	}

	enclaveContext, err := newEnclaveContextFromEnclaveInfo(response.EnclaveInfo)
	if err != nil {
		return nil, stacktrace.Propagate(err, "An error occurred creating an enclave context from a newly-created enclave; this should never happen")
	}

	return enclaveContext, nil
}

// Docs available at https://docs.kurtosistech.com/kurtosis/engine-lib-documentation
func (kurtosisCtx *KurtosisContext) GetEnclaveContext(ctx context.Context, enclaveId enclaves.EnclaveID) (*enclaves.EnclaveContext, error) {
	response, err := kurtosisCtx.client.GetEnclaves(ctx, &emptypb.Empty{})
	if err != nil {
		return nil, stacktrace.Propagate(
			err,
			"An error occurred getting enclaves",
		)
	}

	allEnclaveInfo := response.EnclaveInfo
	enclaveInfo, found := allEnclaveInfo[string(enclaveId)]
	if !found {
		return nil, stacktrace.Propagate(err, "No enclave with ID '%v' found", enclaveId)
	}

	enclaveCtx, err := newEnclaveContextFromEnclaveInfo(enclaveInfo)
	if err != nil {
		return nil, stacktrace.Propagate(err, "An error occurred creating an enclave context from the returned enclave info")
	}

	return enclaveCtx, nil
}

// Docs available at https://docs.kurtosistech.com/kurtosis/engine-lib-documentation
func (kurtosisCtx *KurtosisContext) GetEnclaves(ctx context.Context) (map[enclaves.EnclaveID]bool, error) {
	response, err := kurtosisCtx.client.GetEnclaves(ctx, &emptypb.Empty{})
	if err != nil {
		return nil, stacktrace.Propagate(
			err,
			"An error occurred getting enclaves",
		)
	}

	result := map[enclaves.EnclaveID]bool{}
	for enclaveId := range response.EnclaveInfo {
		result[enclaves.EnclaveID(enclaveId)] = true
	}

	return result, nil
}

// Docs available at https://docs.kurtosistech.com/kurtosis/engine-lib-documentation
func (kurtosisCtx *KurtosisContext) StopEnclave(ctx context.Context, enclaveId enclaves.EnclaveID) error {
	stopEnclaveArgs := &kurtosis_engine_rpc_api_bindings.StopEnclaveArgs{
		EnclaveId: string(enclaveId),
	}

	if _, err := kurtosisCtx.client.StopEnclave(ctx, stopEnclaveArgs); err != nil {
		return stacktrace.Propagate(err, "An error occurred stopping enclave with ID '%v'", enclaveId)
	}

	return nil
}

// Docs available at https://docs.kurtosistech.com/kurtosis/engine-lib-documentation
func (kurtosisCtx *KurtosisContext) DestroyEnclave(ctx context.Context, enclaveId enclaves.EnclaveID) error {
	destroyEnclaveArgs := &kurtosis_engine_rpc_api_bindings.DestroyEnclaveArgs{
		EnclaveId: string(enclaveId),
	}

	if _, err := kurtosisCtx.client.DestroyEnclave(ctx, destroyEnclaveArgs); err != nil {
		return stacktrace.Propagate(err, "An error occurred destroying enclave with ID '%v'", enclaveId)
	}

	return nil
}

// Docs available at https://docs.kurtosistech.com/kurtosis/engine-lib-documentation
func (kurtosisCtx *KurtosisContext) Clean(ctx context.Context, shouldCleanAll bool) (map[string]bool, error) {
	cleanArgs := &kurtosis_engine_rpc_api_bindings.CleanArgs{
		ShouldCleanAll: shouldCleanAll,
	}
	cleanResponse, err := kurtosisCtx.client.Clean(ctx, cleanArgs)
	if err != nil {
		return nil, stacktrace.Propagate(err, "An error occurred when trying to perform a clean with the clean-all arg set to '%v'", shouldCleanAll)
	}

	return cleanResponse.RemovedEnclaveIds, nil
}

// Docs available at https://docs.kurtosistech.com/kurtosis/engine-lib-documentation
func (kurtosisCtx *KurtosisContext) GetUserServiceLogs(
	ctx context.Context,
	enclaveID enclaves.EnclaveID,
	userServiceGUIDs map[services.ServiceGUID]bool,
) (map[services.ServiceGUID][]string, error) {

	userServiceLogsByUserServiceGUID := map[services.ServiceGUID][]string{}

	getUserServiceLogsArgs := newGetUserServiceLogsArgs(enclaveID, userServiceGUIDs)

	gutUserServiceLogsResponse, err := kurtosisCtx.client.GetUserServiceLogs(ctx, getUserServiceLogsArgs)
	if err != nil {
		return nil, stacktrace.Propagate(err, "An error occurred getting user service logs using args '%+v'", getUserServiceLogsArgs)
	}

	for userServiceGUIDStr, userServiceLogLine := range gutUserServiceLogsResponse.UserServiceLogsByUserServiceGuid {
		userServiceGUID := services.ServiceGUID(userServiceGUIDStr)
		userServiceLogsByUserServiceGUID[userServiceGUID] = userServiceLogLine.Line
	}

	return userServiceLogsByUserServiceGUID, nil
}

func (kurtosisCtx *KurtosisContext) StreamUserServiceLogs(
	ctx context.Context,
	enclaveID enclaves.EnclaveID,
<<<<<<< HEAD
	userServiceGUIDs map[services.ServiceGUID]bool,
)(
=======
	userServiceGuids map[services.ServiceGUID]bool,
) (
>>>>>>> 6464d6a9
	map[services.ServiceGUID]io.ReadCloser,
	error,
) {

	ctxWithCancel, cancelCtxFunc := context.WithTimeout(ctx, maxAllowedWebsocketConnectionDurationOnClientSide)
	shouldCancelCtx := false
	defer func() {
		if shouldCancelCtx {
			cancelCtxFunc()
		}
	}()

<<<<<<< HEAD
	userServiceReadCloserLogsByServiceGuid := newUserServiceReadCloserLogsByServiceGuid(userServiceGUIDs)

	getUserServiceLogsArgs := newGetUserServiceLogsArgs(enclaveID, userServiceGUIDs)
=======
	userServiceReadCloserLogsByServiceGuid := newUserServiceReadCloserLogsByServiceGuid(userServiceGuids)

	getUserServiceLogsArgs := newGetUserServiceLogsArgs(enclaveID, userServiceGuids)
>>>>>>> 6464d6a9

	stream, err := kurtosisCtx.client.StreamUserServiceLogs(ctxWithCancel, getUserServiceLogsArgs)
	if err != nil {
		shouldCancelCtx = true
		return nil, stacktrace.Propagate(err, "An error occurred streaming user service logs using args '%+v'", getUserServiceLogsArgs)
	}

<<<<<<< HEAD
	go func() {
		receiveStreamLogsLoop:
			for {
				getUserServiceLogResponse, errReceivingStream := stream.Recv()
				if errReceivingStream != nil {
					if errReceivingStream == io.EOF {
						break receiveStreamLogsLoop
					}
					logrus.Errorf("An error occurred receveing user service logs stream for user services '%+v' in enclave '%v'. Error:\n%v", userServiceGUIDs, enclaveID, errReceivingStream)
					if errCloseSend := stream.CloseSend(); errCloseSend != nil {
						logrus.Errorf("Streaming user service logs has thrown an error, so we tried to close the send direction of the stream, but an error was thrown:\n%v", errCloseSend)
					}
					break receiveStreamLogsLoop
				}
				for userServiceGuidStr, userServiceLogLine := range getUserServiceLogResponse.UserServiceLogsByUserServiceGuid {
					userServiceGuid := services.ServiceGUID(userServiceGuidStr)
					 if err := streamNewUserServiceLogLines(userServiceGuid, userServiceReadCloserLogsByServiceGuid, userServiceLogLine); err != nil {
						 logrus.Errorf("An error occurred streaming new user service log lines '%+v' for user service with GUID '%v'. Error:\n%v", userServiceLogLine, userServiceGuid, err)
						 break receiveStreamLogsLoop
					 }
				}
			}

		//Closing all the open resources
		cancelCtxFunc()
		closeAllUserServiceReadCloserLogs(userServiceReadCloserLogsByServiceGuid)
	}()

	return userServiceReadCloserLogsByServiceGuid,  nil
=======
	go receiveStreamLogsFromTheServer(enclaveID, userServiceGuids, userServiceReadCloserLogsByServiceGuid, stream, cancelCtxFunc)

	return userServiceReadCloserLogsByServiceGuid, nil
>>>>>>> 6464d6a9
}

// ====================================================================================================
//
//	Private helper methods
//
// ====================================================================================================
func receiveStreamLogsFromTheServer(
	enclaveID enclaves.EnclaveID,
	userServiceGuids map[services.ServiceGUID]bool,
	userServiceReadCloserLogsByServiceGuid map[services.ServiceGUID]io.ReadCloser,
	stream kurtosis_engine_rpc_api_bindings.EngineService_StreamUserServiceLogsClient,
	cancelCtxFunc context.CancelFunc,
) {

	//Closing all the open resources at the end
	defer func() {
		cancelCtxFunc()
		closeAllUserServiceReadCloserLogs(userServiceReadCloserLogsByServiceGuid)
	}()

	for {
		getUserServiceLogResponse, errReceivingStream := stream.Recv()
		if errReceivingStream == io.EOF {
			break
		}
		if errReceivingStream != nil {
			logrus.Errorf("An error occurred receveing user service logs stream for user services '%+v' in enclave '%v'. Error:\n%v", userServiceGuids, enclaveID, errReceivingStream)
			if errCloseSend := stream.CloseSend(); errCloseSend != nil {
				logrus.Errorf("Streaming user service logs has thrown an error, so we tried to close the send direction of the stream, but an error was thrown:\n%v", errCloseSend)
			}
			break
		}
		for userServiceGuidStr, userServiceLogLine := range getUserServiceLogResponse.UserServiceLogsByUserServiceGuid {
			userServiceGuid := services.ServiceGUID(userServiceGuidStr)
			if err := streamNewUserServiceLogLines(userServiceGuid, userServiceReadCloserLogsByServiceGuid, userServiceLogLine); err != nil {
				logrus.Errorf("An error occurred streaming new user service log lines '%+v' for user service with GUID '%v'. Error:\n%v", userServiceLogLine, userServiceGuid, err)
				return
			}
		}
	}
}

func newEnclaveContextFromEnclaveInfo(
	enclaveInfo *kurtosis_engine_rpc_api_bindings.EnclaveInfo,
) (*enclaves.EnclaveContext, error) {

	enclaveContainersStatus := enclaveInfo.GetContainersStatus()
	if enclaveContainersStatus != kurtosis_engine_rpc_api_bindings.EnclaveContainersStatus_EnclaveContainersStatus_RUNNING {
		return nil, stacktrace.NewError(
			"Enclave containers status was '%v', but we can't create an enclave context from a non-running enclave",
			enclaveContainersStatus,
		)
	}

	enclaveApiContainerStatus := enclaveInfo.GetApiContainerStatus()
	if enclaveApiContainerStatus != kurtosis_engine_rpc_api_bindings.EnclaveAPIContainerStatus_EnclaveAPIContainerStatus_RUNNING {
		return nil, stacktrace.NewError(
			"Enclave API container status was '%v', but we can't create an enclave context without a running API container",
			enclaveApiContainerStatus,
		)
	}

	apiContainerInfo := enclaveInfo.GetApiContainerInfo()
	if apiContainerInfo == nil {
		return nil, stacktrace.NewError("API container was listed as running, but no API container info exists")
	}
	apiContainerHostMachineInfo := enclaveInfo.GetApiContainerHostMachineInfo()
	if apiContainerHostMachineInfo == nil {
		return nil, stacktrace.NewError("API container was listed as running, but no API container host machine info exists")
	}

	apiContainerHostMachineUrl := fmt.Sprintf(
		"%v:%v",
		apiContainerHostMachineInfo.IpOnHostMachine,
		apiContainerHostMachineInfo.GrpcPortOnHostMachine,
	)
	// TODO SECURITY: use HTTPS!
	apiContainerConn, err := grpc.Dial(apiContainerHostMachineUrl, grpc.WithInsecure())
	if err != nil {
		return nil, stacktrace.Propagate(err, "An error occurred connecting to the API container on host machine URL '%v'", apiContainerHostMachineUrl)
	}
	apiContainerClient := kurtosis_core_rpc_api_bindings.NewApiContainerServiceClient(apiContainerConn)

	result := enclaves.NewEnclaveContext(
		apiContainerClient,
		enclaves.EnclaveID(enclaveInfo.EnclaveId),
	)

	return result, nil
}

func validateEngineApiVersion(ctx context.Context, engineServiceClient kurtosis_engine_rpc_api_bindings.EngineServiceClient) error {
	getEngineInfoResponse, err := engineServiceClient.GetEngineInfo(ctx, &emptypb.Empty{})
	if err != nil {
		errorStr := "An error occurred getting engine info"
		grpcErrorCode := status.Code(err)
		if grpcErrorCode == codes.Unavailable {
			errorStr = "The Kurtosis Engine Server is unavailable and is probably not running; you will need to start it using the Kurtosis CLI before you can create a connection to it"
		}
		return stacktrace.Propagate(err, errorStr)
	}
	runningEngineVersionStr := getEngineInfoResponse.GetEngineVersion()

	runningEngineSemver, err := semver.StrictNewVersion(runningEngineVersionStr)
	if err != nil {
		logrus.Warnf("We expected the running engine version to match format X.Y.Z, but instead got '%v'; "+
			"this means that we can't verify the API library and engine versions match so you may encounter runtime errors", runningEngineVersionStr)
		return nil
	}

	libraryEngineSemver, err := semver.StrictNewVersion(kurtosis_version.KurtosisVersion)
	if err != nil {
		logrus.Warnf("We expected the API library version to match format X.Y.Z, but instead got '%v'; "+
			"this means that we can't verify the API library and engine versions match so you may encounter runtime errors", kurtosis_version.KurtosisVersion)
		return nil
	}

	runningEngineMajorVersion := runningEngineSemver.Major()
	runningEngineMinorVersion := runningEngineSemver.Minor()

	libraryEngineMajorVersion := libraryEngineSemver.Major()
	libraryEngineMinorVersion := libraryEngineSemver.Minor()

	doApiVersionsMatch := libraryEngineMajorVersion == runningEngineMajorVersion && libraryEngineMinorVersion == runningEngineMinorVersion

	if !doApiVersionsMatch {
		return stacktrace.NewError(
			"An API version mismatch was detected between the running engine version '%v' and the engine version this Kurtosis SDK library expects, '%v'. You should:\n"+
				"  1) upgrade your Kurtosis CLI to latest using the instructions at https://docs.kurtosistech.com/installation.html\n"+
				"  2) use the Kurtosis CLI to restart your engine via 'kurtosis engine restart'\n"+
				"  3) upgrade your Kurtosis SDK library using the instructions at https://github.com/kurtosis-tech/kurtosis-engine-api-lib\n",
			runningEngineSemver.String(),
			libraryEngineSemver.String(),
		)
	}

	return nil
}

func newGetUserServiceLogsArgs(
	enclaveID enclaves.EnclaveID,
	userServiceGUIDs map[services.ServiceGUID]bool,
) *kurtosis_engine_rpc_api_bindings.GetUserServiceLogsArgs {
	userServiceGUIDStrSet := make(map[string]bool, len(userServiceGUIDs))

	for userServiceGUID, isUserServiceInSet := range userServiceGUIDs {
		userServiceGUIDStr := string(userServiceGUID)
		userServiceGUIDStrSet[userServiceGUIDStr] = isUserServiceInSet
	}

	getUserServiceLogsArgs := &kurtosis_engine_rpc_api_bindings.GetUserServiceLogsArgs{
		EnclaveId:      string(enclaveID),
		ServiceGuidSet: userServiceGUIDStrSet,
	}

	return getUserServiceLogsArgs
}

func newUserServiceReadCloserLogsByServiceGuid(
	userServiceGUIDs map[services.ServiceGUID]bool,
) map[services.ServiceGUID]io.ReadCloser {
	userServiceLogsByUserServiceGUID := map[services.ServiceGUID]io.ReadCloser{}

	for userServiceGUID := range userServiceGUIDs {
		userServiceReadCloser := user_service_logs_read_closer.NewUserServiceLogsReadCloser()
		userServiceLogsByUserServiceGUID[userServiceGUID] = userServiceReadCloser
	}
	return userServiceLogsByUserServiceGUID
}

func streamNewUserServiceLogLines(
	userServiceGuid services.ServiceGUID,
	userServiceReadCloserLogsByServiceGuid map[services.ServiceGUID]io.ReadCloser,
	userServiceLogLines *kurtosis_engine_rpc_api_bindings.LogLine,
) error {

	readCloser, found := userServiceReadCloserLogsByServiceGuid[userServiceGuid]
	if !found {
		return stacktrace.NewError("Expected to find a read closer logs for user service with GUID '%v' on user service logs map '%+v' but was not found; this should never happen, and is a bug in Kurtosis", userServiceGuid, userServiceReadCloserLogsByServiceGuid)
	}
	userServiceReadCloser, ok := readCloser.(*user_service_logs_read_closer.UserServiceLogsReadCloser)
	if !ok {
		return stacktrace.NewError("An error occurred downcasting user-service-logs-read-closer '%+v'; this should never happen, and is a bug with Kurtosis!", readCloser)
	}
	for _, userServiceLogLineStr := range userServiceLogLines.Line {
		userServiceReadCloser.AddLine(userServiceLogLineStr)
	}
	return nil
}

func closeAllUserServiceReadCloserLogs(userServiceReadCloserLogsByServiceGuid map[services.ServiceGUID]io.ReadCloser) {
	for userServiceGuid, userServiceReadCloser := range userServiceReadCloserLogsByServiceGuid {
		if err := userServiceReadCloser.Close(); err != nil {
			logrus.Errorf("Streaming user service logs has finished, so we tried to close user service logs read closer for service with GUID '%v', but an error was thrown:\n%v", userServiceGuid, err)
		}
	}
}<|MERGE_RESOLUTION|>--- conflicted
+++ resolved
@@ -205,13 +205,8 @@
 func (kurtosisCtx *KurtosisContext) StreamUserServiceLogs(
 	ctx context.Context,
 	enclaveID enclaves.EnclaveID,
-<<<<<<< HEAD
-	userServiceGUIDs map[services.ServiceGUID]bool,
-)(
-=======
 	userServiceGuids map[services.ServiceGUID]bool,
 ) (
->>>>>>> 6464d6a9
 	map[services.ServiceGUID]io.ReadCloser,
 	error,
 ) {
@@ -224,15 +219,9 @@
 		}
 	}()
 
-<<<<<<< HEAD
-	userServiceReadCloserLogsByServiceGuid := newUserServiceReadCloserLogsByServiceGuid(userServiceGUIDs)
-
-	getUserServiceLogsArgs := newGetUserServiceLogsArgs(enclaveID, userServiceGUIDs)
-=======
 	userServiceReadCloserLogsByServiceGuid := newUserServiceReadCloserLogsByServiceGuid(userServiceGuids)
 
 	getUserServiceLogsArgs := newGetUserServiceLogsArgs(enclaveID, userServiceGuids)
->>>>>>> 6464d6a9
 
 	stream, err := kurtosisCtx.client.StreamUserServiceLogs(ctxWithCancel, getUserServiceLogsArgs)
 	if err != nil {
@@ -240,41 +229,9 @@
 		return nil, stacktrace.Propagate(err, "An error occurred streaming user service logs using args '%+v'", getUserServiceLogsArgs)
 	}
 
-<<<<<<< HEAD
-	go func() {
-		receiveStreamLogsLoop:
-			for {
-				getUserServiceLogResponse, errReceivingStream := stream.Recv()
-				if errReceivingStream != nil {
-					if errReceivingStream == io.EOF {
-						break receiveStreamLogsLoop
-					}
-					logrus.Errorf("An error occurred receveing user service logs stream for user services '%+v' in enclave '%v'. Error:\n%v", userServiceGUIDs, enclaveID, errReceivingStream)
-					if errCloseSend := stream.CloseSend(); errCloseSend != nil {
-						logrus.Errorf("Streaming user service logs has thrown an error, so we tried to close the send direction of the stream, but an error was thrown:\n%v", errCloseSend)
-					}
-					break receiveStreamLogsLoop
-				}
-				for userServiceGuidStr, userServiceLogLine := range getUserServiceLogResponse.UserServiceLogsByUserServiceGuid {
-					userServiceGuid := services.ServiceGUID(userServiceGuidStr)
-					 if err := streamNewUserServiceLogLines(userServiceGuid, userServiceReadCloserLogsByServiceGuid, userServiceLogLine); err != nil {
-						 logrus.Errorf("An error occurred streaming new user service log lines '%+v' for user service with GUID '%v'. Error:\n%v", userServiceLogLine, userServiceGuid, err)
-						 break receiveStreamLogsLoop
-					 }
-				}
-			}
-
-		//Closing all the open resources
-		cancelCtxFunc()
-		closeAllUserServiceReadCloserLogs(userServiceReadCloserLogsByServiceGuid)
-	}()
-
-	return userServiceReadCloserLogsByServiceGuid,  nil
-=======
 	go receiveStreamLogsFromTheServer(enclaveID, userServiceGuids, userServiceReadCloserLogsByServiceGuid, stream, cancelCtxFunc)
 
 	return userServiceReadCloserLogsByServiceGuid, nil
->>>>>>> 6464d6a9
 }
 
 // ====================================================================================================
