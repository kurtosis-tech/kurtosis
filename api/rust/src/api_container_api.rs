/// ==============================================================================================
///                            Shared Objects (Used By Multiple Endpoints)
/// ==============================================================================================
#[allow(clippy::derive_partial_eq_without_eq)]
#[derive(Clone, PartialEq, ::prost::Message)]
pub struct Port {
    #[prost(uint32, tag = "1")]
    pub number: u32,
    /// The protocol that the port is listening on
    #[prost(enumeration = "port::TransportProtocol", tag = "2")]
    pub transport_protocol: i32,
    #[prost(string, tag = "3")]
    pub maybe_application_protocol: ::prost::alloc::string::String,
    /// The wait timeout duration in string
    #[prost(string, tag = "4")]
    pub maybe_wait_timeout: ::prost::alloc::string::String,
}
/// Nested message and enum types in `Port`.
pub mod port {
    #[derive(
        Clone,
        Copy,
        Debug,
        PartialEq,
        Eq,
        Hash,
        PartialOrd,
        Ord,
        ::prost::Enumeration
    )]
    #[repr(i32)]
    pub enum TransportProtocol {
        Tcp = 0,
        Sctp = 1,
        Udp = 2,
    }
    impl TransportProtocol {
        /// String value of the enum field names used in the ProtoBuf definition.
        ///
        /// The values are not transformed in any way and thus are considered stable
        /// (if the ProtoBuf definition does not change) and safe for programmatic use.
        pub fn as_str_name(&self) -> &'static str {
            match self {
                TransportProtocol::Tcp => "TCP",
                TransportProtocol::Sctp => "SCTP",
                TransportProtocol::Udp => "UDP",
            }
        }
        /// Creates an enum from field names used in the ProtoBuf definition.
        pub fn from_str_name(value: &str) -> ::core::option::Option<Self> {
            match value {
                "TCP" => Some(Self::Tcp),
                "SCTP" => Some(Self::Sctp),
                "UDP" => Some(Self::Udp),
                _ => None,
            }
        }
    }
}
#[allow(clippy::derive_partial_eq_without_eq)]
#[derive(Clone, PartialEq, ::prost::Message)]
pub struct ServiceInfo {
    /// UUID of the service
    #[prost(string, tag = "1")]
    pub service_uuid: ::prost::alloc::string::String,
    /// The IP address of the service inside the enclave
    #[prost(string, tag = "2")]
    pub private_ip_addr: ::prost::alloc::string::String,
    /// The ports on which the service is reachable inside the enclave, specified in user_specified_port_id -> port_info
    /// Will be exactly what was passed in at the time of starting the service
    #[prost(map = "string, message", tag = "3")]
    pub private_ports: ::std::collections::HashMap<::prost::alloc::string::String, Port>,
    /// Public IP address *outside* the enclave where the service is reachable
    /// NOTE: Will be empty if the service isn't running, the service didn't define any ports, or the backend doesn't support reporting public service info
    #[prost(string, tag = "4")]
    pub maybe_public_ip_addr: ::prost::alloc::string::String,
    /// Mapping defining the ports that the service can be reached at *outside* the enclave, in the user_defined_port_id -> port_info where user_defined_port_id
    ///   corresponds to the ID that was passed in in AddServiceArgs
    /// NOTE: Will be empty if the service isn't running, the service didn't define any ports, or the backend doesn't support reporting public service info
    #[prost(map = "string, message", tag = "5")]
    pub maybe_public_ports: ::std::collections::HashMap<
        ::prost::alloc::string::String,
        Port,
    >,
    /// Name of the service
    #[prost(string, tag = "6")]
    pub name: ::prost::alloc::string::String,
    /// Shortened uuid of the service
    #[prost(string, tag = "7")]
    pub shortened_uuid: ::prost::alloc::string::String,
}
/// Subset of ServiceConfig attributes containing only the fields that are "live-updatable"
/// This will eventually get removed in favour of ServiceConfig when all attributes become "live-updatable"
#[allow(clippy::derive_partial_eq_without_eq)]
#[derive(Clone, PartialEq, ::prost::Message)]
pub struct UpdateServiceConfig {
    /// The name of the subnetwork the service will be moved to. If the subnetwork does not exist, it will be created.
    /// If it is set to "" the service will be moved to the default subnetwork
    #[prost(string, optional, tag = "1")]
    pub subnetwork: ::core::option::Option<::prost::alloc::string::String>,
}
/// ==============================================================================================
///                                Execute Starlark Arguments
/// ==============================================================================================
#[allow(clippy::derive_partial_eq_without_eq)]
#[derive(Clone, PartialEq, ::prost::Message)]
pub struct RunStarlarkScriptArgs {
    #[prost(string, tag = "1")]
    pub serialized_script: ::prost::alloc::string::String,
    #[prost(string, tag = "2")]
    pub serialized_params: ::prost::alloc::string::String,
    /// Defaults to false
    #[prost(bool, optional, tag = "3")]
    pub dry_run: ::core::option::Option<bool>,
    /// Defaults to 4
    #[prost(int32, optional, tag = "4")]
    pub parallelism: ::core::option::Option<i32>,
    /// The name of the main function, the default value is "run"
    #[prost(string, tag = "5")]
    pub main_function_name: ::prost::alloc::string::String,
    #[prost(enumeration = "KurtosisFeatureFlag", repeated, tag = "6")]
    pub experimental_features: ::prost::alloc::vec::Vec<i32>,
}
#[allow(clippy::derive_partial_eq_without_eq)]
#[derive(Clone, PartialEq, ::prost::Message)]
pub struct RunStarlarkPackageArgs {
    #[prost(string, tag = "1")]
    pub package_id: ::prost::alloc::string::String,
    /// Serialized parameters data for the Starlark package main function
    /// This should be a valid JSON string
    #[prost(string, tag = "5")]
    pub serialized_params: ::prost::alloc::string::String,
    /// Defaults to false
    #[prost(bool, optional, tag = "6")]
    pub dry_run: ::core::option::Option<bool>,
    /// Defaults to 4
    #[prost(int32, optional, tag = "7")]
    pub parallelism: ::core::option::Option<i32>,
    /// Whether the package should be cloned or not.
    /// If false, then the package will be pulled from the APIC local package store. If it's a local package then is must
    /// have been uploaded using UploadStarlarkPackage prior to calling RunStarlarkPackage.
    /// If true, then the package will be cloned from GitHub before execution starts
    #[prost(bool, optional, tag = "8")]
    pub clone_package: ::core::option::Option<bool>,
    /// The relative main file filepath, the default value is the "main.star" file in the root of a package
    #[prost(string, tag = "9")]
    pub relative_path_to_main_file: ::prost::alloc::string::String,
    /// The name of the main function, the default value is "run"
    #[prost(string, tag = "10")]
    pub main_function_name: ::prost::alloc::string::String,
    #[prost(enumeration = "KurtosisFeatureFlag", repeated, tag = "11")]
    pub experimental_features: ::prost::alloc::vec::Vec<i32>,
    /// Deprecated: If the package is local, it should have been uploaded with UploadStarlarkPackage prior to calling
    /// RunStarlarkPackage. If the package is remote and must be cloned within the APIC, use the standalone boolean flag
    /// clone_package below
    #[prost(oneof = "run_starlark_package_args::StarlarkPackageContent", tags = "3, 4")]
    pub starlark_package_content: ::core::option::Option<
        run_starlark_package_args::StarlarkPackageContent,
    >,
}
/// Nested message and enum types in `RunStarlarkPackageArgs`.
pub mod run_starlark_package_args {
    /// Deprecated: If the package is local, it should have been uploaded with UploadStarlarkPackage prior to calling
    /// RunStarlarkPackage. If the package is remote and must be cloned within the APIC, use the standalone boolean flag
    /// clone_package below
    #[allow(clippy::derive_partial_eq_without_eq)]
    #[derive(Clone, PartialEq, ::prost::Oneof)]
    pub enum StarlarkPackageContent {
        /// the payload of the local module
        #[prost(bytes, tag = "3")]
        Local(::prost::alloc::vec::Vec<u8>),
        /// just a flag to indicate the module must be cloned inside the API
        #[prost(bool, tag = "4")]
        Remote(bool),
    }
}
/// ==============================================================================================
///                                Starlark Execution Response
/// ==============================================================================================
#[allow(clippy::derive_partial_eq_without_eq)]
#[derive(Clone, PartialEq, ::prost::Message)]
pub struct StarlarkRunResponseLine {
    #[prost(
        oneof = "starlark_run_response_line::RunResponseLine",
        tags = "1, 2, 3, 4, 5, 6"
    )]
    pub run_response_line: ::core::option::Option<
        starlark_run_response_line::RunResponseLine,
    >,
}
/// Nested message and enum types in `StarlarkRunResponseLine`.
pub mod starlark_run_response_line {
    #[allow(clippy::derive_partial_eq_without_eq)]
    #[derive(Clone, PartialEq, ::prost::Oneof)]
    pub enum RunResponseLine {
        #[prost(message, tag = "1")]
        Instruction(super::StarlarkInstruction),
        #[prost(message, tag = "2")]
        Error(super::StarlarkError),
        #[prost(message, tag = "3")]
        ProgressInfo(super::StarlarkRunProgress),
        #[prost(message, tag = "4")]
        InstructionResult(super::StarlarkInstructionResult),
        #[prost(message, tag = "5")]
        RunFinishedEvent(super::StarlarkRunFinishedEvent),
        #[prost(message, tag = "6")]
        Warning(super::StarlarkWarning),
    }
}
#[allow(clippy::derive_partial_eq_without_eq)]
#[derive(Clone, PartialEq, ::prost::Message)]
pub struct StarlarkWarning {
    #[prost(string, tag = "1")]
    pub warning_message: ::prost::alloc::string::String,
}
#[allow(clippy::derive_partial_eq_without_eq)]
#[derive(Clone, PartialEq, ::prost::Message)]
pub struct StarlarkInstruction {
    #[prost(message, optional, tag = "1")]
    pub position: ::core::option::Option<StarlarkInstructionPosition>,
    #[prost(string, tag = "2")]
    pub instruction_name: ::prost::alloc::string::String,
    #[prost(message, repeated, tag = "3")]
    pub arguments: ::prost::alloc::vec::Vec<StarlarkInstructionArg>,
    #[prost(string, tag = "4")]
    pub executable_instruction: ::prost::alloc::string::String,
}
#[allow(clippy::derive_partial_eq_without_eq)]
#[derive(Clone, PartialEq, ::prost::Message)]
pub struct StarlarkInstructionResult {
    #[prost(string, tag = "1")]
    pub serialized_instruction_result: ::prost::alloc::string::String,
}
#[allow(clippy::derive_partial_eq_without_eq)]
#[derive(Clone, PartialEq, ::prost::Message)]
pub struct StarlarkInstructionArg {
    #[prost(string, tag = "1")]
    pub serialized_arg_value: ::prost::alloc::string::String,
    #[prost(string, optional, tag = "2")]
    pub arg_name: ::core::option::Option<::prost::alloc::string::String>,
    #[prost(bool, tag = "3")]
    pub is_representative: bool,
}
#[allow(clippy::derive_partial_eq_without_eq)]
#[derive(Clone, PartialEq, ::prost::Message)]
pub struct StarlarkInstructionPosition {
    #[prost(string, tag = "1")]
    pub filename: ::prost::alloc::string::String,
    #[prost(int32, tag = "2")]
    pub line: i32,
    #[prost(int32, tag = "3")]
    pub column: i32,
}
#[allow(clippy::derive_partial_eq_without_eq)]
#[derive(Clone, PartialEq, ::prost::Message)]
pub struct StarlarkError {
    #[prost(oneof = "starlark_error::Error", tags = "1, 2, 3")]
    pub error: ::core::option::Option<starlark_error::Error>,
}
/// Nested message and enum types in `StarlarkError`.
pub mod starlark_error {
    #[allow(clippy::derive_partial_eq_without_eq)]
    #[derive(Clone, PartialEq, ::prost::Oneof)]
    pub enum Error {
        #[prost(message, tag = "1")]
        InterpretationError(super::StarlarkInterpretationError),
        #[prost(message, tag = "2")]
        ValidationError(super::StarlarkValidationError),
        #[prost(message, tag = "3")]
        ExecutionError(super::StarlarkExecutionError),
    }
}
#[allow(clippy::derive_partial_eq_without_eq)]
#[derive(Clone, PartialEq, ::prost::Message)]
pub struct StarlarkInterpretationError {
    #[prost(string, tag = "1")]
    pub error_message: ::prost::alloc::string::String,
}
#[allow(clippy::derive_partial_eq_without_eq)]
#[derive(Clone, PartialEq, ::prost::Message)]
pub struct StarlarkValidationError {
    #[prost(string, tag = "1")]
    pub error_message: ::prost::alloc::string::String,
}
#[allow(clippy::derive_partial_eq_without_eq)]
#[derive(Clone, PartialEq, ::prost::Message)]
pub struct StarlarkExecutionError {
    #[prost(string, tag = "1")]
    pub error_message: ::prost::alloc::string::String,
}
#[allow(clippy::derive_partial_eq_without_eq)]
#[derive(Clone, PartialEq, ::prost::Message)]
pub struct StarlarkRunProgress {
    #[prost(string, repeated, tag = "1")]
    pub current_step_info: ::prost::alloc::vec::Vec<::prost::alloc::string::String>,
    #[prost(uint32, tag = "2")]
    pub total_steps: u32,
    #[prost(uint32, tag = "3")]
    pub current_step_number: u32,
}
#[allow(clippy::derive_partial_eq_without_eq)]
#[derive(Clone, PartialEq, ::prost::Message)]
pub struct StarlarkRunFinishedEvent {
    #[prost(bool, tag = "1")]
    pub is_run_successful: bool,
    #[prost(string, optional, tag = "2")]
    pub serialized_output: ::core::option::Option<::prost::alloc::string::String>,
}
/// ==============================================================================================
///                                           Get Services
/// ==============================================================================================
#[allow(clippy::derive_partial_eq_without_eq)]
#[derive(Clone, PartialEq, ::prost::Message)]
pub struct GetServicesArgs {
    /// "Set" of identifiers to fetch info for
    /// If empty, will fetch info for all services
    #[prost(map = "string, bool", tag = "1")]
    pub service_identifiers: ::std::collections::HashMap<
        ::prost::alloc::string::String,
        bool,
    >,
}
#[allow(clippy::derive_partial_eq_without_eq)]
#[derive(Clone, PartialEq, ::prost::Message)]
pub struct GetServicesResponse {
    /// "Set" from identifiers -> info about the service
    #[prost(map = "string, message", tag = "1")]
    pub service_info: ::std::collections::HashMap<
        ::prost::alloc::string::String,
        ServiceInfo,
    >,
}
/// An service identifier is a collection of uuid, name and shortened uuid
#[allow(clippy::derive_partial_eq_without_eq)]
#[derive(Clone, PartialEq, ::prost::Message)]
pub struct ServiceIdentifiers {
    /// UUID of the service
    #[prost(string, tag = "1")]
    pub service_uuid: ::prost::alloc::string::String,
    /// Name of the service
    #[prost(string, tag = "2")]
    pub name: ::prost::alloc::string::String,
    /// The shortened uuid of the service
    #[prost(string, tag = "3")]
    pub shortened_uuid: ::prost::alloc::string::String,
}
#[allow(clippy::derive_partial_eq_without_eq)]
#[derive(Clone, PartialEq, ::prost::Message)]
pub struct GetExistingAndHistoricalServiceIdentifiersResponse {
    #[prost(message, repeated, tag = "1")]
    pub all_identifiers: ::prost::alloc::vec::Vec<ServiceIdentifiers>,
}
/// ==============================================================================================
///                                           Exec Command
/// ==============================================================================================
#[allow(clippy::derive_partial_eq_without_eq)]
#[derive(Clone, PartialEq, ::prost::Message)]
pub struct ExecCommandArgs {
    /// The service identifier of the container that the command should be executed in
    #[prost(string, tag = "1")]
    pub service_identifier: ::prost::alloc::string::String,
    #[prost(string, repeated, tag = "2")]
    pub command_args: ::prost::alloc::vec::Vec<::prost::alloc::string::String>,
}
#[allow(clippy::derive_partial_eq_without_eq)]
#[derive(Clone, PartialEq, ::prost::Message)]
pub struct ExecCommandResponse {
    #[prost(int32, tag = "1")]
    pub exit_code: i32,
    /// Assumes UTF-8 encoding
    #[prost(string, tag = "2")]
    pub log_output: ::prost::alloc::string::String,
}
/// ==============================================================================================
///                              Wait For HTTP Get Endpoint Availability
/// ==============================================================================================
#[allow(clippy::derive_partial_eq_without_eq)]
#[derive(Clone, PartialEq, ::prost::Message)]
pub struct WaitForHttpGetEndpointAvailabilityArgs {
    /// The identifier of the service to check.
    #[prost(string, tag = "1")]
    pub service_identifier: ::prost::alloc::string::String,
    /// The port of the service to check. For instance 8080
    #[prost(uint32, tag = "2")]
    pub port: u32,
    /// The path of the service to check. It mustn't start with the first slash. For instance `service/health`
    #[prost(string, tag = "3")]
    pub path: ::prost::alloc::string::String,
    /// The number of milliseconds to wait until executing the first HTTP call
    #[prost(uint32, tag = "4")]
    pub initial_delay_milliseconds: u32,
    /// Max number of HTTP call attempts that this will execute until giving up and returning an error
    #[prost(uint32, tag = "5")]
    pub retries: u32,
    /// Number of milliseconds to wait between retries
    #[prost(uint32, tag = "6")]
    pub retries_delay_milliseconds: u32,
    /// If the endpoint returns this value, the service will be marked as available (e.g. Hello World).
    #[prost(string, tag = "7")]
    pub body_text: ::prost::alloc::string::String,
}
/// ==============================================================================================
///                            Wait For HTTP Post Endpoint Availability
/// ==============================================================================================
#[allow(clippy::derive_partial_eq_without_eq)]
#[derive(Clone, PartialEq, ::prost::Message)]
pub struct WaitForHttpPostEndpointAvailabilityArgs {
    /// The identifier of the service to check.
    #[prost(string, tag = "1")]
    pub service_identifier: ::prost::alloc::string::String,
    /// The port of the service to check. For instance 8080
    #[prost(uint32, tag = "2")]
    pub port: u32,
    /// The path of the service to check. It mustn't start with the first slash. For instance `service/health`
    #[prost(string, tag = "3")]
    pub path: ::prost::alloc::string::String,
    /// The content of the request body.
    #[prost(string, tag = "4")]
    pub request_body: ::prost::alloc::string::String,
    /// The number of milliseconds to wait until executing the first HTTP call
    #[prost(uint32, tag = "5")]
    pub initial_delay_milliseconds: u32,
    /// Max number of HTTP call attempts that this will execute until giving up and returning an error
    #[prost(uint32, tag = "6")]
    pub retries: u32,
    /// Number of milliseconds to wait between retries
    #[prost(uint32, tag = "7")]
    pub retries_delay_milliseconds: u32,
    /// If the endpoint returns this value, the service will be marked as available (e.g. Hello World).
    #[prost(string, tag = "8")]
    pub body_text: ::prost::alloc::string::String,
}
/// ==============================================================================================
///                                           Streamed Data Chunk
/// ==============================================================================================
#[allow(clippy::derive_partial_eq_without_eq)]
#[derive(Clone, PartialEq, ::prost::Message)]
pub struct StreamedDataChunk {
    /// Chunk of the overall files artifact bytes
    #[prost(bytes = "vec", tag = "1")]
    pub data: ::prost::alloc::vec::Vec<u8>,
    /// Hash of the PREVIOUS chunk, or empty string is this is the first chunk
    /// Referencing the previous chunk via its hash allows Kurtosis to validate
    /// the consistency of the data in case some chunk were not received
    #[prost(string, tag = "2")]
    pub previous_chunk_hash: ::prost::alloc::string::String,
    /// Additional metadata about the item being streamed
    #[prost(message, optional, tag = "3")]
    pub metadata: ::core::option::Option<DataChunkMetadata>,
}
#[allow(clippy::derive_partial_eq_without_eq)]
#[derive(Clone, PartialEq, ::prost::Message)]
pub struct DataChunkMetadata {
    #[prost(string, tag = "1")]
    pub name: ::prost::alloc::string::String,
}
/// ==============================================================================================
///                                           Upload Files Artifact
/// ==============================================================================================
#[allow(clippy::derive_partial_eq_without_eq)]
#[derive(Clone, PartialEq, ::prost::Message)]
pub struct UploadFilesArtifactResponse {
    /// UUID of the files artifact, for use when referencing it in the future
    #[prost(string, tag = "1")]
    pub uuid: ::prost::alloc::string::String,
    /// UUID of the files artifact, for use when referencing it in the future
    #[prost(string, tag = "2")]
    pub name: ::prost::alloc::string::String,
}
/// ==============================================================================================
///                                           Download Files Artifact
/// ==============================================================================================
#[allow(clippy::derive_partial_eq_without_eq)]
#[derive(Clone, PartialEq, ::prost::Message)]
pub struct DownloadFilesArtifactArgs {
    /// Files identifier to get bytes for
    #[prost(string, tag = "1")]
    pub identifier: ::prost::alloc::string::String,
}
/// ==============================================================================================
///                                         Store Web Files Artifact
/// ==============================================================================================
#[allow(clippy::derive_partial_eq_without_eq)]
#[derive(Clone, PartialEq, ::prost::Message)]
pub struct StoreWebFilesArtifactArgs {
    /// URL to download the artifact from
    #[prost(string, tag = "1")]
    pub url: ::prost::alloc::string::String,
    /// The name of the files artifact
    #[prost(string, tag = "2")]
    pub name: ::prost::alloc::string::String,
}
#[allow(clippy::derive_partial_eq_without_eq)]
#[derive(Clone, PartialEq, ::prost::Message)]
pub struct StoreWebFilesArtifactResponse {
    /// UUID of the files artifact, for use when referencing it in the future
    #[prost(string, tag = "1")]
    pub uuid: ::prost::alloc::string::String,
}
#[allow(clippy::derive_partial_eq_without_eq)]
#[derive(Clone, PartialEq, ::prost::Message)]
pub struct StoreFilesArtifactFromServiceArgs {
    /// Identifier that will be used to identify the service where the source files will be copied from
    #[prost(string, tag = "1")]
    pub service_identifier: ::prost::alloc::string::String,
    /// The absolute source path where the source files will be copied from
    #[prost(string, tag = "2")]
    pub source_path: ::prost::alloc::string::String,
    /// The name of the files artifact
    #[prost(string, tag = "3")]
    pub name: ::prost::alloc::string::String,
}
#[allow(clippy::derive_partial_eq_without_eq)]
#[derive(Clone, PartialEq, ::prost::Message)]
pub struct StoreFilesArtifactFromServiceResponse {
    /// UUID of the files artifact, for use when referencing it in the future
    #[prost(string, tag = "1")]
    pub uuid: ::prost::alloc::string::String,
}
#[allow(clippy::derive_partial_eq_without_eq)]
#[derive(Clone, PartialEq, ::prost::Message)]
pub struct FilesArtifactNameAndUuid {
    /// A string representing the name of the file
    #[prost(string, tag = "1")]
    pub file_name: ::prost::alloc::string::String,
    /// A string representing the uuid of the file
    #[prost(string, tag = "2")]
    pub file_uuid: ::prost::alloc::string::String,
}
#[allow(clippy::derive_partial_eq_without_eq)]
#[derive(Clone, PartialEq, ::prost::Message)]
pub struct ListFilesArtifactNamesAndUuidsResponse {
    #[prost(message, repeated, tag = "1")]
    pub file_names_and_uuids: ::prost::alloc::vec::Vec<FilesArtifactNameAndUuid>,
}
#[allow(clippy::derive_partial_eq_without_eq)]
#[derive(Clone, PartialEq, ::prost::Message)]
pub struct InspectFilesArtifactContentsRequest {
    #[prost(message, optional, tag = "1")]
    pub file_names_and_uuid: ::core::option::Option<FilesArtifactNameAndUuid>,
}
#[allow(clippy::derive_partial_eq_without_eq)]
#[derive(Clone, PartialEq, ::prost::Message)]
pub struct InspectFilesArtifactContentsResponse {
    #[prost(message, repeated, tag = "1")]
    pub file_descriptions: ::prost::alloc::vec::Vec<FileArtifactContentsFileDescription>,
}
#[allow(clippy::derive_partial_eq_without_eq)]
#[derive(Clone, PartialEq, ::prost::Message)]
pub struct FileArtifactContentsFileDescription {
<<<<<<< HEAD
    #[prost(string, tag = "1")]
    pub path: ::prost::alloc::string::String,
    /// One-liner description of the file (similar to UNIX's 'file')
    #[prost(string, tag = "2")]
    pub description: ::prost::alloc::string::String,
=======
    /// Path relative to the file artifact
    #[prost(string, tag = "1")]
    pub path: ::prost::alloc::string::String,
    /// Size of the file, in bytes
    #[prost(uint64, tag = "2")]
    pub size: u64,
>>>>>>> 7ad81553
    /// A bit of text content, if the file allows (similar to UNIX's 'head')
    #[prost(string, optional, tag = "3")]
    pub text_preview: ::core::option::Option<::prost::alloc::string::String>,
}
#[derive(Clone, Copy, Debug, PartialEq, Eq, Hash, PartialOrd, Ord, ::prost::Enumeration)]
#[repr(i32)]
pub enum KurtosisFeatureFlag {
    NoInstructionsCaching = 0,
}
impl KurtosisFeatureFlag {
    /// String value of the enum field names used in the ProtoBuf definition.
    ///
    /// The values are not transformed in any way and thus are considered stable
    /// (if the ProtoBuf definition does not change) and safe for programmatic use.
    pub fn as_str_name(&self) -> &'static str {
        match self {
            KurtosisFeatureFlag::NoInstructionsCaching => "NO_INSTRUCTIONS_CACHING",
        }
    }
    /// Creates an enum from field names used in the ProtoBuf definition.
    pub fn from_str_name(value: &str) -> ::core::option::Option<Self> {
        match value {
            "NO_INSTRUCTIONS_CACHING" => Some(Self::NoInstructionsCaching),
            _ => None,
        }
    }
}
/// Generated client implementations.
pub mod api_container_service_client {
    #![allow(unused_variables, dead_code, missing_docs, clippy::let_unit_value)]
    use tonic::codegen::*;
    use tonic::codegen::http::Uri;
    #[derive(Debug, Clone)]
    pub struct ApiContainerServiceClient<T> {
        inner: tonic::client::Grpc<T>,
    }
    impl ApiContainerServiceClient<tonic::transport::Channel> {
        /// Attempt to create a new client by connecting to a given endpoint.
        pub async fn connect<D>(dst: D) -> Result<Self, tonic::transport::Error>
        where
            D: TryInto<tonic::transport::Endpoint>,
            D::Error: Into<StdError>,
        {
            let conn = tonic::transport::Endpoint::new(dst)?.connect().await?;
            Ok(Self::new(conn))
        }
    }
    impl<T> ApiContainerServiceClient<T>
    where
        T: tonic::client::GrpcService<tonic::body::BoxBody>,
        T::Error: Into<StdError>,
        T::ResponseBody: Body<Data = Bytes> + Send + 'static,
        <T::ResponseBody as Body>::Error: Into<StdError> + Send,
    {
        pub fn new(inner: T) -> Self {
            let inner = tonic::client::Grpc::new(inner);
            Self { inner }
        }
        pub fn with_origin(inner: T, origin: Uri) -> Self {
            let inner = tonic::client::Grpc::with_origin(inner, origin);
            Self { inner }
        }
        pub fn with_interceptor<F>(
            inner: T,
            interceptor: F,
        ) -> ApiContainerServiceClient<InterceptedService<T, F>>
        where
            F: tonic::service::Interceptor,
            T::ResponseBody: Default,
            T: tonic::codegen::Service<
                http::Request<tonic::body::BoxBody>,
                Response = http::Response<
                    <T as tonic::client::GrpcService<tonic::body::BoxBody>>::ResponseBody,
                >,
            >,
            <T as tonic::codegen::Service<
                http::Request<tonic::body::BoxBody>,
            >>::Error: Into<StdError> + Send + Sync,
        {
            ApiContainerServiceClient::new(InterceptedService::new(inner, interceptor))
        }
        /// Compress requests with the given encoding.
        ///
        /// This requires the server to support it otherwise it might respond with an
        /// error.
        #[must_use]
        pub fn send_compressed(mut self, encoding: CompressionEncoding) -> Self {
            self.inner = self.inner.send_compressed(encoding);
            self
        }
        /// Enable decompressing responses.
        #[must_use]
        pub fn accept_compressed(mut self, encoding: CompressionEncoding) -> Self {
            self.inner = self.inner.accept_compressed(encoding);
            self
        }
        /// Limits the maximum size of a decoded message.
        ///
        /// Default: `4MB`
        #[must_use]
        pub fn max_decoding_message_size(mut self, limit: usize) -> Self {
            self.inner = self.inner.max_decoding_message_size(limit);
            self
        }
        /// Limits the maximum size of an encoded message.
        ///
        /// Default: `usize::MAX`
        #[must_use]
        pub fn max_encoding_message_size(mut self, limit: usize) -> Self {
            self.inner = self.inner.max_encoding_message_size(limit);
            self
        }
        /// Executes a Starlark script on the user's behalf
        pub async fn run_starlark_script(
            &mut self,
            request: impl tonic::IntoRequest<super::RunStarlarkScriptArgs>,
        ) -> std::result::Result<
            tonic::Response<tonic::codec::Streaming<super::StarlarkRunResponseLine>>,
            tonic::Status,
        > {
            self.inner
                .ready()
                .await
                .map_err(|e| {
                    tonic::Status::new(
                        tonic::Code::Unknown,
                        format!("Service was not ready: {}", e.into()),
                    )
                })?;
            let codec = tonic::codec::ProstCodec::default();
            let path = http::uri::PathAndQuery::from_static(
                "/api_container_api.ApiContainerService/RunStarlarkScript",
            );
            let mut req = request.into_request();
            req.extensions_mut()
                .insert(
                    GrpcMethod::new(
                        "api_container_api.ApiContainerService",
                        "RunStarlarkScript",
                    ),
                );
            self.inner.server_streaming(req, path, codec).await
        }
        /// Uploads a Starlark package. This step is required before the package can be executed with RunStarlarkPackage
        pub async fn upload_starlark_package(
            &mut self,
            request: impl tonic::IntoStreamingRequest<Message = super::StreamedDataChunk>,
        ) -> std::result::Result<tonic::Response<()>, tonic::Status> {
            self.inner
                .ready()
                .await
                .map_err(|e| {
                    tonic::Status::new(
                        tonic::Code::Unknown,
                        format!("Service was not ready: {}", e.into()),
                    )
                })?;
            let codec = tonic::codec::ProstCodec::default();
            let path = http::uri::PathAndQuery::from_static(
                "/api_container_api.ApiContainerService/UploadStarlarkPackage",
            );
            let mut req = request.into_streaming_request();
            req.extensions_mut()
                .insert(
                    GrpcMethod::new(
                        "api_container_api.ApiContainerService",
                        "UploadStarlarkPackage",
                    ),
                );
            self.inner.client_streaming(req, path, codec).await
        }
        /// Executes a Starlark script on the user's behalf
        pub async fn run_starlark_package(
            &mut self,
            request: impl tonic::IntoRequest<super::RunStarlarkPackageArgs>,
        ) -> std::result::Result<
            tonic::Response<tonic::codec::Streaming<super::StarlarkRunResponseLine>>,
            tonic::Status,
        > {
            self.inner
                .ready()
                .await
                .map_err(|e| {
                    tonic::Status::new(
                        tonic::Code::Unknown,
                        format!("Service was not ready: {}", e.into()),
                    )
                })?;
            let codec = tonic::codec::ProstCodec::default();
            let path = http::uri::PathAndQuery::from_static(
                "/api_container_api.ApiContainerService/RunStarlarkPackage",
            );
            let mut req = request.into_request();
            req.extensions_mut()
                .insert(
                    GrpcMethod::new(
                        "api_container_api.ApiContainerService",
                        "RunStarlarkPackage",
                    ),
                );
            self.inner.server_streaming(req, path, codec).await
        }
        /// Returns the IDs of the current services in the enclave
        pub async fn get_services(
            &mut self,
            request: impl tonic::IntoRequest<super::GetServicesArgs>,
        ) -> std::result::Result<
            tonic::Response<super::GetServicesResponse>,
            tonic::Status,
        > {
            self.inner
                .ready()
                .await
                .map_err(|e| {
                    tonic::Status::new(
                        tonic::Code::Unknown,
                        format!("Service was not ready: {}", e.into()),
                    )
                })?;
            let codec = tonic::codec::ProstCodec::default();
            let path = http::uri::PathAndQuery::from_static(
                "/api_container_api.ApiContainerService/GetServices",
            );
            let mut req = request.into_request();
            req.extensions_mut()
                .insert(
                    GrpcMethod::new(
                        "api_container_api.ApiContainerService",
                        "GetServices",
                    ),
                );
            self.inner.unary(req, path, codec).await
        }
        /// Returns information about all existing & historical services
        pub async fn get_existing_and_historical_service_identifiers(
            &mut self,
            request: impl tonic::IntoRequest<()>,
        ) -> std::result::Result<
            tonic::Response<super::GetExistingAndHistoricalServiceIdentifiersResponse>,
            tonic::Status,
        > {
            self.inner
                .ready()
                .await
                .map_err(|e| {
                    tonic::Status::new(
                        tonic::Code::Unknown,
                        format!("Service was not ready: {}", e.into()),
                    )
                })?;
            let codec = tonic::codec::ProstCodec::default();
            let path = http::uri::PathAndQuery::from_static(
                "/api_container_api.ApiContainerService/GetExistingAndHistoricalServiceIdentifiers",
            );
            let mut req = request.into_request();
            req.extensions_mut()
                .insert(
                    GrpcMethod::new(
                        "api_container_api.ApiContainerService",
                        "GetExistingAndHistoricalServiceIdentifiers",
                    ),
                );
            self.inner.unary(req, path, codec).await
        }
        /// Executes the given command inside a running container
        pub async fn exec_command(
            &mut self,
            request: impl tonic::IntoRequest<super::ExecCommandArgs>,
        ) -> std::result::Result<
            tonic::Response<super::ExecCommandResponse>,
            tonic::Status,
        > {
            self.inner
                .ready()
                .await
                .map_err(|e| {
                    tonic::Status::new(
                        tonic::Code::Unknown,
                        format!("Service was not ready: {}", e.into()),
                    )
                })?;
            let codec = tonic::codec::ProstCodec::default();
            let path = http::uri::PathAndQuery::from_static(
                "/api_container_api.ApiContainerService/ExecCommand",
            );
            let mut req = request.into_request();
            req.extensions_mut()
                .insert(
                    GrpcMethod::new(
                        "api_container_api.ApiContainerService",
                        "ExecCommand",
                    ),
                );
            self.inner.unary(req, path, codec).await
        }
        /// Block until the given HTTP endpoint returns available, calling it through a HTTP Get request
        pub async fn wait_for_http_get_endpoint_availability(
            &mut self,
            request: impl tonic::IntoRequest<
                super::WaitForHttpGetEndpointAvailabilityArgs,
            >,
        ) -> std::result::Result<tonic::Response<()>, tonic::Status> {
            self.inner
                .ready()
                .await
                .map_err(|e| {
                    tonic::Status::new(
                        tonic::Code::Unknown,
                        format!("Service was not ready: {}", e.into()),
                    )
                })?;
            let codec = tonic::codec::ProstCodec::default();
            let path = http::uri::PathAndQuery::from_static(
                "/api_container_api.ApiContainerService/WaitForHttpGetEndpointAvailability",
            );
            let mut req = request.into_request();
            req.extensions_mut()
                .insert(
                    GrpcMethod::new(
                        "api_container_api.ApiContainerService",
                        "WaitForHttpGetEndpointAvailability",
                    ),
                );
            self.inner.unary(req, path, codec).await
        }
        /// Block until the given HTTP endpoint returns available, calling it through a HTTP Post request
        pub async fn wait_for_http_post_endpoint_availability(
            &mut self,
            request: impl tonic::IntoRequest<
                super::WaitForHttpPostEndpointAvailabilityArgs,
            >,
        ) -> std::result::Result<tonic::Response<()>, tonic::Status> {
            self.inner
                .ready()
                .await
                .map_err(|e| {
                    tonic::Status::new(
                        tonic::Code::Unknown,
                        format!("Service was not ready: {}", e.into()),
                    )
                })?;
            let codec = tonic::codec::ProstCodec::default();
            let path = http::uri::PathAndQuery::from_static(
                "/api_container_api.ApiContainerService/WaitForHttpPostEndpointAvailability",
            );
            let mut req = request.into_request();
            req.extensions_mut()
                .insert(
                    GrpcMethod::new(
                        "api_container_api.ApiContainerService",
                        "WaitForHttpPostEndpointAvailability",
                    ),
                );
            self.inner.unary(req, path, codec).await
        }
        /// Uploads a files artifact to the Kurtosis File System
        pub async fn upload_files_artifact(
            &mut self,
            request: impl tonic::IntoStreamingRequest<Message = super::StreamedDataChunk>,
        ) -> std::result::Result<
            tonic::Response<super::UploadFilesArtifactResponse>,
            tonic::Status,
        > {
            self.inner
                .ready()
                .await
                .map_err(|e| {
                    tonic::Status::new(
                        tonic::Code::Unknown,
                        format!("Service was not ready: {}", e.into()),
                    )
                })?;
            let codec = tonic::codec::ProstCodec::default();
            let path = http::uri::PathAndQuery::from_static(
                "/api_container_api.ApiContainerService/UploadFilesArtifact",
            );
            let mut req = request.into_streaming_request();
            req.extensions_mut()
                .insert(
                    GrpcMethod::new(
                        "api_container_api.ApiContainerService",
                        "UploadFilesArtifact",
                    ),
                );
            self.inner.client_streaming(req, path, codec).await
        }
        /// Downloads a files artifact from the Kurtosis File System
        pub async fn download_files_artifact(
            &mut self,
            request: impl tonic::IntoRequest<super::DownloadFilesArtifactArgs>,
        ) -> std::result::Result<
            tonic::Response<tonic::codec::Streaming<super::StreamedDataChunk>>,
            tonic::Status,
        > {
            self.inner
                .ready()
                .await
                .map_err(|e| {
                    tonic::Status::new(
                        tonic::Code::Unknown,
                        format!("Service was not ready: {}", e.into()),
                    )
                })?;
            let codec = tonic::codec::ProstCodec::default();
            let path = http::uri::PathAndQuery::from_static(
                "/api_container_api.ApiContainerService/DownloadFilesArtifact",
            );
            let mut req = request.into_request();
            req.extensions_mut()
                .insert(
                    GrpcMethod::new(
                        "api_container_api.ApiContainerService",
                        "DownloadFilesArtifact",
                    ),
                );
            self.inner.server_streaming(req, path, codec).await
        }
        /// Tells the API container to download a files artifact from the web to the Kurtosis File System
        pub async fn store_web_files_artifact(
            &mut self,
            request: impl tonic::IntoRequest<super::StoreWebFilesArtifactArgs>,
        ) -> std::result::Result<
            tonic::Response<super::StoreWebFilesArtifactResponse>,
            tonic::Status,
        > {
            self.inner
                .ready()
                .await
                .map_err(|e| {
                    tonic::Status::new(
                        tonic::Code::Unknown,
                        format!("Service was not ready: {}", e.into()),
                    )
                })?;
            let codec = tonic::codec::ProstCodec::default();
            let path = http::uri::PathAndQuery::from_static(
                "/api_container_api.ApiContainerService/StoreWebFilesArtifact",
            );
            let mut req = request.into_request();
            req.extensions_mut()
                .insert(
                    GrpcMethod::new(
                        "api_container_api.ApiContainerService",
                        "StoreWebFilesArtifact",
                    ),
                );
            self.inner.unary(req, path, codec).await
        }
        /// Tells the API container to copy a files artifact from a service to the Kurtosis File System
        pub async fn store_files_artifact_from_service(
            &mut self,
            request: impl tonic::IntoRequest<super::StoreFilesArtifactFromServiceArgs>,
        ) -> std::result::Result<
            tonic::Response<super::StoreFilesArtifactFromServiceResponse>,
            tonic::Status,
        > {
            self.inner
                .ready()
                .await
                .map_err(|e| {
                    tonic::Status::new(
                        tonic::Code::Unknown,
                        format!("Service was not ready: {}", e.into()),
                    )
                })?;
            let codec = tonic::codec::ProstCodec::default();
            let path = http::uri::PathAndQuery::from_static(
                "/api_container_api.ApiContainerService/StoreFilesArtifactFromService",
            );
            let mut req = request.into_request();
            req.extensions_mut()
                .insert(
                    GrpcMethod::new(
                        "api_container_api.ApiContainerService",
                        "StoreFilesArtifactFromService",
                    ),
                );
            self.inner.unary(req, path, codec).await
        }
        pub async fn list_files_artifact_names_and_uuids(
            &mut self,
            request: impl tonic::IntoRequest<()>,
        ) -> std::result::Result<
            tonic::Response<super::ListFilesArtifactNamesAndUuidsResponse>,
            tonic::Status,
        > {
            self.inner
                .ready()
                .await
                .map_err(|e| {
                    tonic::Status::new(
                        tonic::Code::Unknown,
                        format!("Service was not ready: {}", e.into()),
                    )
                })?;
            let codec = tonic::codec::ProstCodec::default();
            let path = http::uri::PathAndQuery::from_static(
                "/api_container_api.ApiContainerService/ListFilesArtifactNamesAndUuids",
            );
            let mut req = request.into_request();
            req.extensions_mut()
                .insert(
                    GrpcMethod::new(
                        "api_container_api.ApiContainerService",
                        "ListFilesArtifactNamesAndUuids",
                    ),
                );
            self.inner.unary(req, path, codec).await
        }
        pub async fn inspect_files_artifact_contents(
            &mut self,
            request: impl tonic::IntoRequest<super::InspectFilesArtifactContentsRequest>,
        ) -> std::result::Result<
            tonic::Response<super::InspectFilesArtifactContentsResponse>,
            tonic::Status,
        > {
            self.inner
                .ready()
                .await
                .map_err(|e| {
                    tonic::Status::new(
                        tonic::Code::Unknown,
                        format!("Service was not ready: {}", e.into()),
                    )
                })?;
            let codec = tonic::codec::ProstCodec::default();
            let path = http::uri::PathAndQuery::from_static(
                "/api_container_api.ApiContainerService/InspectFilesArtifactContents",
            );
            let mut req = request.into_request();
            req.extensions_mut()
                .insert(
                    GrpcMethod::new(
                        "api_container_api.ApiContainerService",
                        "InspectFilesArtifactContents",
                    ),
                );
            self.inner.unary(req, path, codec).await
        }
    }
}
/// Generated server implementations.
pub mod api_container_service_server {
    #![allow(unused_variables, dead_code, missing_docs, clippy::let_unit_value)]
    use tonic::codegen::*;
    /// Generated trait containing gRPC methods that should be implemented for use with ApiContainerServiceServer.
    #[async_trait]
    pub trait ApiContainerService: Send + Sync + 'static {
        /// Server streaming response type for the RunStarlarkScript method.
        type RunStarlarkScriptStream: futures_core::Stream<
                Item = std::result::Result<super::StarlarkRunResponseLine, tonic::Status>,
            >
            + Send
            + 'static;
        /// Executes a Starlark script on the user's behalf
        async fn run_starlark_script(
            &self,
            request: tonic::Request<super::RunStarlarkScriptArgs>,
        ) -> std::result::Result<
            tonic::Response<Self::RunStarlarkScriptStream>,
            tonic::Status,
        >;
        /// Uploads a Starlark package. This step is required before the package can be executed with RunStarlarkPackage
        async fn upload_starlark_package(
            &self,
            request: tonic::Request<tonic::Streaming<super::StreamedDataChunk>>,
        ) -> std::result::Result<tonic::Response<()>, tonic::Status>;
        /// Server streaming response type for the RunStarlarkPackage method.
        type RunStarlarkPackageStream: futures_core::Stream<
                Item = std::result::Result<super::StarlarkRunResponseLine, tonic::Status>,
            >
            + Send
            + 'static;
        /// Executes a Starlark script on the user's behalf
        async fn run_starlark_package(
            &self,
            request: tonic::Request<super::RunStarlarkPackageArgs>,
        ) -> std::result::Result<
            tonic::Response<Self::RunStarlarkPackageStream>,
            tonic::Status,
        >;
        /// Returns the IDs of the current services in the enclave
        async fn get_services(
            &self,
            request: tonic::Request<super::GetServicesArgs>,
        ) -> std::result::Result<
            tonic::Response<super::GetServicesResponse>,
            tonic::Status,
        >;
        /// Returns information about all existing & historical services
        async fn get_existing_and_historical_service_identifiers(
            &self,
            request: tonic::Request<()>,
        ) -> std::result::Result<
            tonic::Response<super::GetExistingAndHistoricalServiceIdentifiersResponse>,
            tonic::Status,
        >;
        /// Executes the given command inside a running container
        async fn exec_command(
            &self,
            request: tonic::Request<super::ExecCommandArgs>,
        ) -> std::result::Result<
            tonic::Response<super::ExecCommandResponse>,
            tonic::Status,
        >;
        /// Block until the given HTTP endpoint returns available, calling it through a HTTP Get request
        async fn wait_for_http_get_endpoint_availability(
            &self,
            request: tonic::Request<super::WaitForHttpGetEndpointAvailabilityArgs>,
        ) -> std::result::Result<tonic::Response<()>, tonic::Status>;
        /// Block until the given HTTP endpoint returns available, calling it through a HTTP Post request
        async fn wait_for_http_post_endpoint_availability(
            &self,
            request: tonic::Request<super::WaitForHttpPostEndpointAvailabilityArgs>,
        ) -> std::result::Result<tonic::Response<()>, tonic::Status>;
        /// Uploads a files artifact to the Kurtosis File System
        async fn upload_files_artifact(
            &self,
            request: tonic::Request<tonic::Streaming<super::StreamedDataChunk>>,
        ) -> std::result::Result<
            tonic::Response<super::UploadFilesArtifactResponse>,
            tonic::Status,
        >;
        /// Server streaming response type for the DownloadFilesArtifact method.
        type DownloadFilesArtifactStream: futures_core::Stream<
                Item = std::result::Result<super::StreamedDataChunk, tonic::Status>,
            >
            + Send
            + 'static;
        /// Downloads a files artifact from the Kurtosis File System
        async fn download_files_artifact(
            &self,
            request: tonic::Request<super::DownloadFilesArtifactArgs>,
        ) -> std::result::Result<
            tonic::Response<Self::DownloadFilesArtifactStream>,
            tonic::Status,
        >;
        /// Tells the API container to download a files artifact from the web to the Kurtosis File System
        async fn store_web_files_artifact(
            &self,
            request: tonic::Request<super::StoreWebFilesArtifactArgs>,
        ) -> std::result::Result<
            tonic::Response<super::StoreWebFilesArtifactResponse>,
            tonic::Status,
        >;
        /// Tells the API container to copy a files artifact from a service to the Kurtosis File System
        async fn store_files_artifact_from_service(
            &self,
            request: tonic::Request<super::StoreFilesArtifactFromServiceArgs>,
        ) -> std::result::Result<
            tonic::Response<super::StoreFilesArtifactFromServiceResponse>,
            tonic::Status,
        >;
        async fn list_files_artifact_names_and_uuids(
            &self,
            request: tonic::Request<()>,
        ) -> std::result::Result<
            tonic::Response<super::ListFilesArtifactNamesAndUuidsResponse>,
            tonic::Status,
        >;
        async fn inspect_files_artifact_contents(
            &self,
            request: tonic::Request<super::InspectFilesArtifactContentsRequest>,
        ) -> std::result::Result<
            tonic::Response<super::InspectFilesArtifactContentsResponse>,
            tonic::Status,
        >;
    }
    #[derive(Debug)]
    pub struct ApiContainerServiceServer<T: ApiContainerService> {
        inner: _Inner<T>,
        accept_compression_encodings: EnabledCompressionEncodings,
        send_compression_encodings: EnabledCompressionEncodings,
        max_decoding_message_size: Option<usize>,
        max_encoding_message_size: Option<usize>,
    }
    struct _Inner<T>(Arc<T>);
    impl<T: ApiContainerService> ApiContainerServiceServer<T> {
        pub fn new(inner: T) -> Self {
            Self::from_arc(Arc::new(inner))
        }
        pub fn from_arc(inner: Arc<T>) -> Self {
            let inner = _Inner(inner);
            Self {
                inner,
                accept_compression_encodings: Default::default(),
                send_compression_encodings: Default::default(),
                max_decoding_message_size: None,
                max_encoding_message_size: None,
            }
        }
        pub fn with_interceptor<F>(
            inner: T,
            interceptor: F,
        ) -> InterceptedService<Self, F>
        where
            F: tonic::service::Interceptor,
        {
            InterceptedService::new(Self::new(inner), interceptor)
        }
        /// Enable decompressing requests with the given encoding.
        #[must_use]
        pub fn accept_compressed(mut self, encoding: CompressionEncoding) -> Self {
            self.accept_compression_encodings.enable(encoding);
            self
        }
        /// Compress responses with the given encoding, if the client supports it.
        #[must_use]
        pub fn send_compressed(mut self, encoding: CompressionEncoding) -> Self {
            self.send_compression_encodings.enable(encoding);
            self
        }
        /// Limits the maximum size of a decoded message.
        ///
        /// Default: `4MB`
        #[must_use]
        pub fn max_decoding_message_size(mut self, limit: usize) -> Self {
            self.max_decoding_message_size = Some(limit);
            self
        }
        /// Limits the maximum size of an encoded message.
        ///
        /// Default: `usize::MAX`
        #[must_use]
        pub fn max_encoding_message_size(mut self, limit: usize) -> Self {
            self.max_encoding_message_size = Some(limit);
            self
        }
    }
    impl<T, B> tonic::codegen::Service<http::Request<B>> for ApiContainerServiceServer<T>
    where
        T: ApiContainerService,
        B: Body + Send + 'static,
        B::Error: Into<StdError> + Send + 'static,
    {
        type Response = http::Response<tonic::body::BoxBody>;
        type Error = std::convert::Infallible;
        type Future = BoxFuture<Self::Response, Self::Error>;
        fn poll_ready(
            &mut self,
            _cx: &mut Context<'_>,
        ) -> Poll<std::result::Result<(), Self::Error>> {
            Poll::Ready(Ok(()))
        }
        fn call(&mut self, req: http::Request<B>) -> Self::Future {
            let inner = self.inner.clone();
            match req.uri().path() {
                "/api_container_api.ApiContainerService/RunStarlarkScript" => {
                    #[allow(non_camel_case_types)]
                    struct RunStarlarkScriptSvc<T: ApiContainerService>(pub Arc<T>);
                    impl<
                        T: ApiContainerService,
                    > tonic::server::ServerStreamingService<super::RunStarlarkScriptArgs>
                    for RunStarlarkScriptSvc<T> {
                        type Response = super::StarlarkRunResponseLine;
                        type ResponseStream = T::RunStarlarkScriptStream;
                        type Future = BoxFuture<
                            tonic::Response<Self::ResponseStream>,
                            tonic::Status,
                        >;
                        fn call(
                            &mut self,
                            request: tonic::Request<super::RunStarlarkScriptArgs>,
                        ) -> Self::Future {
                            let inner = Arc::clone(&self.0);
                            let fut = async move {
                                (*inner).run_starlark_script(request).await
                            };
                            Box::pin(fut)
                        }
                    }
                    let accept_compression_encodings = self.accept_compression_encodings;
                    let send_compression_encodings = self.send_compression_encodings;
                    let max_decoding_message_size = self.max_decoding_message_size;
                    let max_encoding_message_size = self.max_encoding_message_size;
                    let inner = self.inner.clone();
                    let fut = async move {
                        let inner = inner.0;
                        let method = RunStarlarkScriptSvc(inner);
                        let codec = tonic::codec::ProstCodec::default();
                        let mut grpc = tonic::server::Grpc::new(codec)
                            .apply_compression_config(
                                accept_compression_encodings,
                                send_compression_encodings,
                            )
                            .apply_max_message_size_config(
                                max_decoding_message_size,
                                max_encoding_message_size,
                            );
                        let res = grpc.server_streaming(method, req).await;
                        Ok(res)
                    };
                    Box::pin(fut)
                }
                "/api_container_api.ApiContainerService/UploadStarlarkPackage" => {
                    #[allow(non_camel_case_types)]
                    struct UploadStarlarkPackageSvc<T: ApiContainerService>(pub Arc<T>);
                    impl<
                        T: ApiContainerService,
                    > tonic::server::ClientStreamingService<super::StreamedDataChunk>
                    for UploadStarlarkPackageSvc<T> {
                        type Response = ();
                        type Future = BoxFuture<
                            tonic::Response<Self::Response>,
                            tonic::Status,
                        >;
                        fn call(
                            &mut self,
                            request: tonic::Request<
                                tonic::Streaming<super::StreamedDataChunk>,
                            >,
                        ) -> Self::Future {
                            let inner = Arc::clone(&self.0);
                            let fut = async move {
                                (*inner).upload_starlark_package(request).await
                            };
                            Box::pin(fut)
                        }
                    }
                    let accept_compression_encodings = self.accept_compression_encodings;
                    let send_compression_encodings = self.send_compression_encodings;
                    let max_decoding_message_size = self.max_decoding_message_size;
                    let max_encoding_message_size = self.max_encoding_message_size;
                    let inner = self.inner.clone();
                    let fut = async move {
                        let inner = inner.0;
                        let method = UploadStarlarkPackageSvc(inner);
                        let codec = tonic::codec::ProstCodec::default();
                        let mut grpc = tonic::server::Grpc::new(codec)
                            .apply_compression_config(
                                accept_compression_encodings,
                                send_compression_encodings,
                            )
                            .apply_max_message_size_config(
                                max_decoding_message_size,
                                max_encoding_message_size,
                            );
                        let res = grpc.client_streaming(method, req).await;
                        Ok(res)
                    };
                    Box::pin(fut)
                }
                "/api_container_api.ApiContainerService/RunStarlarkPackage" => {
                    #[allow(non_camel_case_types)]
                    struct RunStarlarkPackageSvc<T: ApiContainerService>(pub Arc<T>);
                    impl<
                        T: ApiContainerService,
                    > tonic::server::ServerStreamingService<
                        super::RunStarlarkPackageArgs,
                    > for RunStarlarkPackageSvc<T> {
                        type Response = super::StarlarkRunResponseLine;
                        type ResponseStream = T::RunStarlarkPackageStream;
                        type Future = BoxFuture<
                            tonic::Response<Self::ResponseStream>,
                            tonic::Status,
                        >;
                        fn call(
                            &mut self,
                            request: tonic::Request<super::RunStarlarkPackageArgs>,
                        ) -> Self::Future {
                            let inner = Arc::clone(&self.0);
                            let fut = async move {
                                (*inner).run_starlark_package(request).await
                            };
                            Box::pin(fut)
                        }
                    }
                    let accept_compression_encodings = self.accept_compression_encodings;
                    let send_compression_encodings = self.send_compression_encodings;
                    let max_decoding_message_size = self.max_decoding_message_size;
                    let max_encoding_message_size = self.max_encoding_message_size;
                    let inner = self.inner.clone();
                    let fut = async move {
                        let inner = inner.0;
                        let method = RunStarlarkPackageSvc(inner);
                        let codec = tonic::codec::ProstCodec::default();
                        let mut grpc = tonic::server::Grpc::new(codec)
                            .apply_compression_config(
                                accept_compression_encodings,
                                send_compression_encodings,
                            )
                            .apply_max_message_size_config(
                                max_decoding_message_size,
                                max_encoding_message_size,
                            );
                        let res = grpc.server_streaming(method, req).await;
                        Ok(res)
                    };
                    Box::pin(fut)
                }
                "/api_container_api.ApiContainerService/GetServices" => {
                    #[allow(non_camel_case_types)]
                    struct GetServicesSvc<T: ApiContainerService>(pub Arc<T>);
                    impl<
                        T: ApiContainerService,
                    > tonic::server::UnaryService<super::GetServicesArgs>
                    for GetServicesSvc<T> {
                        type Response = super::GetServicesResponse;
                        type Future = BoxFuture<
                            tonic::Response<Self::Response>,
                            tonic::Status,
                        >;
                        fn call(
                            &mut self,
                            request: tonic::Request<super::GetServicesArgs>,
                        ) -> Self::Future {
                            let inner = Arc::clone(&self.0);
                            let fut = async move {
                                (*inner).get_services(request).await
                            };
                            Box::pin(fut)
                        }
                    }
                    let accept_compression_encodings = self.accept_compression_encodings;
                    let send_compression_encodings = self.send_compression_encodings;
                    let max_decoding_message_size = self.max_decoding_message_size;
                    let max_encoding_message_size = self.max_encoding_message_size;
                    let inner = self.inner.clone();
                    let fut = async move {
                        let inner = inner.0;
                        let method = GetServicesSvc(inner);
                        let codec = tonic::codec::ProstCodec::default();
                        let mut grpc = tonic::server::Grpc::new(codec)
                            .apply_compression_config(
                                accept_compression_encodings,
                                send_compression_encodings,
                            )
                            .apply_max_message_size_config(
                                max_decoding_message_size,
                                max_encoding_message_size,
                            );
                        let res = grpc.unary(method, req).await;
                        Ok(res)
                    };
                    Box::pin(fut)
                }
                "/api_container_api.ApiContainerService/GetExistingAndHistoricalServiceIdentifiers" => {
                    #[allow(non_camel_case_types)]
                    struct GetExistingAndHistoricalServiceIdentifiersSvc<
                        T: ApiContainerService,
                    >(
                        pub Arc<T>,
                    );
                    impl<T: ApiContainerService> tonic::server::UnaryService<()>
                    for GetExistingAndHistoricalServiceIdentifiersSvc<T> {
                        type Response = super::GetExistingAndHistoricalServiceIdentifiersResponse;
                        type Future = BoxFuture<
                            tonic::Response<Self::Response>,
                            tonic::Status,
                        >;
                        fn call(&mut self, request: tonic::Request<()>) -> Self::Future {
                            let inner = Arc::clone(&self.0);
                            let fut = async move {
                                (*inner)
                                    .get_existing_and_historical_service_identifiers(request)
                                    .await
                            };
                            Box::pin(fut)
                        }
                    }
                    let accept_compression_encodings = self.accept_compression_encodings;
                    let send_compression_encodings = self.send_compression_encodings;
                    let max_decoding_message_size = self.max_decoding_message_size;
                    let max_encoding_message_size = self.max_encoding_message_size;
                    let inner = self.inner.clone();
                    let fut = async move {
                        let inner = inner.0;
                        let method = GetExistingAndHistoricalServiceIdentifiersSvc(
                            inner,
                        );
                        let codec = tonic::codec::ProstCodec::default();
                        let mut grpc = tonic::server::Grpc::new(codec)
                            .apply_compression_config(
                                accept_compression_encodings,
                                send_compression_encodings,
                            )
                            .apply_max_message_size_config(
                                max_decoding_message_size,
                                max_encoding_message_size,
                            );
                        let res = grpc.unary(method, req).await;
                        Ok(res)
                    };
                    Box::pin(fut)
                }
                "/api_container_api.ApiContainerService/ExecCommand" => {
                    #[allow(non_camel_case_types)]
                    struct ExecCommandSvc<T: ApiContainerService>(pub Arc<T>);
                    impl<
                        T: ApiContainerService,
                    > tonic::server::UnaryService<super::ExecCommandArgs>
                    for ExecCommandSvc<T> {
                        type Response = super::ExecCommandResponse;
                        type Future = BoxFuture<
                            tonic::Response<Self::Response>,
                            tonic::Status,
                        >;
                        fn call(
                            &mut self,
                            request: tonic::Request<super::ExecCommandArgs>,
                        ) -> Self::Future {
                            let inner = Arc::clone(&self.0);
                            let fut = async move {
                                (*inner).exec_command(request).await
                            };
                            Box::pin(fut)
                        }
                    }
                    let accept_compression_encodings = self.accept_compression_encodings;
                    let send_compression_encodings = self.send_compression_encodings;
                    let max_decoding_message_size = self.max_decoding_message_size;
                    let max_encoding_message_size = self.max_encoding_message_size;
                    let inner = self.inner.clone();
                    let fut = async move {
                        let inner = inner.0;
                        let method = ExecCommandSvc(inner);
                        let codec = tonic::codec::ProstCodec::default();
                        let mut grpc = tonic::server::Grpc::new(codec)
                            .apply_compression_config(
                                accept_compression_encodings,
                                send_compression_encodings,
                            )
                            .apply_max_message_size_config(
                                max_decoding_message_size,
                                max_encoding_message_size,
                            );
                        let res = grpc.unary(method, req).await;
                        Ok(res)
                    };
                    Box::pin(fut)
                }
                "/api_container_api.ApiContainerService/WaitForHttpGetEndpointAvailability" => {
                    #[allow(non_camel_case_types)]
                    struct WaitForHttpGetEndpointAvailabilitySvc<T: ApiContainerService>(
                        pub Arc<T>,
                    );
                    impl<
                        T: ApiContainerService,
                    > tonic::server::UnaryService<
                        super::WaitForHttpGetEndpointAvailabilityArgs,
                    > for WaitForHttpGetEndpointAvailabilitySvc<T> {
                        type Response = ();
                        type Future = BoxFuture<
                            tonic::Response<Self::Response>,
                            tonic::Status,
                        >;
                        fn call(
                            &mut self,
                            request: tonic::Request<
                                super::WaitForHttpGetEndpointAvailabilityArgs,
                            >,
                        ) -> Self::Future {
                            let inner = Arc::clone(&self.0);
                            let fut = async move {
                                (*inner)
                                    .wait_for_http_get_endpoint_availability(request)
                                    .await
                            };
                            Box::pin(fut)
                        }
                    }
                    let accept_compression_encodings = self.accept_compression_encodings;
                    let send_compression_encodings = self.send_compression_encodings;
                    let max_decoding_message_size = self.max_decoding_message_size;
                    let max_encoding_message_size = self.max_encoding_message_size;
                    let inner = self.inner.clone();
                    let fut = async move {
                        let inner = inner.0;
                        let method = WaitForHttpGetEndpointAvailabilitySvc(inner);
                        let codec = tonic::codec::ProstCodec::default();
                        let mut grpc = tonic::server::Grpc::new(codec)
                            .apply_compression_config(
                                accept_compression_encodings,
                                send_compression_encodings,
                            )
                            .apply_max_message_size_config(
                                max_decoding_message_size,
                                max_encoding_message_size,
                            );
                        let res = grpc.unary(method, req).await;
                        Ok(res)
                    };
                    Box::pin(fut)
                }
                "/api_container_api.ApiContainerService/WaitForHttpPostEndpointAvailability" => {
                    #[allow(non_camel_case_types)]
                    struct WaitForHttpPostEndpointAvailabilitySvc<
                        T: ApiContainerService,
                    >(
                        pub Arc<T>,
                    );
                    impl<
                        T: ApiContainerService,
                    > tonic::server::UnaryService<
                        super::WaitForHttpPostEndpointAvailabilityArgs,
                    > for WaitForHttpPostEndpointAvailabilitySvc<T> {
                        type Response = ();
                        type Future = BoxFuture<
                            tonic::Response<Self::Response>,
                            tonic::Status,
                        >;
                        fn call(
                            &mut self,
                            request: tonic::Request<
                                super::WaitForHttpPostEndpointAvailabilityArgs,
                            >,
                        ) -> Self::Future {
                            let inner = Arc::clone(&self.0);
                            let fut = async move {
                                (*inner)
                                    .wait_for_http_post_endpoint_availability(request)
                                    .await
                            };
                            Box::pin(fut)
                        }
                    }
                    let accept_compression_encodings = self.accept_compression_encodings;
                    let send_compression_encodings = self.send_compression_encodings;
                    let max_decoding_message_size = self.max_decoding_message_size;
                    let max_encoding_message_size = self.max_encoding_message_size;
                    let inner = self.inner.clone();
                    let fut = async move {
                        let inner = inner.0;
                        let method = WaitForHttpPostEndpointAvailabilitySvc(inner);
                        let codec = tonic::codec::ProstCodec::default();
                        let mut grpc = tonic::server::Grpc::new(codec)
                            .apply_compression_config(
                                accept_compression_encodings,
                                send_compression_encodings,
                            )
                            .apply_max_message_size_config(
                                max_decoding_message_size,
                                max_encoding_message_size,
                            );
                        let res = grpc.unary(method, req).await;
                        Ok(res)
                    };
                    Box::pin(fut)
                }
                "/api_container_api.ApiContainerService/UploadFilesArtifact" => {
                    #[allow(non_camel_case_types)]
                    struct UploadFilesArtifactSvc<T: ApiContainerService>(pub Arc<T>);
                    impl<
                        T: ApiContainerService,
                    > tonic::server::ClientStreamingService<super::StreamedDataChunk>
                    for UploadFilesArtifactSvc<T> {
                        type Response = super::UploadFilesArtifactResponse;
                        type Future = BoxFuture<
                            tonic::Response<Self::Response>,
                            tonic::Status,
                        >;
                        fn call(
                            &mut self,
                            request: tonic::Request<
                                tonic::Streaming<super::StreamedDataChunk>,
                            >,
                        ) -> Self::Future {
                            let inner = Arc::clone(&self.0);
                            let fut = async move {
                                (*inner).upload_files_artifact(request).await
                            };
                            Box::pin(fut)
                        }
                    }
                    let accept_compression_encodings = self.accept_compression_encodings;
                    let send_compression_encodings = self.send_compression_encodings;
                    let max_decoding_message_size = self.max_decoding_message_size;
                    let max_encoding_message_size = self.max_encoding_message_size;
                    let inner = self.inner.clone();
                    let fut = async move {
                        let inner = inner.0;
                        let method = UploadFilesArtifactSvc(inner);
                        let codec = tonic::codec::ProstCodec::default();
                        let mut grpc = tonic::server::Grpc::new(codec)
                            .apply_compression_config(
                                accept_compression_encodings,
                                send_compression_encodings,
                            )
                            .apply_max_message_size_config(
                                max_decoding_message_size,
                                max_encoding_message_size,
                            );
                        let res = grpc.client_streaming(method, req).await;
                        Ok(res)
                    };
                    Box::pin(fut)
                }
                "/api_container_api.ApiContainerService/DownloadFilesArtifact" => {
                    #[allow(non_camel_case_types)]
                    struct DownloadFilesArtifactSvc<T: ApiContainerService>(pub Arc<T>);
                    impl<
                        T: ApiContainerService,
                    > tonic::server::ServerStreamingService<
                        super::DownloadFilesArtifactArgs,
                    > for DownloadFilesArtifactSvc<T> {
                        type Response = super::StreamedDataChunk;
                        type ResponseStream = T::DownloadFilesArtifactStream;
                        type Future = BoxFuture<
                            tonic::Response<Self::ResponseStream>,
                            tonic::Status,
                        >;
                        fn call(
                            &mut self,
                            request: tonic::Request<super::DownloadFilesArtifactArgs>,
                        ) -> Self::Future {
                            let inner = Arc::clone(&self.0);
                            let fut = async move {
                                (*inner).download_files_artifact(request).await
                            };
                            Box::pin(fut)
                        }
                    }
                    let accept_compression_encodings = self.accept_compression_encodings;
                    let send_compression_encodings = self.send_compression_encodings;
                    let max_decoding_message_size = self.max_decoding_message_size;
                    let max_encoding_message_size = self.max_encoding_message_size;
                    let inner = self.inner.clone();
                    let fut = async move {
                        let inner = inner.0;
                        let method = DownloadFilesArtifactSvc(inner);
                        let codec = tonic::codec::ProstCodec::default();
                        let mut grpc = tonic::server::Grpc::new(codec)
                            .apply_compression_config(
                                accept_compression_encodings,
                                send_compression_encodings,
                            )
                            .apply_max_message_size_config(
                                max_decoding_message_size,
                                max_encoding_message_size,
                            );
                        let res = grpc.server_streaming(method, req).await;
                        Ok(res)
                    };
                    Box::pin(fut)
                }
                "/api_container_api.ApiContainerService/StoreWebFilesArtifact" => {
                    #[allow(non_camel_case_types)]
                    struct StoreWebFilesArtifactSvc<T: ApiContainerService>(pub Arc<T>);
                    impl<
                        T: ApiContainerService,
                    > tonic::server::UnaryService<super::StoreWebFilesArtifactArgs>
                    for StoreWebFilesArtifactSvc<T> {
                        type Response = super::StoreWebFilesArtifactResponse;
                        type Future = BoxFuture<
                            tonic::Response<Self::Response>,
                            tonic::Status,
                        >;
                        fn call(
                            &mut self,
                            request: tonic::Request<super::StoreWebFilesArtifactArgs>,
                        ) -> Self::Future {
                            let inner = Arc::clone(&self.0);
                            let fut = async move {
                                (*inner).store_web_files_artifact(request).await
                            };
                            Box::pin(fut)
                        }
                    }
                    let accept_compression_encodings = self.accept_compression_encodings;
                    let send_compression_encodings = self.send_compression_encodings;
                    let max_decoding_message_size = self.max_decoding_message_size;
                    let max_encoding_message_size = self.max_encoding_message_size;
                    let inner = self.inner.clone();
                    let fut = async move {
                        let inner = inner.0;
                        let method = StoreWebFilesArtifactSvc(inner);
                        let codec = tonic::codec::ProstCodec::default();
                        let mut grpc = tonic::server::Grpc::new(codec)
                            .apply_compression_config(
                                accept_compression_encodings,
                                send_compression_encodings,
                            )
                            .apply_max_message_size_config(
                                max_decoding_message_size,
                                max_encoding_message_size,
                            );
                        let res = grpc.unary(method, req).await;
                        Ok(res)
                    };
                    Box::pin(fut)
                }
                "/api_container_api.ApiContainerService/StoreFilesArtifactFromService" => {
                    #[allow(non_camel_case_types)]
                    struct StoreFilesArtifactFromServiceSvc<T: ApiContainerService>(
                        pub Arc<T>,
                    );
                    impl<
                        T: ApiContainerService,
                    > tonic::server::UnaryService<
                        super::StoreFilesArtifactFromServiceArgs,
                    > for StoreFilesArtifactFromServiceSvc<T> {
                        type Response = super::StoreFilesArtifactFromServiceResponse;
                        type Future = BoxFuture<
                            tonic::Response<Self::Response>,
                            tonic::Status,
                        >;
                        fn call(
                            &mut self,
                            request: tonic::Request<
                                super::StoreFilesArtifactFromServiceArgs,
                            >,
                        ) -> Self::Future {
                            let inner = Arc::clone(&self.0);
                            let fut = async move {
                                (*inner).store_files_artifact_from_service(request).await
                            };
                            Box::pin(fut)
                        }
                    }
                    let accept_compression_encodings = self.accept_compression_encodings;
                    let send_compression_encodings = self.send_compression_encodings;
                    let max_decoding_message_size = self.max_decoding_message_size;
                    let max_encoding_message_size = self.max_encoding_message_size;
                    let inner = self.inner.clone();
                    let fut = async move {
                        let inner = inner.0;
                        let method = StoreFilesArtifactFromServiceSvc(inner);
                        let codec = tonic::codec::ProstCodec::default();
                        let mut grpc = tonic::server::Grpc::new(codec)
                            .apply_compression_config(
                                accept_compression_encodings,
                                send_compression_encodings,
                            )
                            .apply_max_message_size_config(
                                max_decoding_message_size,
                                max_encoding_message_size,
                            );
                        let res = grpc.unary(method, req).await;
                        Ok(res)
                    };
                    Box::pin(fut)
                }
                "/api_container_api.ApiContainerService/ListFilesArtifactNamesAndUuids" => {
                    #[allow(non_camel_case_types)]
                    struct ListFilesArtifactNamesAndUuidsSvc<T: ApiContainerService>(
                        pub Arc<T>,
                    );
                    impl<T: ApiContainerService> tonic::server::UnaryService<()>
                    for ListFilesArtifactNamesAndUuidsSvc<T> {
                        type Response = super::ListFilesArtifactNamesAndUuidsResponse;
                        type Future = BoxFuture<
                            tonic::Response<Self::Response>,
                            tonic::Status,
                        >;
                        fn call(&mut self, request: tonic::Request<()>) -> Self::Future {
                            let inner = Arc::clone(&self.0);
                            let fut = async move {
                                (*inner).list_files_artifact_names_and_uuids(request).await
                            };
                            Box::pin(fut)
                        }
                    }
                    let accept_compression_encodings = self.accept_compression_encodings;
                    let send_compression_encodings = self.send_compression_encodings;
                    let max_decoding_message_size = self.max_decoding_message_size;
                    let max_encoding_message_size = self.max_encoding_message_size;
                    let inner = self.inner.clone();
                    let fut = async move {
                        let inner = inner.0;
                        let method = ListFilesArtifactNamesAndUuidsSvc(inner);
                        let codec = tonic::codec::ProstCodec::default();
                        let mut grpc = tonic::server::Grpc::new(codec)
                            .apply_compression_config(
                                accept_compression_encodings,
                                send_compression_encodings,
                            )
                            .apply_max_message_size_config(
                                max_decoding_message_size,
                                max_encoding_message_size,
                            );
                        let res = grpc.unary(method, req).await;
                        Ok(res)
                    };
                    Box::pin(fut)
                }
                "/api_container_api.ApiContainerService/InspectFilesArtifactContents" => {
                    #[allow(non_camel_case_types)]
                    struct InspectFilesArtifactContentsSvc<T: ApiContainerService>(
                        pub Arc<T>,
                    );
                    impl<
                        T: ApiContainerService,
                    > tonic::server::UnaryService<
                        super::InspectFilesArtifactContentsRequest,
                    > for InspectFilesArtifactContentsSvc<T> {
                        type Response = super::InspectFilesArtifactContentsResponse;
                        type Future = BoxFuture<
                            tonic::Response<Self::Response>,
                            tonic::Status,
                        >;
                        fn call(
                            &mut self,
                            request: tonic::Request<
                                super::InspectFilesArtifactContentsRequest,
                            >,
                        ) -> Self::Future {
                            let inner = Arc::clone(&self.0);
                            let fut = async move {
                                (*inner).inspect_files_artifact_contents(request).await
                            };
                            Box::pin(fut)
                        }
                    }
                    let accept_compression_encodings = self.accept_compression_encodings;
                    let send_compression_encodings = self.send_compression_encodings;
                    let max_decoding_message_size = self.max_decoding_message_size;
                    let max_encoding_message_size = self.max_encoding_message_size;
                    let inner = self.inner.clone();
                    let fut = async move {
                        let inner = inner.0;
                        let method = InspectFilesArtifactContentsSvc(inner);
                        let codec = tonic::codec::ProstCodec::default();
                        let mut grpc = tonic::server::Grpc::new(codec)
                            .apply_compression_config(
                                accept_compression_encodings,
                                send_compression_encodings,
                            )
                            .apply_max_message_size_config(
                                max_decoding_message_size,
                                max_encoding_message_size,
                            );
                        let res = grpc.unary(method, req).await;
                        Ok(res)
                    };
                    Box::pin(fut)
                }
                _ => {
                    Box::pin(async move {
                        Ok(
                            http::Response::builder()
                                .status(200)
                                .header("grpc-status", "12")
                                .header("content-type", "application/grpc")
                                .body(empty_body())
                                .unwrap(),
                        )
                    })
                }
            }
        }
    }
    impl<T: ApiContainerService> Clone for ApiContainerServiceServer<T> {
        fn clone(&self) -> Self {
            let inner = self.inner.clone();
            Self {
                inner,
                accept_compression_encodings: self.accept_compression_encodings,
                send_compression_encodings: self.send_compression_encodings,
                max_decoding_message_size: self.max_decoding_message_size,
                max_encoding_message_size: self.max_encoding_message_size,
            }
        }
    }
    impl<T: ApiContainerService> Clone for _Inner<T> {
        fn clone(&self) -> Self {
            Self(Arc::clone(&self.0))
        }
    }
    impl<T: std::fmt::Debug> std::fmt::Debug for _Inner<T> {
        fn fmt(&self, f: &mut std::fmt::Formatter<'_>) -> std::fmt::Result {
            write!(f, "{:?}", self.0)
        }
    }
    impl<T: ApiContainerService> tonic::server::NamedService
    for ApiContainerServiceServer<T> {
        const NAME: &'static str = "api_container_api.ApiContainerService";
    }
}<|MERGE_RESOLUTION|>--- conflicted
+++ resolved
@@ -548,20 +548,12 @@
 #[allow(clippy::derive_partial_eq_without_eq)]
 #[derive(Clone, PartialEq, ::prost::Message)]
 pub struct FileArtifactContentsFileDescription {
-<<<<<<< HEAD
-    #[prost(string, tag = "1")]
-    pub path: ::prost::alloc::string::String,
-    /// One-liner description of the file (similar to UNIX's 'file')
-    #[prost(string, tag = "2")]
-    pub description: ::prost::alloc::string::String,
-=======
     /// Path relative to the file artifact
     #[prost(string, tag = "1")]
     pub path: ::prost::alloc::string::String,
     /// Size of the file, in bytes
     #[prost(uint64, tag = "2")]
     pub size: u64,
->>>>>>> 7ad81553
     /// A bit of text content, if the file allows (similar to UNIX's 'head')
     #[prost(string, optional, tag = "3")]
     pub text_preview: ::core::option::Option<::prost::alloc::string::String>,
