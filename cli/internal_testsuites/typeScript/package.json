--- conflicted
+++ resolved
@@ -10,20 +10,12 @@
     "example-api-server-api-lib": "0.3.0",
     "example-datastore-server-api-lib": "0.4.0",
     "jest": "^27.3.1",
-<<<<<<< HEAD
-    "kurtosis-engine-api-lib": "1.7.6",
-=======
     "kurtosis-engine-api-lib": "1.7.7",
->>>>>>> 7d1907c9
     "loglevel": "^1.8.0",
     "neverthrow": "^4.3.1",
     "typescript": "^4.5.2"
   },
   "dependencies": {
-<<<<<<< HEAD
-    "kurtosis-core-api-lib": "1.36.10"
-=======
     "kurtosis-core-api-lib": "1.36.11"
->>>>>>> 7d1907c9
   }
 }