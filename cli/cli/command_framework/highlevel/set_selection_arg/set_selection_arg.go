--- conflicted
+++ resolved
@@ -40,16 +40,10 @@
 
 	return &args.ArgConfig{
 		Key:             argKey,
-<<<<<<< HEAD
-		//CompletionsFunc: completionsFunc,
 		ValidationFunc: validationFunc,
 		ArgCompletionProvider: args.NewManualCompletionsProvider(completionsFunc),
-=======
 		IsOptional:      false,
 		DefaultValue:    nil,
 		IsGreedy:        false,
-		CompletionsFunc: completionsFunc,
-		ValidationFunc:  validationFunc,
->>>>>>> 43b5af9d
 	}
 }