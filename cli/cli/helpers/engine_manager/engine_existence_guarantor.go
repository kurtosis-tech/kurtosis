--- conflicted
+++ resolved
@@ -78,12 +78,9 @@
 
 	// Whether the engine's should run with the debug server to receive a remote debug connection
 	shouldRunInDebugMode bool
-<<<<<<< HEAD
 
 	// token with git auth to override existing GitHub auth if there is any
 	githubAuthTokenOverride string
-=======
->>>>>>> 0ce07113
 }
 
 func newEngineExistenceGuarantorWithDefaultVersion(
@@ -100,10 +97,8 @@
 	enclaveEnvVars string,
 	allowedCORSOrigins *[]string,
 	shouldRunInDebugMode bool,
-<<<<<<< HEAD
 	githubAuthTokenOverride string,
-=======
->>>>>>> 0ce07113
+
 ) *engineExistenceGuarantor {
 	return newEngineExistenceGuarantorWithCustomVersion(
 		ctx,
@@ -120,10 +115,7 @@
 		enclaveEnvVars,
 		allowedCORSOrigins,
 		shouldRunInDebugMode,
-<<<<<<< HEAD
 		githubAuthTokenOverride,
-=======
->>>>>>> 0ce07113
 	)
 }
 
@@ -142,10 +134,7 @@
 	enclaveEnvVars string,
 	allowedCORSOrigins *[]string,
 	shouldRunInDebugMode bool,
-<<<<<<< HEAD
 	githubAuthTokenOverride string,
-=======
->>>>>>> 0ce07113
 ) *engineExistenceGuarantor {
 	return &engineExistenceGuarantor{
 		ctx:                                  ctx,
@@ -164,10 +153,7 @@
 		enclaveEnvVars:                            enclaveEnvVars,
 		allowedCORSOrigins:                        allowedCORSOrigins,
 		shouldRunInDebugMode:                      shouldRunInDebugMode,
-<<<<<<< HEAD
 		githubAuthTokenOverride:                   githubAuthTokenOverride,
-=======
->>>>>>> 0ce07113
 	}
 }
 
@@ -222,10 +208,7 @@
 			maybeCloudInstanceId,
 			guarantor.allowedCORSOrigins,
 			guarantor.shouldRunInDebugMode,
-<<<<<<< HEAD
 			githubAuthToken,
-=======
->>>>>>> 0ce07113
 		)
 	} else {
 		_, _, engineLaunchErr = guarantor.engineServerLauncher.LaunchWithCustomVersion(
@@ -244,10 +227,7 @@
 			maybeCloudInstanceId,
 			guarantor.allowedCORSOrigins,
 			guarantor.shouldRunInDebugMode,
-<<<<<<< HEAD
 			githubAuthToken,
-=======
->>>>>>> 0ce07113
 		)
 	}
 	if engineLaunchErr != nil {
