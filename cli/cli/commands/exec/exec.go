--- conflicted
+++ resolved
@@ -44,10 +44,7 @@
 
 	githubDomainPrefix          = "github.com/"
 	isNewEnclaveFlagWhenCreated = true
-
-<<<<<<< HEAD
-	githubDomainPrefix = "github.com/"
-	isNewEnclave       = true
+	interruptChanBufferSize = 5
 )
 
 var (
@@ -62,9 +59,6 @@
 		}
 		return false
 	}
-=======
-	interruptChanBufferSize = 5
->>>>>>> c3af4b64
 )
 
 var StarlarkExecCmd = &lowlevel.LowlevelKurtosisCommand{
@@ -183,20 +177,6 @@
 			return stacktrace.Propagate(err, "There was an error reading file or module from disk at '%v'", starlarkScriptOrModulePath)
 		}
 
-<<<<<<< HEAD
-	fileOrDir, err := os.Stat(starlarkScriptOrModulePath)
-	if err != nil {
-		return stacktrace.Propagate(err, "There was an error reading file or module from disk at '%v'", starlarkScriptOrModulePath)
-	}
-
-	if fileOrDir.Mode().IsRegular() {
-		if !strings.HasSuffix(starlarkScriptOrModulePath, starlarkExtension) {
-			return stacktrace.NewError("Expected a script with a '%s' extension but got file '%v' with a different extension", starlarkExtension, starlarkScriptOrModulePath)
-		}
-		err = executeScript(enclaveCtx, starlarkScriptOrModulePath, dryRun)
-		if err != nil {
-			return stacktrace.Propagate(err, "An error occurred while executing script '%v'", starlarkScriptOrModulePath)
-=======
 		isStandaloneScript := fileOrDir.Mode().IsRegular()
 		if isStandaloneScript {
 			if !strings.HasSuffix(starlarkScriptOrModulePath, starlarkExtension) {
@@ -205,7 +185,6 @@
 			responseLineChan, cancelFunc, errRunningKurtosis = executeScript(ctx, enclaveCtx, starlarkScriptOrModulePath, dryRun)
 		} else {
 			responseLineChan, cancelFunc, errRunningKurtosis = executeModule(ctx, enclaveCtx, starlarkScriptOrModulePath, serializedJsonArgs, dryRun)
->>>>>>> c3af4b64
 		}
 	}
 	if errRunningKurtosis != nil {
@@ -225,37 +204,7 @@
 //	Private Helper Functions
 //
 // ====================================================================================================
-<<<<<<< HEAD
-func executeScript(enclaveCtx *enclaves.EnclaveContext, scriptPath string, dryRun bool) error {
-=======
-func validateScriptOrModulePath(_ context.Context, _ *flags.ParsedFlags, args *args.ParsedArgs) error {
-	scriptOrModulePath, err := args.GetNonGreedyArg(scriptOrModulePathKey)
-	if err != nil {
-		return stacktrace.Propagate(err, "Unable to get argument '%s'", scriptOrModulePathKey)
-	}
-
-	scriptOrModulePath = strings.TrimSpace(scriptOrModulePath)
-	if scriptOrModulePath == "" {
-		return stacktrace.NewError("Received an empty '%v'. It should be a non empty string.", scriptOrModulePathKey)
-	}
-
-	if strings.HasPrefix(scriptOrModulePath, githubDomainPrefix) {
-		// if it's a Github path we don't validate further, the APIC will do it for us
-		return nil
-	}
-
-	fileInfo, err := os.Stat(scriptOrModulePath)
-	if err != nil {
-		return stacktrace.Propagate(err, "Error reading script file or module dir '%s'", scriptOrModulePath)
-	}
-	if !fileInfo.Mode().IsRegular() && !fileInfo.Mode().IsDir() {
-		return stacktrace.Propagate(err, "Script or module path should point to a file on disk or to a directory '%s'", scriptOrModulePath)
-	}
-	return nil
-}
-
 func executeScript(ctx context.Context, enclaveCtx *enclaves.EnclaveContext, scriptPath string, dryRun bool) (<-chan *kurtosis_core_rpc_api_bindings.KurtosisExecutionResponseLine, context.CancelFunc, error) {
->>>>>>> c3af4b64
 	fileContentBytes, err := os.ReadFile(scriptPath)
 	if err != nil {
 		return nil, nil, stacktrace.Propagate(err, "Unable to read content of Starlark script file '%s'", scriptPath)
