--- conflicted
+++ resolved
@@ -176,9 +176,6 @@
 	if err != nil {
 		return stacktrace.Propagate(err, "An error occurred getting an enclave context from enclave info for enclave '%v'", enclaveIdentifier)
 	}
-
-<<<<<<< HEAD
-=======
 	metricsClient, closeMetricsClientFunc, err := metrics_client_factory.GetMetricsClient()
 	if err != nil {
 		return stacktrace.Propagate(err, "An error occurred getting metrics client.")
@@ -190,14 +187,6 @@
 		return stacktrace.Propagate(err, "An error occurred tracking service update metric.")
 	}
 
-	var overrideImage string
-	var overridePorts map[string]*kurtosis_core_rpc_api_bindings.Port
-	var overrideFilesArtifactsMountpoint map[string][]string
-	var overrideEntrypoint []string
-	var overrideCmd []string
-	var overrideEnvVars map[string]string
-
->>>>>>> 8e146f67
 	imageStr, err := flags.GetString(service_helpers.ImageKey)
 	if err != nil {
 		return stacktrace.Propagate(err, "An error occurred getting the image using key '%v'", service_helpers.ImageKey)
@@ -207,23 +196,11 @@
 	if err != nil {
 		return stacktrace.Propagate(err, "An error occurred getting the cmd using key '%v'", service_helpers.CmdKey)
 	}
-<<<<<<< HEAD
-=======
-	if cmdStr != "" {
-		overrideCmd = []string{cmdStr}
-	}
->>>>>>> 8e146f67
 
 	entrypointStr, err := flags.GetString(service_helpers.EntrypointFlagKey)
 	if err != nil {
 		return stacktrace.Propagate(err, "An error occurred getting the ENTRYPOINT binary using key '%v'", service_helpers.EntrypointFlagKey)
 	}
-<<<<<<< HEAD
-=======
-	if entrypointStr != "" {
-		overrideEntrypoint = []string{entrypointStr}
-	}
->>>>>>> 8e146f67
 
 	envVarsStr, err := flags.GetString(service_helpers.EnvvarsFlagKey)
 	if err != nil {
@@ -287,7 +264,6 @@
 	)
 
 	addServiceStarlarkStr := service_helpers.GetAddServiceStarlarkScript(serviceName, serviceConfigStr)
-	logrus.Infof("Update Service Starlark:\n%v", addServiceStarlarkStr)
 
 	logrus.Infof("Running update service starlark for service '%v' in enclave '%v'...", serviceName, enclaveIdentifier)
 	starlarkRunResult, err := service_helpers.RunAddServiceStarlarkScript(ctx, serviceName, enclaveIdentifier, addServiceStarlarkStr, enclaveCtx)
