--- conflicted
+++ resolved
@@ -73,12 +73,7 @@
 
 	kurtosisConfig := kurtosis_config.NewKurtosisConfig(didUserAcceptSendingMetrics)
 
-<<<<<<< HEAD
-	//Saving config
-	if err := configProvider.SetConfig(kurtosisConfig); err != nil {
-=======
 	if err := kurtosisConfigStore.SetConfig(kurtosisConfig); err != nil {
->>>>>>> 473a9b08
 		return stacktrace.Propagate(err, "An error occurred setting Kurtosis config")
 	}
 
