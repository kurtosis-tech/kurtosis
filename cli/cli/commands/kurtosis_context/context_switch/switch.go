--- conflicted
+++ resolved
@@ -109,16 +109,12 @@
 	}
 	logrus.Infof("Context switched to '%s', Kurtosis engine will now be restarted", contextIdentifier)
 
-<<<<<<< HEAD
 	engineManager, err := engine_manager.NewEngineManager(ctx)
 	if err != nil {
 		return stacktrace.Propagate(err, "An error occurred creating an engine manager.")
 	}
 
-	_, engineClientCloseFunc, restartEngineErr := engineManager.RestartEngineIdempotently(ctx, logrus.InfoLevel, noEngineVersion, restartEngineOnSameVersionIfAnyRunning)
-=======
 	_, engineClientCloseFunc, restartEngineErr := engineManager.RestartEngineIdempotently(ctx, logrus.InfoLevel, noEngineVersion, restartEngineOnSameVersionIfAnyRunning, defaults.DefaultEngineEnclavePoolSize)
->>>>>>> fa6a621d
 	if restartEngineErr != nil {
 		return stacktrace.Propagate(restartEngineErr, "Engine could not be restarted after context was switched. The context"+
 			"will be rolled back, but it is possible the engine will remain stopped. Its status can be retrieved "+
