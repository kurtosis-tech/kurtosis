--- conflicted
+++ resolved
@@ -44,10 +44,6 @@
 	githubDomainPrefix          = "github.com/"
 	isNewEnclaveFlagWhenCreated = true
 
-<<<<<<< HEAD
-	githubDomainPrefix = "github.com/"
-	isNewEnclave       = true
-
 	kurtosisBackendCtxKey = "kurtosis-backend"
 	engineClientCtxKey    = "engine-client"
 )
@@ -57,9 +53,7 @@
 	kurtosisNoInterpretationError *kurtosis_core_rpc_api_bindings.KurtosisInterpretationError
 	kurtosisNoValidationError     *kurtosis_core_rpc_api_bindings.KurtosisValidationErrors
 	kurtosisNoExecutionError      *kurtosis_core_rpc_api_bindings.KurtosisExecutionError
-=======
-	interruptChanBufferSize = 5
->>>>>>> 53dbe3cf
+	interruptChanBufferSize       = 5
 )
 
 var StarlarkExecCmd = &engine_consuming_kurtosis_command.EngineConsumingKurtosisCommand{
