--- conflicted
+++ resolved
@@ -104,20 +104,6 @@
 	return nil
 }
 
-<<<<<<< HEAD
-func initializeKurtosisConfig() error {
-	configProvider := kurtosis_config.NewDefaultKurtosisConfigProvider()
-
-	_, err := configProvider.GetOrInitializeConfig()
-	if err != nil {
-		return stacktrace.Propagate(err, "An error occurred getting or initializing config")
-	}
-
-	return nil
-}
-
-=======
->>>>>>> 473a9b08
 func setupCLILogs(cmd *cobra.Command) error {
 	logLevel, err := logrus.ParseLevel(logLevelStr)
 	if err != nil {
