package start

import (
	"context"
	"fmt"
	"github.com/kurtosis-tech/kurtosis/cli/cli/command_framework/lowlevel"
	"github.com/kurtosis-tech/kurtosis/cli/cli/command_framework/lowlevel/args"
	"github.com/kurtosis-tech/kurtosis/cli/cli/command_framework/lowlevel/flags"
	"github.com/kurtosis-tech/kurtosis/cli/cli/command_str_consts"
	"github.com/kurtosis-tech/kurtosis/cli/cli/commands/engine/common"
	"github.com/kurtosis-tech/kurtosis/cli/cli/defaults"
	"github.com/kurtosis-tech/kurtosis/cli/cli/helpers/engine_manager"
	"github.com/kurtosis-tech/kurtosis/cli/cli/helpers/logrus_log_levels"
	"github.com/kurtosis-tech/kurtosis/kurtosis_version"
	"github.com/kurtosis-tech/stacktrace"
	"github.com/sirupsen/logrus"
	"strconv"
	"strings"
)

const (
	engineVersionFlagKey   = "version"
	logLevelFlagKey        = "log-level"
	enclavePoolSizeFlagKey = "enclave-pool-size"

	defaultEngineVersion          = ""
	kurtosisTechEngineImagePrefix = "kurtosistech/engine"
	imageVersionDelimiter         = ":"
)

var StartCmd = &lowlevel.LowlevelKurtosisCommand{
	CommandStr:       command_str_consts.EngineStartCmdStr,
	ShortDescription: "Starts the Kurtosis engine",
	LongDescription:  "Starts the Kurtosis engine, doing nothing if an engine is already running",
	Args:             nil,
	Flags: []*flags.FlagConfig{
		{
			Key:       engineVersionFlagKey,
			Usage:     "The version (Docker tag) of the Kurtosis engine that should be started (blank will start the default version)",
			Shorthand: "",
			Type:      flags.FlagType_String,
			Default:   defaultEngineVersion,
		},
		{
			Key: logLevelFlagKey,
			Usage: fmt.Sprintf(
				"The level that the started engine should log at (%v)",
				strings.Join(
					logrus_log_levels.GetAcceptableLogLevelStrs(),
					"|",
				),
			),
			Shorthand: "",
			Type:      flags.FlagType_String,
			Default:   defaults.DefaultEngineLogLevel.String(),
		},
		{
			Key: enclavePoolSizeFlagKey,
			Usage: fmt.Sprintf(
				"The enclave pool size, the default value is '%v' which means it will be disabled. CAUTION: This is only available for Kubernetes, and this command will fail if you want to use it for Docker.",
				defaults.DefaultEngineEnclavePoolSize,
			),
			Shorthand: "",
			Type:      flags.FlagType_Uint8,
			Default:   strconv.Itoa(int(defaults.DefaultEngineEnclavePoolSize)),
		},
	},
	PreValidationAndRunFunc:  nil,
	RunFunc:                  run,
	PostValidationAndRunFunc: nil,
}

func run(_ context.Context, flags *flags.ParsedFlags, _ *args.ParsedArgs) error {
	ctx := context.Background()

	enclavePoolSize, err := flags.GetUint8(enclavePoolSizeFlagKey)
	if err != nil {
		return stacktrace.Propagate(err, "Expected a integer flag with key '%v' but none was found; this is an error in Kurtosis!", enclavePoolSizeFlagKey)
	}

	if err := common.ValidateEnclavePoolSizeFlag(enclavePoolSize); err != nil {
		return stacktrace.Propagate(err, "An error occurred validating the '%v' flag", enclavePoolSizeFlagKey)
	}

	logLevelStr, err := flags.GetString(logLevelFlagKey)
	if err != nil {
		return stacktrace.Propagate(err, "An error occurred while getting the Kurtosis engine log level using flag with key '%v'; this is a bug in Kurtosis", logLevelFlagKey)
	}

	logLevel, err := logrus.ParseLevel(logLevelStr)
	if err != nil {
		return stacktrace.Propagate(err, "An error occurred parsing log level string '%v'", logLevelStr)
	}

	engineManager, err := engine_manager.NewEngineManager(ctx)
	if err != nil {
		return stacktrace.Propagate(err, "An error occurred creating an engine manager")
	}

	var engineClientCloseFunc func() error
	var startEngineErr error

	engineVersion, err := flags.GetString(engineVersionFlagKey)
	if err != nil {
		return stacktrace.Propagate(err, "An error occurred while getting the Kurtosis engine Container Version using flag with key '%v'; this is a bug in Kurtosis", engineVersionFlagKey)
	}

<<<<<<< HEAD
	if engineVersion == defaultEngineVersion {
=======
	isDebugMode, err := flags.GetBool(defaults.DebugModeFlagKey)
	if err != nil {
		return stacktrace.Propagate(err, "Expected a value for the '%v' flag but failed to get it", defaults.DebugModeFlagKey)
	}

	if engineVersion == defaultEngineVersion && isDebugMode {
		engineDebugVersion := fmt.Sprintf("%s-%s", kurtosis_version.KurtosisVersion, defaults.DefaultKurtosisContainerDebugImageNameSuffix)

		logrus.Infof("Starting Kurtosis engine in debug mode from image '%v%v%v'...", kurtosisTechEngineImagePrefix, imageVersionDelimiter, engineDebugVersion)
		_, engineClientCloseFunc, startEngineErr = engineManager.StartEngineIdempotentlyWithCustomVersion(ctx, engineDebugVersion, logLevel, enclavePoolSize)
	} else if engineVersion == defaultEngineVersion {

>>>>>>> e6f1f6f4
		logrus.Infof("Starting Kurtosis engine from image '%v%v%v'...", kurtosisTechEngineImagePrefix, imageVersionDelimiter, kurtosis_version.KurtosisVersion)
		_, engineClientCloseFunc, startEngineErr = engineManager.StartEngineIdempotentlyWithDefaultVersion(ctx, logLevel, enclavePoolSize)
	} else {
		logrus.Infof("Starting Kurtosis engine from image '%v%v%v'...", kurtosisTechEngineImagePrefix, imageVersionDelimiter, engineVersion)
		_, engineClientCloseFunc, startEngineErr = engineManager.StartEngineIdempotentlyWithCustomVersion(ctx, engineVersion, logLevel, enclavePoolSize)
	}
	if startEngineErr != nil {
		return stacktrace.Propagate(startEngineErr, "An error occurred starting the Kurtosis engine")
	}
	defer func() {
		if err = engineClientCloseFunc(); err != nil {
			logrus.Warnf("Error closing the engine client:\n'%v'", err)
		}
	}()

	logrus.Info("Kurtosis engine started")

	return nil
}<|MERGE_RESOLUTION|>--- conflicted
+++ resolved
@@ -105,9 +105,6 @@
 		return stacktrace.Propagate(err, "An error occurred while getting the Kurtosis engine Container Version using flag with key '%v'; this is a bug in Kurtosis", engineVersionFlagKey)
 	}
 
-<<<<<<< HEAD
-	if engineVersion == defaultEngineVersion {
-=======
 	isDebugMode, err := flags.GetBool(defaults.DebugModeFlagKey)
 	if err != nil {
 		return stacktrace.Propagate(err, "Expected a value for the '%v' flag but failed to get it", defaults.DebugModeFlagKey)
@@ -120,7 +117,6 @@
 		_, engineClientCloseFunc, startEngineErr = engineManager.StartEngineIdempotentlyWithCustomVersion(ctx, engineDebugVersion, logLevel, enclavePoolSize)
 	} else if engineVersion == defaultEngineVersion {
 
->>>>>>> e6f1f6f4
 		logrus.Infof("Starting Kurtosis engine from image '%v%v%v'...", kurtosisTechEngineImagePrefix, imageVersionDelimiter, kurtosis_version.KurtosisVersion)
 		_, engineClientCloseFunc, startEngineErr = engineManager.StartEngineIdempotentlyWithDefaultVersion(ctx, logLevel, enclavePoolSize)
 	} else {
