package status

import (
	"context"
<<<<<<< HEAD

	portal_constructors "github.com/kurtosis-tech/kurtosis-portal/api/golang/constructors"
	"github.com/kurtosis-tech/kurtosis/api/golang/engine/lib/kurtosis_context"
=======
>>>>>>> 8ba54d09
	"github.com/kurtosis-tech/kurtosis/cli/cli/command_str_consts"
	"github.com/kurtosis-tech/kurtosis/cli/cli/helpers/engine_manager"
	"github.com/kurtosis-tech/stacktrace"
	"github.com/spf13/cobra"
)

// StatusCmd Suppressing exhaustruct requirement because this struct has ~40 properties
// nolint: exhaustruct
var StatusCmd = &cobra.Command{
	Use:   command_str_consts.EngineStatusCmdStr,
	Short: "Reports the status of the Kurtosis engine",
	RunE:  run,
}

func run(cmd *cobra.Command, args []string) error {
	ctx := context.Background()

<<<<<<< HEAD
	currentContext, err := store.GetContextsConfigStore().GetCurrentContext()
	if err == nil {
		if store.IsRemote(currentContext) {
			portalManager := portal_manager.NewPortalManager()
			if portalManager.IsReachable() {
				// Forward the remote engine port to the local machine
				portalClient := portalManager.GetClient()
				forwardEnginePortArgs := portal_constructors.NewForwardPortArgs(uint32(kurtosis_context.DefaultGrpcEngineServerPortNum), uint32(kurtosis_context.DefaultGrpcEngineServerPortNum), kurtosis_context.EngineRemoteEndpointType, &kurtosis_context.EnginePortTransportProtocol)
				if _, err := portalClient.ForwardPort(ctx, forwardEnginePortArgs); err != nil {
					return stacktrace.Propagate(err, "Unable to forward the remote engine port to the local machine")
				}
			}
		}
	} else {
		logrus.Warnf("Unable to retrieve current Kurtosis context. This is not critical, it will assume using Kurtosis default context for now.")
	}

=======
>>>>>>> 8ba54d09
	engineManager, err := engine_manager.NewEngineManager(ctx)
	if err != nil {
		return stacktrace.Propagate(err, "An error occurred creating an engine manager")
	}

	status, _, maybeApiVersion, err := engineManager.GetEngineStatus(ctx)
	if err != nil {
		return stacktrace.Propagate(err, "An error occurred getting the Kurtosis engine status")
	}
	prettyPrintingStatusVisitor := newPrettyPrintingEngineStatusVisitor(maybeApiVersion)
	if err := status.Accept(prettyPrintingStatusVisitor); err != nil {
		return stacktrace.Propagate(err, "An error occurred printing the engine status")
	}

	return nil
}<|MERGE_RESOLUTION|>--- conflicted
+++ resolved
@@ -2,12 +2,6 @@
 
 import (
 	"context"
-<<<<<<< HEAD
-
-	portal_constructors "github.com/kurtosis-tech/kurtosis-portal/api/golang/constructors"
-	"github.com/kurtosis-tech/kurtosis/api/golang/engine/lib/kurtosis_context"
-=======
->>>>>>> 8ba54d09
 	"github.com/kurtosis-tech/kurtosis/cli/cli/command_str_consts"
 	"github.com/kurtosis-tech/kurtosis/cli/cli/helpers/engine_manager"
 	"github.com/kurtosis-tech/stacktrace"
@@ -25,26 +19,6 @@
 func run(cmd *cobra.Command, args []string) error {
 	ctx := context.Background()
 
-<<<<<<< HEAD
-	currentContext, err := store.GetContextsConfigStore().GetCurrentContext()
-	if err == nil {
-		if store.IsRemote(currentContext) {
-			portalManager := portal_manager.NewPortalManager()
-			if portalManager.IsReachable() {
-				// Forward the remote engine port to the local machine
-				portalClient := portalManager.GetClient()
-				forwardEnginePortArgs := portal_constructors.NewForwardPortArgs(uint32(kurtosis_context.DefaultGrpcEngineServerPortNum), uint32(kurtosis_context.DefaultGrpcEngineServerPortNum), kurtosis_context.EngineRemoteEndpointType, &kurtosis_context.EnginePortTransportProtocol)
-				if _, err := portalClient.ForwardPort(ctx, forwardEnginePortArgs); err != nil {
-					return stacktrace.Propagate(err, "Unable to forward the remote engine port to the local machine")
-				}
-			}
-		}
-	} else {
-		logrus.Warnf("Unable to retrieve current Kurtosis context. This is not critical, it will assume using Kurtosis default context for now.")
-	}
-
-=======
->>>>>>> 8ba54d09
 	engineManager, err := engine_manager.NewEngineManager(ctx)
 	if err != nil {
 		return stacktrace.Propagate(err, "An error occurred creating an engine manager")
