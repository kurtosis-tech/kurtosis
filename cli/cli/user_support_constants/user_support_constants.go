--- conflicted
+++ resolved
@@ -16,18 +16,15 @@
 	StarlarkPackagesReferenceURL = DocumentationUrl + "/reference/packages"
 	StarlarkLocatorsReferenceURL = DocumentationUrl + "/reference/locators"
 	UpgradeCLIInstructionsPage   = DocumentationUrl + "/install#upgrading"
+	MetricsPhilosophyDocs        = DocumentationUrl + "/explanations/metrics-philosophy"
+	HowImportWorksLink           = DocumentationUrl + "/explanations/how-do-kurtosis-imports-work"
+	PackageDocLink               = DocumentationUrl + "/reference/packages"
 	GoogleRe2SyntaxDocumentation = "https://github.com/google/re2/wiki/Syntax"
-	MetricsPhilosophyDocs        = DocumentationUrl + "/explanations/metrics-philosophy"
-<<<<<<< HEAD
 	KurtosisDiscordUrl           = "https://discord.com/channels/783719264308953108/783719264308953111"
 	KurtosisOnBoardCalendlyUrl   = "https://calendly.com/d/zgt-f2c-66p/kurtosis-onboarding"
 	FeedbackEmail                = "feedback@" + Domain
 	FeedbackEmailLink            = "mailto:" + FeedbackEmail
-=======
-	HowImportWorksLink           = "https://docs.kurtosis.com/explanations/how-do-kurtosis-imports-work"
-	PackageDocLink               = "https://docs.kurtosis.com/reference/packages"
 
->>>>>>> 1d9d2394
 	//    If you add new URLs above, make sure to add them to the urlsToValidateInTest below!!!
 	// WARNING WARNING WARNING WARNING WARNING WARNING WARNING WARNING WARNING WARNING WARNING WARNING
 )
@@ -43,11 +40,8 @@
 	UpgradeCLIInstructionsPage,
 	GoogleRe2SyntaxDocumentation,
 	MetricsPhilosophyDocs,
-<<<<<<< HEAD
 	KurtosisDiscordUrl,
 	KurtosisOnBoardCalendlyUrl,
-=======
 	HowImportWorksLink,
 	PackageDocLink,
->>>>>>> 1d9d2394
 }