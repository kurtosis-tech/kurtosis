/*
 * Copyright (c) 2021 - present Kurtosis Technologies Inc.
 * All Rights Reserved.
 */

package basic_datastore_test

import (
	"context"
<<<<<<< HEAD
	"fmt"
	"github.com/golang/protobuf/ptypes/empty"
	"github.com/kurtosis-tech/example-datastore-server/api/golang/datastore_rpc_api_bindings"
=======
	"github.com/kurtosis-tech/example-datastore-server/api/golang/datastore_rpc_api_bindings"
	"github.com/kurtosis-tech/kurtosis-cli/golang_internal_testsuite/client_helpers"
>>>>>>> 624152ed
	"github.com/kurtosis-tech/kurtosis-client/golang/lib/networks"
	"github.com/kurtosis-tech/kurtosis-client/golang/lib/services"
	"github.com/kurtosis-tech/kurtosis-testsuite-api-lib/golang/lib/testsuite"
	"github.com/palantir/stacktrace"
	"github.com/sirupsen/logrus"
	"google.golang.org/grpc"
	"time"
)

const (
	datastoreServiceId services.ServiceID = "datastore"
	testKey                               = "test-key"
	testValue                             = "test-value"

	waitForStartupDelayMilliseconds = 1000
	waitForStartupMaxPolls          = 15
)

type BasicDatastoreTest struct {
	datastoreImage string
}

func NewBasicDatastoreTest(datastoreImage string) *BasicDatastoreTest {
	return &BasicDatastoreTest{datastoreImage: datastoreImage}
}

func (test BasicDatastoreTest) Configure(builder *testsuite.TestConfigurationBuilder) {
	builder.WithSetupTimeoutSeconds(60).WithRunTimeoutSeconds(60)
}

<<<<<<< HEAD
func (test BasicDatastoreTest) Setup(networkCtx *networks.NetworkContext) (network networks.Network, returnErr error) {
	ctx := context.Background()

	datastoreContainerConfigSupplier := test.getDatastoreContainerConfigSupplier()
=======
func (test BasicDatastoreTest) Setup(networkCtx *networks.NetworkContext) (networks.Network, error) {
	ctx := context.Background()

	datastoreContainerConfigSupplier := client_helpers.GetDatastoreContainerConfigSupplier(test.datastoreImage)
>>>>>>> 624152ed

	serviceContext, hostPortBindings, err := networkCtx.AddService(datastoreServiceId, datastoreContainerConfigSupplier)
	if err != nil {
		return nil, stacktrace.Propagate(err, "An error occurred adding the datastore service")
	}

<<<<<<< HEAD
	datastoreClient, datastoreClientConnCloseFunc, err := newDatastoreClient(serviceContext.GetIPAddress())
=======
	datastoreClient, datastoreClientConnCloseFunc, err := client_helpers.NewDatastoreClient(serviceContext.GetIPAddress())
>>>>>>> 624152ed
	if err != nil {
		return nil, stacktrace.Propagate(err, "An error occurred creating a new datastore client for service with ID '%v' and IP address '%v'", datastoreServiceId, serviceContext.GetIPAddress())
	}
	defer func() {
<<<<<<< HEAD
		err = datastoreClientConnCloseFunc()
		returnErr = stacktrace.Propagate(err, "An error occurred closing GRPC client")
	}()

	err = waitDatastoreServiceForHealthy(ctx, datastoreClient, waitForStartupMaxPolls, waitForStartupDelayMilliseconds)
=======
		if err := datastoreClientConnCloseFunc(); err != nil {
			logrus.Warnf("We tried to close the datastore client, but doing so threw an error:\n%v", err)
		}
	}()

	err = client_helpers.WaitForHealthy(ctx, datastoreClient, waitForStartupMaxPolls, waitForStartupDelayMilliseconds)
>>>>>>> 624152ed
	if err != nil {
		return nil, stacktrace.Propagate(err, "An error occurred waiting for the datastore service to become available")
	}

	logrus.Infof("Added datastore service with host port bindings: %+v", hostPortBindings)
	return networkCtx, returnErr
}

<<<<<<< HEAD
func (test BasicDatastoreTest) Run(network networks.Network) (returnErr error)  {
=======
func (test BasicDatastoreTest) Run(network networks.Network) error {
>>>>>>> 624152ed
	ctx := context.Background()

	// Necessary because Go doesn't have generics
	castedNetwork := network.(*networks.NetworkContext)

	serviceContext, err := castedNetwork.GetServiceContext(datastoreServiceId)
	if err != nil {
		return stacktrace.Propagate(err, "An error occurred getting the datastore service info")
	}

<<<<<<< HEAD
	datastoreClient, datastoreClientConnCloseFunc, err := newDatastoreClient(serviceContext.GetIPAddress())
=======
	datastoreClient, datastoreClientConnCloseFunc, err := client_helpers.NewDatastoreClient(serviceContext.GetIPAddress())
>>>>>>> 624152ed
	if err != nil {
		return stacktrace.Propagate(err, "An error occurred creating a new datastore client for service with ID '%v' and IP address '%v'", datastoreServiceId, serviceContext.GetIPAddress())
	}
	defer func() {
<<<<<<< HEAD
		err = datastoreClientConnCloseFunc()
		returnErr = stacktrace.Propagate(err, "An error occurred closing GRPC client")
=======
		if err := datastoreClientConnCloseFunc(); err != nil {
			logrus.Warnf("We tried to close the datastore client, but doing so threw an error:\n%v", err)
		}
>>>>>>> 624152ed
	}()

	logrus.Infof("Verifying that key '%v' doesn't already exist...", testKey)
	existsArgs := &datastore_rpc_api_bindings.ExistsArgs{
		Key: testKey,
	}
	existsResponse, err := datastoreClient.Exists(ctx, existsArgs)
	if err != nil {
		return stacktrace.Propagate(err, "An error occurred checking if the test key exists")
	}
	if existsResponse.GetExists() {
		return stacktrace.NewError("Test key should not exist yet")
	}
	logrus.Infof("Confirmed that key '%v' doesn't already exist", testKey)

	logrus.Infof("Inserting value '%v' at key '%v'...", testKey, testValue)
	upsertArgs := &datastore_rpc_api_bindings.UpsertArgs{
<<<<<<< HEAD
		Key: testKey,
=======
		Key:   testKey,
>>>>>>> 624152ed
		Value: testValue,
	}
	if _, err = datastoreClient.Upsert(ctx, upsertArgs); err != nil {
		return stacktrace.Propagate(err, "An error occurred upserting the test key")
	}
	logrus.Infof("Inserted value successfully")

	logrus.Infof("Getting the key we just inserted to verify the value...")
	getArgs := &datastore_rpc_api_bindings.GetArgs{
		Key: testKey,
	}
	getResponse, err := datastoreClient.Get(ctx, getArgs)
	if err != nil {
		return stacktrace.Propagate(err, "An error occurred getting the test key after upload")
	}
	if getResponse.GetValue() != testValue {
		return stacktrace.NewError("Returned value '%v' != test value '%v'", getResponse.GetValue(), testValue)
	}
	logrus.Info("Value verified")
<<<<<<< HEAD
	return returnErr
}

// ====================================================================================================
//                                       Private helper functions
// ====================================================================================================
func (test BasicDatastoreTest) getDatastoreContainerConfigSupplier() func(ipAddr string, sharedDirectory *services.SharedPath) (*services.ContainerConfig, error) {
	containerConfigSupplier  := func(ipAddr string, sharedDirectory *services.SharedPath) (*services.ContainerConfig, error) {
		containerConfig := services.NewContainerConfigBuilder(
			test.datastoreImage,
		).WithUsedPorts(
			map[string]bool{fmt.Sprintf("%v/tcp", datastorePort): true},
		).Build()
		return containerConfig, nil
	}
	return containerConfigSupplier
}

func newDatastoreClient(datastoreIp string) (datastore_rpc_api_bindings.DatastoreServiceClient, func() error, error) {
	datastoreURL := fmt.Sprintf(
		"%v:%v",
		datastoreIp,
		datastorePort,
	)

	conn, err := grpc.Dial(datastoreURL, grpc.WithInsecure())
	if err != nil {
		return nil, nil, stacktrace.Propagate(err, "An error occurred dialling the datastore container via its URL")
	}

	datastoreServiceClient := datastore_rpc_api_bindings.NewDatastoreServiceClient(conn)

	return datastoreServiceClient, conn.Close, nil
}

func waitDatastoreServiceForHealthy(ctx context.Context, client datastore_rpc_api_bindings.DatastoreServiceClient, retries uint32, retriesDelayMilliseconds uint32) error {

	var (
		emptyArgs = &empty.Empty{}
		err error
	)

	for i := uint32(0); i < retries; i++ {
		_, err = client.IsAvailable(ctx, emptyArgs)
		if err == nil  {
			break
		}
		time.Sleep(time.Duration(retriesDelayMilliseconds) * time.Millisecond)
	}

	if err != nil {
		return stacktrace.Propagate(err,
			"The datastore service didn't return a success code, even after %v retries with %v milliseconds in between retries",
			 retries, retriesDelayMilliseconds)
	}

=======
>>>>>>> 624152ed
	return nil
}<|MERGE_RESOLUTION|>--- conflicted
+++ resolved
@@ -7,21 +7,13 @@
 
 import (
 	"context"
-<<<<<<< HEAD
-	"fmt"
-	"github.com/golang/protobuf/ptypes/empty"
-	"github.com/kurtosis-tech/example-datastore-server/api/golang/datastore_rpc_api_bindings"
-=======
 	"github.com/kurtosis-tech/example-datastore-server/api/golang/datastore_rpc_api_bindings"
 	"github.com/kurtosis-tech/kurtosis-cli/golang_internal_testsuite/client_helpers"
->>>>>>> 624152ed
 	"github.com/kurtosis-tech/kurtosis-client/golang/lib/networks"
 	"github.com/kurtosis-tech/kurtosis-client/golang/lib/services"
 	"github.com/kurtosis-tech/kurtosis-testsuite-api-lib/golang/lib/testsuite"
 	"github.com/palantir/stacktrace"
 	"github.com/sirupsen/logrus"
-	"google.golang.org/grpc"
-	"time"
 )
 
 const (
@@ -45,59 +37,36 @@
 	builder.WithSetupTimeoutSeconds(60).WithRunTimeoutSeconds(60)
 }
 
-<<<<<<< HEAD
-func (test BasicDatastoreTest) Setup(networkCtx *networks.NetworkContext) (network networks.Network, returnErr error) {
-	ctx := context.Background()
-
-	datastoreContainerConfigSupplier := test.getDatastoreContainerConfigSupplier()
-=======
 func (test BasicDatastoreTest) Setup(networkCtx *networks.NetworkContext) (networks.Network, error) {
 	ctx := context.Background()
 
 	datastoreContainerConfigSupplier := client_helpers.GetDatastoreContainerConfigSupplier(test.datastoreImage)
->>>>>>> 624152ed
 
 	serviceContext, hostPortBindings, err := networkCtx.AddService(datastoreServiceId, datastoreContainerConfigSupplier)
 	if err != nil {
 		return nil, stacktrace.Propagate(err, "An error occurred adding the datastore service")
 	}
 
-<<<<<<< HEAD
-	datastoreClient, datastoreClientConnCloseFunc, err := newDatastoreClient(serviceContext.GetIPAddress())
-=======
 	datastoreClient, datastoreClientConnCloseFunc, err := client_helpers.NewDatastoreClient(serviceContext.GetIPAddress())
->>>>>>> 624152ed
 	if err != nil {
 		return nil, stacktrace.Propagate(err, "An error occurred creating a new datastore client for service with ID '%v' and IP address '%v'", datastoreServiceId, serviceContext.GetIPAddress())
 	}
 	defer func() {
-<<<<<<< HEAD
-		err = datastoreClientConnCloseFunc()
-		returnErr = stacktrace.Propagate(err, "An error occurred closing GRPC client")
-	}()
-
-	err = waitDatastoreServiceForHealthy(ctx, datastoreClient, waitForStartupMaxPolls, waitForStartupDelayMilliseconds)
-=======
 		if err := datastoreClientConnCloseFunc(); err != nil {
 			logrus.Warnf("We tried to close the datastore client, but doing so threw an error:\n%v", err)
 		}
 	}()
 
 	err = client_helpers.WaitForHealthy(ctx, datastoreClient, waitForStartupMaxPolls, waitForStartupDelayMilliseconds)
->>>>>>> 624152ed
 	if err != nil {
 		return nil, stacktrace.Propagate(err, "An error occurred waiting for the datastore service to become available")
 	}
 
 	logrus.Infof("Added datastore service with host port bindings: %+v", hostPortBindings)
-	return networkCtx, returnErr
+	return networkCtx, nil
 }
 
-<<<<<<< HEAD
-func (test BasicDatastoreTest) Run(network networks.Network) (returnErr error)  {
-=======
 func (test BasicDatastoreTest) Run(network networks.Network) error {
->>>>>>> 624152ed
 	ctx := context.Background()
 
 	// Necessary because Go doesn't have generics
@@ -108,23 +77,14 @@
 		return stacktrace.Propagate(err, "An error occurred getting the datastore service info")
 	}
 
-<<<<<<< HEAD
-	datastoreClient, datastoreClientConnCloseFunc, err := newDatastoreClient(serviceContext.GetIPAddress())
-=======
 	datastoreClient, datastoreClientConnCloseFunc, err := client_helpers.NewDatastoreClient(serviceContext.GetIPAddress())
->>>>>>> 624152ed
 	if err != nil {
 		return stacktrace.Propagate(err, "An error occurred creating a new datastore client for service with ID '%v' and IP address '%v'", datastoreServiceId, serviceContext.GetIPAddress())
 	}
 	defer func() {
-<<<<<<< HEAD
-		err = datastoreClientConnCloseFunc()
-		returnErr = stacktrace.Propagate(err, "An error occurred closing GRPC client")
-=======
 		if err := datastoreClientConnCloseFunc(); err != nil {
 			logrus.Warnf("We tried to close the datastore client, but doing so threw an error:\n%v", err)
 		}
->>>>>>> 624152ed
 	}()
 
 	logrus.Infof("Verifying that key '%v' doesn't already exist...", testKey)
@@ -142,11 +102,7 @@
 
 	logrus.Infof("Inserting value '%v' at key '%v'...", testKey, testValue)
 	upsertArgs := &datastore_rpc_api_bindings.UpsertArgs{
-<<<<<<< HEAD
-		Key: testKey,
-=======
 		Key:   testKey,
->>>>>>> 624152ed
 		Value: testValue,
 	}
 	if _, err = datastoreClient.Upsert(ctx, upsertArgs); err != nil {
@@ -166,64 +122,5 @@
 		return stacktrace.NewError("Returned value '%v' != test value '%v'", getResponse.GetValue(), testValue)
 	}
 	logrus.Info("Value verified")
-<<<<<<< HEAD
-	return returnErr
-}
-
-// ====================================================================================================
-//                                       Private helper functions
-// ====================================================================================================
-func (test BasicDatastoreTest) getDatastoreContainerConfigSupplier() func(ipAddr string, sharedDirectory *services.SharedPath) (*services.ContainerConfig, error) {
-	containerConfigSupplier  := func(ipAddr string, sharedDirectory *services.SharedPath) (*services.ContainerConfig, error) {
-		containerConfig := services.NewContainerConfigBuilder(
-			test.datastoreImage,
-		).WithUsedPorts(
-			map[string]bool{fmt.Sprintf("%v/tcp", datastorePort): true},
-		).Build()
-		return containerConfig, nil
-	}
-	return containerConfigSupplier
-}
-
-func newDatastoreClient(datastoreIp string) (datastore_rpc_api_bindings.DatastoreServiceClient, func() error, error) {
-	datastoreURL := fmt.Sprintf(
-		"%v:%v",
-		datastoreIp,
-		datastorePort,
-	)
-
-	conn, err := grpc.Dial(datastoreURL, grpc.WithInsecure())
-	if err != nil {
-		return nil, nil, stacktrace.Propagate(err, "An error occurred dialling the datastore container via its URL")
-	}
-
-	datastoreServiceClient := datastore_rpc_api_bindings.NewDatastoreServiceClient(conn)
-
-	return datastoreServiceClient, conn.Close, nil
-}
-
-func waitDatastoreServiceForHealthy(ctx context.Context, client datastore_rpc_api_bindings.DatastoreServiceClient, retries uint32, retriesDelayMilliseconds uint32) error {
-
-	var (
-		emptyArgs = &empty.Empty{}
-		err error
-	)
-
-	for i := uint32(0); i < retries; i++ {
-		_, err = client.IsAvailable(ctx, emptyArgs)
-		if err == nil  {
-			break
-		}
-		time.Sleep(time.Duration(retriesDelayMilliseconds) * time.Millisecond)
-	}
-
-	if err != nil {
-		return stacktrace.Propagate(err,
-			"The datastore service didn't return a success code, even after %v retries with %v milliseconds in between retries",
-			 retries, retriesDelayMilliseconds)
-	}
-
-=======
->>>>>>> 624152ed
 	return nil
 }