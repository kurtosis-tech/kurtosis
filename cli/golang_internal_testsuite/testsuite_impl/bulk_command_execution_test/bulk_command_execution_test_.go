--- conflicted
+++ resolved
@@ -39,11 +39,7 @@
 	}
 
 	logrus.Info("Executing JSON-serialized commands to create a network with various services and repartition it...")
-<<<<<<< HEAD
-	bulkCommandJson := generateBulkCommandJson(dockerGettingStartedImage)
-=======
 	bulkCommandJson := generateBulkCommandJson()
->>>>>>> 624152ed
 	if err := networkCtx.ExecuteBulkCommands(bulkCommandJson); err != nil {
 		return stacktrace.Propagate(err, "An error occurred executing the bulk command JSON to set up the network")
 	}
