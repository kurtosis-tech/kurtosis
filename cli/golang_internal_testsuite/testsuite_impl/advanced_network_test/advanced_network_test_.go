/*
 * Copyright (c) 2021 - present Kurtosis Technologies Inc.
 * All Rights Reserved.
 */

package advanced_network_test

import (
	"context"
	"github.com/kurtosis-tech/example-api-server/api/golang/example_api_server_rpc_api_bindings"
	"github.com/kurtosis-tech/kurtosis-cli/golang_internal_testsuite/networks_impl"
	"github.com/kurtosis-tech/kurtosis-client/golang/lib/networks"
	"github.com/kurtosis-tech/kurtosis-testsuite-api-lib/golang/lib/testsuite"
	"github.com/palantir/stacktrace"
	"github.com/sirupsen/logrus"
	"strconv"
)

const (
	testPersonId = "46"
)

type AdvancedNetworkTest struct {
	datastoreServiceImage string
	apiServiceImage string
}

func NewAdvancedNetworkTest(datastoreServiceImage string, apiServiceImage string) *AdvancedNetworkTest {
	return &AdvancedNetworkTest{datastoreServiceImage: datastoreServiceImage, apiServiceImage: apiServiceImage}
}

func (test *AdvancedNetworkTest) Configure(builder *testsuite.TestConfigurationBuilder) {
	builder.WithSetupTimeoutSeconds(60).WithRunTimeoutSeconds(60)
}

func (test *AdvancedNetworkTest) Setup(networkCtx *networks.NetworkContext) (networks.Network, error) {
	network := networks_impl.NewTestNetwork(networkCtx, test.datastoreServiceImage, test.apiServiceImage)
	// Note how setup logic has been pushed into a custom Network implementation, to make test-writing easy
	if err := network.SetupDatastoreAndTwoApis(); err != nil {
		return nil, stacktrace.Propagate(err, "An error occurred setting up the network")
	}
	return network, nil
}

func (test *AdvancedNetworkTest) Run(network networks.Network) error {
	ctx := context.Background()

	castedNetwork := network.(*networks_impl.TestNetwork)
	personModifierClient, personModifyingApiClientCloseFunc, err := castedNetwork.GetPersonModifyingApiClient()
	if err != nil {
		return stacktrace.Propagate(err, "An error occurred getting the person-modifying API client")
	}
	defer func() {
		if err := personModifyingApiClientCloseFunc(); err != nil {
			logrus.Warnf("We tried to close the person modifying API client, but doing so threw an error:\n%v", err)
		}
	}()
	personRetrieverClient, personRetrievingApiClientCloseFunc, err := castedNetwork.GetPersonRetrievingApiClient()
	if err != nil {
		return stacktrace.Propagate(err, "An error occurred getting the person-retrieving API client")
	}
	defer func() {
		if err := personRetrievingApiClientCloseFunc(); err != nil {
			logrus.Warnf("We tried to close the person retrieving API client, but doing so threw an error:\n%v", err)
		}
	}()

	logrus.Infof("Adding test person via person-modifying API client...")
	addPersonArgs := &example_api_server_rpc_api_bindings.AddPersonArgs{
		PersonId: testPersonId,
	}
	if _, err := personModifierClient.AddPerson(ctx, addPersonArgs); err != nil {
		return stacktrace.Propagate(err, "An error occurred adding test person with ID '%v'", testPersonId)
	}
	logrus.Info("Test person added")

	logrus.Infof("Incrementing test person's number of books read through person-modifying API client...")
	incrementBooksReadArgs := &example_api_server_rpc_api_bindings.IncrementBooksReadArgs{
		PersonId: testPersonId,
	}
	if _, err := personModifierClient.IncrementBooksRead(ctx, incrementBooksReadArgs); err != nil {
		return stacktrace.Propagate(err, "An error occurred incrementing the number of books read")
	}
	logrus.Info("Incremented number of books read")

	logrus.Info("Retrieving test person to verify number of books read person-retrieving API client...")
	getPersonArgs := &example_api_server_rpc_api_bindings.GetPersonArgs{
		PersonId: testPersonId,
	}
	getPersonResponse, err := personRetrieverClient.GetPerson(ctx, getPersonArgs)
	if err != nil {
		return stacktrace.NewError("An error occurred getting the test person with ID '%v'", testPersonId)
	}
	logrus.Info("Retrieved test person")

<<<<<<< HEAD
	personBooksReadBase := 10
	personBooksReadBitSize := 32

	personBooksRead, err := strconv.ParseInt(getPersonResponse.GetBooksRead(), personBooksReadBase, personBooksReadBitSize)
	if err != nil {
		return stacktrace.Propagate(err, "An error occurred parsing person books read string '%v' to int", personBooksRead)
	}

	if personBooksRead != 1 {
		return stacktrace.NewError(
			"Expected number of books read to be incremented, but was '%v'",
			personBooksRead,
=======
	if getPersonResponse.GetBooksRead() != 1 {
		return stacktrace.NewError(
			"Expected number of books read to be incremented, but was '%v'",
			getPersonResponse.GetBooksRead(),
>>>>>>> 624152ed
		)
	}
	return nil
}<|MERGE_RESOLUTION|>--- conflicted
+++ resolved
@@ -13,7 +13,6 @@
 	"github.com/kurtosis-tech/kurtosis-testsuite-api-lib/golang/lib/testsuite"
 	"github.com/palantir/stacktrace"
 	"github.com/sirupsen/logrus"
-	"strconv"
 )
 
 const (
@@ -93,25 +92,10 @@
 	}
 	logrus.Info("Retrieved test person")
 
-<<<<<<< HEAD
-	personBooksReadBase := 10
-	personBooksReadBitSize := 32
-
-	personBooksRead, err := strconv.ParseInt(getPersonResponse.GetBooksRead(), personBooksReadBase, personBooksReadBitSize)
-	if err != nil {
-		return stacktrace.Propagate(err, "An error occurred parsing person books read string '%v' to int", personBooksRead)
-	}
-
-	if personBooksRead != 1 {
-		return stacktrace.NewError(
-			"Expected number of books read to be incremented, but was '%v'",
-			personBooksRead,
-=======
 	if getPersonResponse.GetBooksRead() != 1 {
 		return stacktrace.NewError(
 			"Expected number of books read to be incremented, but was '%v'",
 			getPersonResponse.GetBooksRead(),
->>>>>>> 624152ed
 		)
 	}
 	return nil
