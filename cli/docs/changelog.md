# TBD

# 0.16.1
### Features
* Can use kubernetes backend for engine commands through the `--with-kubernetes` flag
<<<<<<< HEAD
* Can use Kurtosis Core YAML config file format V1 to specify metrics preferences
=======
* Upgraded to container-engine-lib which provides new (but still dormant) k8s functionality
>>>>>>> 03bd878e

# 0.16.0
### Changes
* Upgrade to engine 1.18.0, which uses the enclave data volume (rather than enclave data dirpath) for enclave data storage
* `enclave inspect` no longer prints out the enclave data directory
    * Users looking to explore an enclave's data should now look for the volume with the enclave's name, and mount that in a container
* The module tests now use datastore-army image `0.2.2`

### Breaking Changes
* The engine has now been upgraded to 1.18.0
    * Users will need to run `engine restart` to get the new version of the engine

# 0.15.1
### Features
* Added `service pause` and `service unpause` to CLI
* Added E2E tests for pause and unpause for both Golang and Typescript

### Changes
* Upgraded `kurtosis core lib` to 1.45.4 which adds `EnclaveContext.PauseService` and `EnclaveContext.UnpauseService`
* Upgraded `kurtosis engine lib` to 1.17.4
* Added `uploadFiles` tests for typescript and go clients.

### Fixes
* Fixed `uploadFiles` typescript test.

# 0.15.0
### Features
* Added `files storeservice` to store files from a service in the enclave
* Updated `files_artifact_mounting` internal test in order to test duplicate mountpoints
* Added a dedicated test for testing if files artifacts get mounted to the same location

### Changes
* Upgraded `kurtosis core lib` to 1.45.3 which adds `EnclaveContext.StoreFilesFromService`  and removes `EnclaveContext.RegisterFilesArtifacts`
* Upgraded `kurtosis engine lib` to 1.17.3

### Breaking Changes
* Upgraded the engine to v1.17.3
    * Users should run `kurtosis engine restart` to use the latest version
    * Users should upgrade their version of `kurtosis-engine-api-lib` to 1.17.3 as well
* Removed several methods from `EnclaveContext`; users should follow [the remediation steps here](https://docs.kurtosistech.com/kurtosis-core/changelog#1.45.3)

# 0.14.1
### Features
* Added `ContainerConfigBuilder.WithFiles` which allows use of files artifacts uploaded via `EnclaveContext.UploadFiles` in services
* Added `files upload` to send files into an enclave
* Added a `--files` flag to `service add` to allow mounting files artifacts on the container
* Added `files storeweb` to store files from a web URL in the enclave

# 0.14.0
### Breaking Changes
* Upgraded `kurtosis engine lib` to 1.15.0
  * Users should upgrade to `kurtosis-engine-api-lib` 1.15.0

### Changes
* Replaced `DockerManager` with `KurtosisBackend` in `module exec` command
* Upgraded `container engine lib` to 0.15.0

### Features
* Added `destroy_enclave_test` in Golang and Typescript internal testsuites
* The `old_enclave_continuity` test now tests having stopped old enclaves around, as well as `service add`
* Added an extra layer to the Docker exec command test to verify we're not accidentally sh-wrapping the command
* Many operations now happen in parallel in the backend, most notably making `clean` about 50-100% faster
* Added a test to verify that `kurtosis clean -a` cleans up its containers, volumes, and networks

# 0.13.0
### Features
* `enclave inspect` now prints port IDs, in sorted order

### Changes
* Upgraded `container engine lib` to 0.14.3
* Upgraded `kurtosis core lib` to 1.42.2
* Replaced `DockerManager` with `KurtosisBackend` in:
  * `EngineConsumingKurtosisCommand` struct and in `RunFunc`
  * `clean` command
  * `enclave inspect` command
  * `enclave rm` command
  * `service logs` command
  * `service shell` command

### Fixes
* Fix a bug where Kurtosis would fail to process containers using the old port spec
* Fixed a bug where `enclave inspect` crashes if a module is stopped

### Breaking Changes
* Upgraded `kurtosis engine lib` to 1.14.2
  * Users should upgrade to `kurtosis-engine-api-lib` 1.14.2

# 0.12.2
### Fixes
* Bumping dependencies on:
    * Engine Server 1.13.2
    * Container Engine Lib 0.13.0
    * Core 1.41.1

# 0.12.1
# Breaking Changes
* Bumped Dependencies for Kurtosis Core which is now version 1.41.0.
    * Users using the ExecuteBulkCommands API should remove code referencing it.
    * Additionally Enclaves should be restarted.
* Bumped Dependencies for Kurtosis Engine Server which is now version 1.13.0.

# 0.12.0
### Breaking Changes
* Removed `Repl` and `Sandbox` commands because now CLI contains several tools to start enclaves, add user services and get access from outside on an easy way
  * Users do not need to use `Repl` and `Sandbox` anymore, now the CLI contains commands to facilitate the creation of an `enclave` and running any kind of `user service` inside it

### Changes
* Upgraded the kurtosis core to 1.40.1
* Upgraded the kurtosis engine to 1.12.0
* Switched `enclave dump` to use `KurtosisBackend`

### Fixes
* Go testing now includes with CGO_ENABLED=0 variable so the user doesn't have to specify environment variables before running scripts.

# 0.11.9
### Features
* Added the `service add` command for adding a service to an enclave
* Added the `service rm` command for removing services from an enclave
* Added an `--id` flag to `enclave new` to allow setting the new enclave's ID
* Users can now provide an existing enclave to the `--enclave-id` parameter of `module exec` to exec the module in an existing enclave, rather than creating a new one

# 0.11.8
### Fixes
* Fixed break in the `sandbox` command when we switched to the newer `EnclaveContext.newGrpcNodeEnclaveContext` function

# 0.11.7
### Features
* Upgraded container-engine-lib, core, and engine-server to allow for the new API container & enclave CRUD function stubs

### Features
* Updated engine_manager to use kurtosis_backend instead of docker_manager

# 0.11.6

### Features
* Bumped latest version of 'object-schema-lib', 'kurtosis-core' and 'kurtosis-engine'
* Code refactored according to the latest gRPC web feature


# 0.11.5
### Features
* Added a `--with-partitioning` flag to the `sandbox` command for turning on network partitioning

### Changes
* When a service doesn't have any ports, `<none>` will be printed instead of emptystring to make it clearer that the service has no ports
* Leave network partitioning off by default for the `sandbox` command

# 0.11.4
### Features
* Added a `config path` command to print the path to the Kurtosis config file
* Added a `--force` flag to `config init` to allow users to ignore the interactive confirmation prompt (useful for running in CI)
* If the user does end up trying to `config init` in a non-interactive shell when the config already exists, throw an error with informative information
* Added CI checks to ensure that double-init'ing the config without `force` fails, and with `force` succeeds

### Fixes
* Fixed a bug with determining if the terminal is a TTY

# 0.11.3
### Changes
* Upgraded to the following, which contain dormant Kubernetes code:
    * container-engine-lib 0.8.7
    * core 1.39.3
    * engine 1.11.1

# 0.11.2
### Features
* Detect if the CLI is running in non-interactive mode (i.e., in CI) and error if the InteractiveConfigInitializer is run
* Add a test to verify that the CLI fails in non-interactive mode

# 0.11.1
### Features
* `service shell` will first try to find & use `bash` before dropping down to `sh`
* Add a test to ensure that new versions of the CLI don't break compatibility with enclaves started under an old version
* Added a `KurtosisCommand` wrapper over the `cobra.Command` objects that we're using to create CLI commands, so that we have a centralized place to add autocompletion
* Added flags to `KurtosisCommand`
* Added a `NewEnclaveIDArg` generator for building enclave ID args with tab-completion and validation out-of-the-box
* Added tab-completion & enclave ID validation to `enclave rm` command
* Added a `EngineConsumingKurtosisCommand` to make it easier to write commands that use the engine
* Ported `clean` and `config init` to the new `KurtosisCommand` framework
* Added a `SetSelectionArg` for easily creating arguments that choose from a set (with tab-complete, of course)

### Changes
* Switched `enclave rm` to use the new command framework
* Switched `enclave rm` and `enclave inspect` to use the `NewEnclaveIDArg` component

### Fixes
* Made the error traces easier to read when `enclave rm` fails
* Made the `LowlevelKurtosisCommand` unit tests less likely to experience false negatives

# 0.11.0
### Fixes
* Fixed several bugs that were causing product analytics events to get dropped for users who had opted in

### Breaking Changes
* Use engine version 1.11.0
    * Users should upgrade to `kurtosis-engine-api-lib` 1.11.0

# 0.10.1
### Fixes
* Allow for 256-character labels

# 0.10.0
### Breaking Changes
* Upgraded to engine server 1.10.4, which makes name & label values compatible with Kubernetes
    * **Enclave IDs, service IDs, and module IDs must now conform to the regex `^[a-z0-9][-a-z0-9.]*[a-z0-9]$`**
* The `--kurtosis-log-level` flag to set the API container's log level has been renamed to `--api-container-log-level` for the following commands:
    * `enclave new`
    * `module exec`
    * `sandbox`
* The `--kurtosis-log-level` flag no longer exists for the `enclave ls` command
    * Users should use `--cli-log-level` instead

### Changes
* The engine & API containers will log at `debug` level by default, to better help us debug issues that are hard to reproduce
* Upgraded the engine server to 1.10.0
* Upgraded the kurtosis core to 1.38.0
* Upgraded the object-attributes-schema-lib to 0.7.0
* Changed the generated kurtosis enclave name to lower case
* Changed constants/vars in tests

### Fixes
* Fixed an issue where `setupCLILogs` was accidentally setting the logrus output to STDOUT rather than the Cobra command output
* Removed several `logrus.SetLevel`s that were overriding the CLI log level set using `--cli-log-level`
* Fixed a bug where trying to destroy an enclave whose ID was a subset of another enclave ID would fail
* CLI `build.sh` wasn't calling `go test`
* Fixed multiple log messages & `stacktrace.Propagate`s that didn't have formatstr variables
* Fixed broken `DuplicateFlagsCausePanic` unit test

# 0.9.4
### Features
* Added the functionality to execute retries when sending user-metrics-consent-election fails

### Changes
* Upgraded the metrics library to 0.2.0

### Fixes
* Fix `network_soft_partition_test` in Golang and Typescript internal testsuite
* Fix typo in metrics consent message

# 0.9.3
### Fixes
* Fix and error in CLI release version cache file generation

# 0.9.2
### Fixes
* Fixed a bug with `engine restart` using `stacktrace.Propagate` incorrectly
* The yes/no prompt now displays valid options

### Removals
* On further review, removed the big long metrics paragraph from the `config init` helptext; this likely isn't going to land well

### Changes
* Be more explicit in our explanation to users about product analytics metrics

# 0.9.1
### Features
* The enclave ID argument to `enclave inspect` is now tab-completable
* Added a "Debugging User Issues" section to the README

### Changes
* Upgraded the engine server to 1.9.1
* Upgraded the kurtosis core to 1.37.1
* Upgraded the metrics library to 0.1.2
* Switched the `enclave inspect` to the new command framework
* Cleaned up our Kurtosis-custom logic wrapping the Cobra commands

### Fixes
* Fix the Kurtosis completion
* The CLI version mismatch warning messages are printed to STDERR so as not to interfere with any other command output (e.g. `completion`)

# 0.9.0
### Features
* Added `MetricsUserIDStore` which generates a hashed user ID based on OS configuration, and saves the ID in a file to use it in future runs of the CLI
* Pass two new arguments `metricsUserdID` and `shouldSendMetrics` to the `EngineServerService.Launcher`
* Track if user consent sending metrics to improve the product

### Breaking Changes
* Required the user to make an election about whether to send product analytic metrics
  * **Users using Kurtosis in CI will need to initialize the configuration as part of their CI steps [using these instructions](https://docs.kurtosistech.com/running-in-ci.html)**
  * Users will need to run `kurtosis engine restart` after upgrading to this version of the CLI
  * Engine API users (e.g. in tests) will need to update to `kurtosis-engine-api-lib` 1.9.0

### Changes
* Upgraded the kurtosis core to 1.37.0

# 0.8.11
### Features
* The enclave ID argument to `enclave inspect` is now tab-completable

### Fixes
* Fix the Kurtosis completion

# 0.8.10
### Features
* `enclave inspect` now also prints the service ID in addition to the GUID
* Add the `-f` flag to `service logs` to allow users to keep following logs

### Fixes
* `enclave stop` and `enclave rm` require at least one enclave ID
* Turned down the parallelism of the Golang & Typescript testsuites to 2 (from 4), so that we're less likely to face test timeouts (both on local machine & CI)

# 0.8.9
### Fixes
* Set the Typescript internal tests' timeouts to 3m to match Golang
* Fixed an issue where a failure to dump a container's logs on `enclave dump` would incorrectly report that the issue was with a different container
* Fixed `enclave dump` breaking if a REPL container is present

# 0.8.8
### Features
* Added TypeScript Tests to CI
* Added configuration framework which is composed by:
  * The `KurtosisConfig` object which contains Kurtosis CLI configurations encapsulated to avoid accidentally editions
  * The `KurtosisConfigStore` which saves and get the `KurtosisConfig` content in/from the `kurtosis-cli-config.yml` file 
  * The `KurtosisConfigInitializer` handle `KurtosisConfig` initial status, request users if it is needed
  * The `KurtosisConfigProvider` which is in charge of return the `KurtosisConfig` if it already exists and if it not requests user for initial configuration
  * The `config init` command to initialize the `KurtosisConfig`, it requires one positional args to set if user accept or not to send metrics
* Added `PromptDisplayer` to display CLI prompts
* Added `user metrics consent prompt` to request user consents to collecting and sending metrics
* Added `override Kurtosis config confirmation prompt` to request user for confirmation when they're trying to initialize the config but it's already created
* Add `enclave dump` subcommand to dump all the logs & container specs for an enclave
* After the internal testsuites run in CI, the enclaves are dumped and exported so Kurtosis devs can debug any test cases that fail in CI

### Fixes
* Limit the max number of Typescript tests running at once to 4, to not overwhelm Docker

### Features
* Added TypeScript test: `network_soft_partition.test.ts`
* Added TypeScript test: `network_partition.test.ts`

### Changes
* When a `module exec` fails, don't stop the enclave so the user can continue debugging

# 0.8.7
### Features
* Added TypeScript test: `files.test.ts`
* Added TypeScript test: `module.test.ts`
* Added TypeScript test: `wait_for_endpoint_availability.test.ts`
* `enclave inspect` also reports the enclave data directory on the host machine

# 0.8.6
### Features
* Upgrade to engine server 1.8.2 which adds the removal of dangling folders in the clean endpoint

# 0.8.5
### Features
* Upgrade to engine server 1.8.1 which adds `Kurtosis Engine` checker in `KurtosisContext` creation

### Features
* Added TypeScript test: `files_artifact_mounting.test.ts`
* Added TypeScript test: `exec_command.test.ts`

# 0.8.4
### Features
* The `module exec` command prints and follows the module's logs

### Changes
* Upgraded to the following dependencies to support ID label:
  * obj-attrs-schema-lib -> 0.6.0
  * core dependencies -> 1.36.11
  * engine dependencies -> 1.7.7

# 0.8.3
### Features
* Added call to clean endpoint

# 0.8.2
### Fixes
* Make a best-effort attempt to pull module & user service images before starting them
* The headers of `enclave inspect` are printed in deterministic, sorted order so they stop jumping around on subsequent runs
* Fix a bug where the `sandbox` would error on `enclaveCtx.getServiceContext`

# 0.8.1
### Features
* Added TypeScript test: `bulk_command_execution.test.ts`
* Added TypeScript test: `basic_datastore_and_api.test.ts`

### Fixes
* Add proper logging for `enclave_setup.ts`
* Fixed a bug with the Javascript REPL image
* Resolve TypeScript test minor bug
* Upgrade to engine server 1.7.3
* Upgrade Typescript to the latest version of the engine-server library

# 0.8.0
### Features
* Upgraded to the following dependencies to support users specifying a user-friendly port ID for their ports:
    * obj-attrs-schema-lib -> 0.5.0
    * core dependencies -> 1.36.9
    * engine dependencies -> 1.7.2
* Added `network_soft_partition_test` in golang internal test suite
* Added a unit test to ensure that an API break in the engine (which will require restarting the engine) is an API break for the CLI

### Fixes
* When the engine server API version that the CLI expects doesn't match the running engine server's API version, the user gets an error and is forced to restart their engine

### Breaking Changes
* Upgraded the engine server to 1.7.2
    * Users will need to run `kurtosis engine restart` after upgrading to this version of the CLI
    * Engine API users (e.g. in tests) will need to update to `kurtosis-engine-api-lib` 1.7.2
    * Module users will need to update their modules to [Module API Lib](https://github.com/kurtosis-tech/kurtosis-module-api-lib) 0.12.3

# 0.7.4
### Features
* Added a `--partitioning` flag to `module exec` for enabling partitioning

### Changes
* The Go internal testsuite's enclaves will now be named with Unix millis, rather than Unix seconds
* Partitioning defaults to false for `module exec`

# 0.7.3
### Features
* Added new command named service shell (kurtosis service shell enclave_id service_id) which performs the same as docker exec -it container_id sh

# 0.7.2
### Features
* The enclave for `module exec` will now be named after the module image and the time it was ran
* Allow users running `module exec` to manually specify the ID of the enclave that will be created

### Fixes
* Fixed a bug where `service logs` that was successful would really fail

# 0.7.1
### Fixes
* Attempt to fix CLI artifact publishing

# 0.7.0
### Features
* Added TypeScript: `basic_datastore_test.ts`, `enclave_setup.ts` and `test_helpers.ts`
* Added TypeScript project inside of `internal_testsuites` folder.
* The `test_helpers` class now has a higher-level API: `AddDatastoreService` and `AddAPIService`, which makes many of our internal testsuite test setups a one-liner
* Add an extra API container status result to `enclave inspect`
* Reimplement endpoint availability-waiting test in new Go test framework

### Fixes
* `stacktrace.Propagate` now panics when it gets a `nil` value
* Fixed bug in files artifact mounting test where it would fail on Mac (but not Linux)
* Fixed `enclave inspect` breaking if the enclave was stopped
* Fixed publishing, which was temporarily broken

### Changes
* The Javascript REPL now uses Node 16.13.0 (up from 16.7.0)
* Grouped all the internal testsuites into a single directory
* Gave `build.sh` scripts to the CLI & internal testsuite subdirectories now
* There is no longer a root `go.mod`, but now one in CLI and one in `golang_internal_testsuite` (rationale being that the dependencies for the CLI and for the internal testsuite are very different, plus we'll have a `typescript_internal_testsuite` soon)
* Removed the "local static" element to `localStaticFilesTest`, because there's no longer a distinction between "local" and "static" now that the testsuite runs with Go test
* The `--image` arg to `engine start` and `engine restart` has been replaced with a `--version` flag, so that the full org & image is no longer required
* The `--kurtosis-api-image` flag to `sandbox` has been replaced with a `--api-container-version` flag, so that the full org & image is no longer required
* The `--api-container-image` flag to `enclave new` has been replaced with a `--api-container-version` flag, so that the full org & image is no longer required
* The `--api-container-image` flag to `module exec` has been replaced with a `--api-container-version` flag, so that the full org & image is no longer required
* The `engine status` now returns the engine version, rather than the API version
* Use engine-server 1.5.6
* Remove all references to Palantir stacktrace

### Removals
* Removed the `test` command, as tests can be written directly in your testing framework of choice by connecting to the running engine using `kurtosis-engine-api-lib`
* Removed the `AdvancedNetworkTest`, because we no longer have `Network` types
* Removed alternating colors for the tables, because it's a pain to maintain
* Stop publishing a `latest` version of the REPL images, because the CLI should use pinned X.Y.Z version to avoid problems

### Breaking Changes
* Removed the `test` command
    * Users should migrate their tests out of the Kurtosis testing framework, and into a testing framework of choice in their language
* The `--image` arg to `engine start` and `engine restart` has been replaced with a `--version` flag
    * Users should use the new flag with the Docker tag of the engine to start
* The `--kurtosis-api-image` flag to `sandbox` has been replaced with a `--api-container-version` flag
    * Users should use the new flag with the Docker tag of the API container to start
* The `--api-container-image` flag to `enclave new` has been replaced with a `--api-container-version` flag
    * Users should use the new flag with the Docker tag of the API container to start
* The `--api-container-image` flag to `module exec` has been replaced with a `--api-container-version` flag
    * Users should use the new flag with the Docker tag of the API container to start

# 0.6.8
### Features
* Added a cache file for getting the latest released CLI version from GitHUB API

# 0.6.7
### Features
* Added Yellow and White alternating colors in TablePrinter

### Fixes
* The `kurtosis engine restart` suggestion when the engine is out-of-date now:
    * No longer has a trailing space
    * Is on the same line as the "engine is out-of-date" message

# 0.6.6
### Features
* The API Container host port was added when showing the data with the command `enclave inspect`

# 0.6.5
### Fixes
* `enclave inspect` host port bindings now properly return `127.0.0.1`, to match what's returned by the `AddService`

# 0.6.4
### Fixes
* Fixed issue #69 - now the CLI version checker passes when the current version is newer than the latest public version (e.g. during a release)
* Enable the unit test for the `RootCmd` because issue #69 is fixed

### Changes
* Removed `version_checker` class, now the `checkCLILatestVersion` functionality is part of the `RootCmd` and the `checkIfEngineIsUpToDate` functionality is controlled by the `engine_existence_guarantor` 

# 0.6.3
### Fixes
* Temporarily disable the unit test for the `RootCmd` until issue #69 is fixed

# 0.6.2
### Features
* `enclave inspect` also prints the `Kurtosis modules`
* Added `version_checker.CheckLatestVersion` method to check if it is running the latest CLI version before running any CLI command
* Added `version_checker.CheckIfEngineIsUpToDate` method to check if it is running engine is up-to-date.

### Fixes
* Fixed error where `service logs` command is executed with a nonexistent enclave ID or nonexistent GUID just silently exits
* Upgraded to engine server 0.5.2, which returns host port bindings in the format `127.0.0.1` rather than `0.0.0.0` for Windows users
* Upped the run timeouts of the advanced network test, module test, and bulk command execution test to 90s

### Changes
* Replaced `kurtosistech/example-microservices_datastore` Docker image with `kurtosistech/example-datastore-server` in `golang_internal_testsuite`
* Replaced `kurtosistech/example-microservices_api` Docker image with `kurtosistech/example-api-server` in `golang_internal_testsuite`
* Replaced `kurtosistech/example-microservices_datastore` Docker image with `docker/getting-started` in `bulk_command_execution_test` and `wait_for_endpoint_availability_test`
* Upgraded `datastore army module` Docker image to the latest version `kurtosistech/datastore-army-module:0.1.5` in `module_test` 

# 0.6.1
### Fixes
* Fixed a bug where a testsuite could be reported as passing, even when the tests were failing

# 0.6.0
### Features
* The engine loglevel can be configured with the new `--log-level` flag to `engine start`

### Changes
* Renamed the `repl new` image flag to make more sense
* Update to using the engine server that stores engine/enclave data on the user's local machine

### Breaking Changes
* The `--js-repl-image` flag of `repl new` has been renamed to `--image`, with shorthand `-i`

# 0.5.5
### Fixes
* A failed `module exec` or `sandbox` stops, rather than destroys, the enclave it created

# 0.5.4
### Features
* `enclave new` prints the new enclave's ID
* Information about how to stop or remove the enclave created by `sandbox` is printed after the REPL exits
* Added a `clean` command, to clean up accumulated Kurtosis artifacts
* Added a `repl inspect` command to list installed packages on the REPL

### Fixes
* Use `--image` flag in `kurtosis engine start` command, it was not being used when the engine is being executed
* Fix the returning values order when `DestroyEnclave` method is called in `kurtosis sandbox` command
* Fixed a bug where `engine status` wouldn't check the error value from getting the engine status object
* The Javascript REPL's module installation paths in the Dockerfile are now filled from Go code constants (rather than being hardcoded)

### Changes
* The `sandbox` command no longer destroys the enclave after the REPL exits
* Upgrade to engine server 0.4.7, where API container doesn't shut down the containers after it exits (instead relying on the engine server to do that)

# 0.5.3
### Fixes
* Upgrade to the `goreleaser-ci-image` 0.1.1 to publish a new Homebrew formula with a fix for the `bottle :unneeded` deprecation warning

# 0.5.2
### Features
* Added `enclave stop` and `enclave rm` commands

# 0.5.1
### Features
* Add instructions for users on what to do if no Kurtosis engine is running
* If an engine isn't running, the CLI will try to start one automatically

# 0.5.0
### Changes
* Replaced `EnclaveManager` with `Kurtosis Engine API Libs` which handle all the interactions with the `Kurtosis Engine Server`

### Features
* Add a `version` command to print the CLI's version, with a test
* Added a global `--cli-log-level` flag that controls what level the CLI will log at

### Fixes
* The Kurtosis Client version used by the JS REPL image will now use the `KurtosisApiVersion` constant published by Kurt Client
* Fixed bug where testsuite containers weren't getting any labels

### Breaking Changes
* Interactions with the CLI now require a Kurtosis engine to be running
    * Users should run `kurtosis engine start` to start an engine

# 0.4.3
### Features
* Added documentation in README about how to develop on this repo
* Upgraded to `kurtosis-core` 1.25.2, which contains fixes for `container-engine-lib` 0.7.0 feature that allows binding container ports to specific host machine ports
* Added `engine start` command to the CLI
* Added `engine stop` command to the CLI
* `engine start` waits until the engine is responding to gRPC requests before it reports the engine as up
* Added `engine status` command to the CLI
* Start a Kurtosis engine server in the CI environment

### Fixes
* Clarified the difference between the two types of params in `module exec`
* `engine start` won't start another container if one is already running
* `engine start` waits for gRPC availability before it reports the engine up

# 0.4.2
### Features
* `enclave` commands also show enclave state
* Standardized table-printing logic into a `TablePrinter` object 
* Added a `KeyValuePrinter` for pretty-printing key-value pairs
* `enclave inspect` also prints the enclave ID & state

### Fixes
* `module exec` will attempt to update the module & API container images before running
* Fixed a bug where having a `node_modules` directory in your current directory when starting a REPL will cause the REPL to fail

### Changes
* Upgrade to testsuite-api-lib 0.11.0, which uses Kurt Client 0.19.0 (already handled in v0.4.0 of this repo)
* When running a REPL, your current directory is now mounted at `/local` rather than the present directory

# 0.4.1
### Fixes
* Update the Javascript CLI's `core-api-lib` version to 0.19.0, to match the rest of the code

# 0.4.0
### Changes
* Switched all references to "Lambda" to "module"

### Fixes
* `ModuleTest` (renamed from `LambdaTest`) now uses the ports returned by the Datastore Army module
* Fixed bug in CI where `pipefail` wasn't set which would result in the testsuite-running step passing when it shouldn't

### Breaking Changes
* Renamed the `lambda` command to `module`

# 0.3.4
### Fixes
* Stop attempting to upload APK packages to Gemfury (which can't accept APK packages and throws an error)

# 0.3.3
### Features
* Added a `repl install` command for installing NPM packages to a running REPL container
* `ParsePositionalArgs` (renamed to `ParsePositionalArgsAndRejectEmptyStrings`) now also errors on empty strings

# 0.3.2
### Features
* Added `enclave new` command to create a new enclave
* Added `repl new` command to start a new Javascript REPL
* Added `REPL runner` to reuse the creation and execution of the REPL container
* Print interactive REPLs in `enclave inspect`
* Added `GetEnclave` method in `EnclaveManager` in order to get information of a running enclave
* Upgrade Kurtosis Core Engine Libs to v0.6.0 which adds `Network` type
* Upgrade Kurtosis Core to v1.24.0 which splits `api-container-url` into `api-container-ip` and `api-container-port`

# 0.3.1
### Fixes
* Pinned the default API container version to the same version as in the `go.mod`, so that its version can't silently upgrade under users and break everything

# 0.3.0
### Changes
* Changed the Homebrew/deb/rpm package name to `kurtosis-cli` (was `kurtosis`)

### Breaking Changes
* The CLI is now installed via the `kurtosis-cli` package (for Homebrew, APT, and Yum) rather than just `kurtosis`

# 0.2.1
### Fixes
* Fixed missing `FURY_TOKEN` when publishing

# 0.2.0
### Features
* Ported over the CLI & internal testsuite from `kurtosis-core`

### Breaking Changes
* Changed pretty much everything to add the CLI

# 0.1.0
* Initial commit<|MERGE_RESOLUTION|>--- conflicted
+++ resolved
@@ -1,13 +1,11 @@
 # TBD
+### Features
+* Can use Kurtosis Core YAML config file format V1 to specify metrics preferences
 
 # 0.16.1
 ### Features
 * Can use kubernetes backend for engine commands through the `--with-kubernetes` flag
-<<<<<<< HEAD
-* Can use Kurtosis Core YAML config file format V1 to specify metrics preferences
-=======
 * Upgraded to container-engine-lib which provides new (but still dormant) k8s functionality
->>>>>>> 03bd878e
 
 # 0.16.0
 ### Changes
