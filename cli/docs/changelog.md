# TBD
<<<<<<< HEAD
### Features
* The enclave for `module exec` will now be named after the module image and the time it was ran
=======
### Fixes
* Fixed a bug where `service logs` that was successful would really fail
>>>>>>> 4e17adf1

# 0.7.1
### Fixes
* Attempt to fix CLI artifact publishing

# 0.7.0
### Features
* The `test_helpers` class now has a higher-level API: `AddDatastoreService` and `AddAPIService`, which makes many of our internal testsuite test setups a one-liner
* Add an extra API container status result to `enclave inspect`
* Reimplement endpoint availability-waiting test in new Go test framework

### Fixes
* `stacktrace.Propagate` now panics when it gets a `nil` value
* Fixed bug in files artifact mounting test where it would fail on Mac (but not Linux)
* Fixed `enclave inspect` breaking if the enclave was stopped
* Fixed publishing, which was temporarily broken

### Changes
* The Javascript REPL now uses Node 16.13.0 (up from 16.7.0)
* Grouped all the internal testsuites into a single directory
* Gave `build.sh` scripts to the CLI & internal testsuite subdirectories now
* There is no longer a root `go.mod`, but now one in CLI and one in `golang_internal_testsuite` (rationale being that the dependencies for the CLI and for the internal testsuite are very different, plus we'll have a `typescript_internal_testsuite` soon)
* Removed the "local static" element to `localStaticFilesTest`, because there's no longer a distinction between "local" and "static" now that the testsuite runs with Go test
* The `--image` arg to `engine start` and `engine restart` has been replaced with a `--version` flag, so that the full org & image is no longer required
* The `--kurtosis-api-image` flag to `sandbox` has been replaced with a `--api-container-version` flag, so that the full org & image is no longer required
* The `--api-container-image` flag to `enclave new` has been replaced with a `--api-container-version` flag, so that the full org & image is no longer required
* The `--api-container-image` flag to `module exec` has been replaced with a `--api-container-version` flag, so that the full org & image is no longer required
* The `engine status` now returns the engine version, rather than the API version
* Use engine-server 1.5.6
* Remove all references to Palantir stacktrace

### Removals
* Removed the `test` command, as tests can be written directly in your testing framework of choice by connecting to the running engine using `kurtosis-engine-api-lib`
* Removed the `AdvancedNetworkTest`, because we no longer have `Network` types
* Removed alternating colors for the tables, because it's a pain to maintain
* Stop publishing a `latest` version of the REPL images, because the CLI should use pinned X.Y.Z version to avoid problems

### Breaking Changes
* Removed the `test` command
    * Users should migrate their tests out of the Kurtosis testing framework, and into a testing framework of choice in their language
* The `--image` arg to `engine start` and `engine restart` has been replaced with a `--version` flag
    * Users should use the new flag with the Docker tag of the engine to start
* The `--kurtosis-api-image` flag to `sandbox` has been replaced with a `--api-container-version` flag
    * Users should use the new flag with the Docker tag of the API container to start
* The `--api-container-image` flag to `enclave new` has been replaced with a `--api-container-version` flag
    * Users should use the new flag with the Docker tag of the API container to start
* The `--api-container-image` flag to `module exec` has been replaced with a `--api-container-version` flag
    * Users should use the new flag with the Docker tag of the API container to start

# 0.6.8
### Features
* Added a cache file for getting the latest released CLI version from GitHUB API

# 0.6.7
### Features
* Added Yellow and White alternating colors in TablePrinter

### Fixes
* The `kurtosis engine restart` suggestion when the engine is out-of-date now:
    * No longer has a trailing space
    * Is on the same line as the "engine is out-of-date" message

# 0.6.6
### Features
* The API Container host port was added when showing the data with the command `enclave inspect`

# 0.6.5
### Fixes
* `enclave inspect` host port bindings now properly return `127.0.0.1`, to match what's returned by the `AddService`

# 0.6.4
### Fixes
* Fixed issue #69 - now the CLI version checker passes when the current version is newer than the latest public version (e.g. during a release)
* Enable the unit test for the `RootCmd` because issue #69 is fixed

### Changes
* Removed `version_checker` class, now the `checkCLILatestVersion` functionality is part of the `RootCmd` and the `checkIfEngineIsUpToDate` functionality is controlled by the `engine_existence_guarantor` 

# 0.6.3
### Fixes
* Temporarily disable the unit test for the `RootCmd` until issue #69 is fixed

# 0.6.2
### Features
* `enclave inspect` also prints the `Kurtosis modules`
* Added `version_checker.CheckLatestVersion` method to check if it is running the latest CLI version before running any CLI command
* Added `version_checker.CheckIfEngineIsUpToDate` method to check if it is running engine is up-to-date.

### Fixes
* Fixed error where `service logs` command is executed with a nonexistent enclave ID or nonexistent GUID just silently exits
* Upgraded to engine server 0.5.2, which returns host port bindings in the format `127.0.0.1` rather than `0.0.0.0` for Windows users
* Upped the run timeouts of the advanced network test, module test, and bulk command execution test to 90s

### Changes
* Replaced `kurtosistech/example-microservices_datastore` Docker image with `kurtosistech/example-datastore-server` in `golang_internal_testsuite`
* Replaced `kurtosistech/example-microservices_api` Docker image with `kurtosistech/example-api-server` in `golang_internal_testsuite`
* Replaced `kurtosistech/example-microservices_datastore` Docker image with `docker/getting-started` in `bulk_command_execution_test` and `wait_for_endpoint_availability_test`
* Upgraded `datastore army module` Docker image to the latest version `kurtosistech/datastore-army-module:0.1.5` in `module_test` 

# 0.6.1
### Fixes
* Fixed a bug where a testsuite could be reported as passing, even when the tests were failing

# 0.6.0
### Features
* The engine loglevel can be configured with the new `--log-level` flag to `engine start`

### Changes
* Renamed the `repl new` image flag to make more sense
* Update to using the engine server that stores engine/enclave data on the user's local machine

### Breaking Changes
* The `--js-repl-image` flag of `repl new` has been renamed to `--image`, with shorthand `-i`

# 0.5.5
### Fixes
* A failed `module exec` or `sandbox` stops, rather than destroys, the enclave it created

# 0.5.4
### Features
* `enclave new` prints the new enclave's ID
* Information about how to stop or remove the enclave created by `sandbox` is printed after the REPL exits
* Added a `clean` command, to clean up accumulated Kurtosis artifacts
* Added a `repl inspect` command to list installed packages on the REPL

### Fixes
* Use `--image` flag in `kurtosis engine start` command, it was not being used when the engine is being executed
* Fix the returning values order when `DestroyEnclave` method is called in `kurtosis sandbox` command
* Fixed a bug where `engine status` wouldn't check the error value from getting the engine status object
* The Javascript REPL's module installation paths in the Dockerfile are now filled from Go code constants (rather than being hardcoded)

### Changes
* The `sandbox` command no longer destroys the enclave after the REPL exits
* Upgrade to engine server 0.4.7, where API container doesn't shut down the containers after it exits (instead relying on the engine server to do that)

# 0.5.3
### Fixes
* Upgrade to the `goreleaser-ci-image` 0.1.1 to publish a new Homebrew formula with a fix for the `bottle :unneeded` deprecation warning

# 0.5.2
### Features
* Added `enclave stop` and `enclave rm` commands

# 0.5.1
### Features
* Add instructions for users on what to do if no Kurtosis engine is running
* If an engine isn't running, the CLI will try to start one automatically

# 0.5.0
### Changes
* Replaced `EnclaveManager` with `Kurtosis Engine API Libs` which handle all the interactions with the `Kurtosis Engine Server`

### Features
* Add a `version` command to print the CLI's version, with a test
* Added a global `--cli-log-level` flag that controls what level the CLI will log at

### Fixes
* The Kurtosis Client version used by the JS REPL image will now use the `KurtosisApiVersion` constant published by Kurt Client
* Fixed bug where testsuite containers weren't getting any labels

### Breaking Changes
* Interactions with the CLI now require a Kurtosis engine to be running
    * Users should run `kurtosis engine start` to start an engine

# 0.4.3
### Features
* Added documentation in README about how to develop on this repo
* Upgraded to `kurtosis-core` 1.25.2, which contains fixes for `container-engine-lib` 0.7.0 feature that allows binding container ports to specific host machine ports
* Added `engine start` command to the CLI
* Added `engine stop` command to the CLI
* `engine start` waits until the engine is responding to gRPC requests before it reports the engine as up
* Added `engine status` command to the CLI
* Start a Kurtosis engine server in the CI environment

### Fixes
* Clarified the difference between the two types of params in `module exec`
* `engine start` won't start another container if one is already running
* `engine start` waits for gRPC availability before it reports the engine up

# 0.4.2
### Features
* `enclave` commands also show enclave state
* Standardized table-printing logic into a `TablePrinter` object 
* Added a `KeyValuePrinter` for pretty-printing key-value pairs
* `enclave inspect` also prints the enclave ID & state

### Fixes
* `module exec` will attempt to update the module & API container images before running
* Fixed a bug where having a `node_modules` directory in your current directory when starting a REPL will cause the REPL to fail

### Changes
* Upgrade to testsuite-api-lib 0.11.0, which uses Kurt Client 0.19.0 (already handled in v0.4.0 of this repo)
* When running a REPL, your current directory is now mounted at `/local` rather than the present directory

# 0.4.1
### Fixes
* Update the Javascript CLI's `core-api-lib` version to 0.19.0, to match the rest of the code

# 0.4.0
### Changes
* Switched all references to "Lambda" to "module"

### Fixes
* `ModuleTest` (renamed from `LambdaTest`) now uses the ports returned by the Datastore Army module
* Fixed bug in CI where `pipefail` wasn't set which would result in the testsuite-running step passing when it shouldn't

### Breaking Changes
* Renamed the `lambda` command to `module`

# 0.3.4
### Fixes
* Stop attempting to upload APK packages to Gemfury (which can't accept APK packages and throws an error)

# 0.3.3
### Features
* Added a `repl install` command for installing NPM packages to a running REPL container
* `ParsePositionalArgs` (renamed to `ParsePositionalArgsAndRejectEmptyStrings`) now also errors on empty strings

# 0.3.2
### Features
* Added `enclave new` command to create a new enclave
* Added `repl new` command to start a new Javascript REPL
* Added `REPL runner` to reuse the creation and execution of the REPL container
* Print interactive REPLs in `enclave inspect`
* Added `GetEnclave` method in `EnclaveManager` in order to get information of a running enclave
* Upgrade Kurtosis Core Engine Libs to v0.6.0 which adds `Network` type
* Upgrade Kurtosis Core to v1.24.0 which splits `api-container-url` into `api-container-ip` and `api-container-port`

# 0.3.1
### Fixes
* Pinned the default API container version to the same version as in the `go.mod`, so that its version can't silently upgrade under users and break everything

# 0.3.0
### Changes
* Changed the Homebrew/deb/rpm package name to `kurtosis-cli` (was `kurtosis`)

### Breaking Changes
* The CLI is now installed via the `kurtosis-cli` package (for Homebrew, APT, and Yum) rather than just `kurtosis`

# 0.2.1
### Fixes
* Fixed missing `FURY_TOKEN` when publishing

# 0.2.0
### Features
* Ported over the CLI & internal testsuite from `kurtosis-core`

### Breaking Changes
* Changed pretty much everything to add the CLI

# 0.1.0
* Initial commit<|MERGE_RESOLUTION|>--- conflicted
+++ resolved
@@ -1,11 +1,9 @@
 # TBD
-<<<<<<< HEAD
 ### Features
 * The enclave for `module exec` will now be named after the module image and the time it was ran
-=======
+
 ### Fixes
 * Fixed a bug where `service logs` that was successful would really fail
->>>>>>> 4e17adf1
 
 # 0.7.1
 ### Fixes
