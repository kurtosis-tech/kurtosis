--- conflicted
+++ resolved
@@ -1,16 +1,10 @@
 # TBD
-<<<<<<< HEAD
-### Features
-* Updated goreleaser config to build all AMD64 binary versions and added the `maintainer` field because it is mandatory now
-* Updated `build cli script` to support the goamd64 env var
-
 ### Breaking Changes
 * Upgraded to engine 1.26.0 and core 1.54.0
   * Users will need to run `kurtosis engine restart`
-=======
+
 ### Fixes
 * Fixed bug with Gateway erring out when getting service info for service with non TCP protocol port
->>>>>>> b40a0669
 
 # 0.20.1
 ### Changes
