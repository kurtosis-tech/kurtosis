# TBD
### Features
<<<<<<< HEAD
* Updated `files_artifact_mounting` internal test in order to test duplicate mountpoints

=======
* Added `files storeservice` to store files from a service in the enclave

### Changes
* Upgraded `kurtosis core lib` to 1.43.6 which adds `EnclaveContext.StoreFilesFromService` 
* Upgraded `kurtosis engine lib` to 1.15.6

# 0.14.1
### Features
* Added `ContainerConfigBuilder.WithFiles` which allows use of files artifacts uploaded via `EnclaveContext.UploadFiles` in services
* Added `files upload` to send files into an enclave
* Added a `--files` flag to `service add` to allow mounting files artifacts on the container
* Added `files storeweb` to store files from a web URL in the enclave

# 0.14.0
>>>>>>> 061f2069
### Breaking Changes
* Upgraded `kurtosis engine lib` to 1.15.0
  * Users should upgrade to `kurtosis-engine-api-lib` 1.15.0

### Changes
* Replaced `DockerManager` with `KurtosisBackend` in `module exec` command
* Upgraded `container engine lib` to 0.15.0

### Features
* Added `destroy_enclave_test` in Golang and Typescript internal testsuites
* The `old_enclave_continuity` test now tests having stopped old enclaves around, as well as `service add`
* Added an extra layer to the Docker exec command test to verify we're not accidentally sh-wrapping the command
* Many operations now happen in parallel in the backend, most notably making `clean` about 50-100% faster
* Added a test to verify that `kurtosis clean -a` cleans up its containers, volumes, and networks

# 0.13.0
### Features
* `enclave inspect` now prints port IDs, in sorted order

### Changes
* Upgraded `container engine lib` to 0.14.3
* Upgraded `kurtosis core lib` to 1.42.2
* Replaced `DockerManager` with `KurtosisBackend` in:
  * `EngineConsumingKurtosisCommand` struct and in `RunFunc`
  * `clean` command
  * `enclave inspect` command
  * `enclave rm` command
  * `service logs` command
  * `service shell` command

### Fixes
* Fix a bug where Kurtosis would fail to process containers using the old port spec
* Fixed a bug where `enclave inspect` crashes if a module is stopped

### Breaking Changes
* Upgraded `kurtosis engine lib` to 1.14.2
  * Users should upgrade to `kurtosis-engine-api-lib` 1.14.2

# 0.12.2
### Fixes
* Bumping dependencies on:
    * Engine Server 1.13.2
    * Container Engine Lib 0.13.0
    * Core 1.41.1

# 0.12.1
# Breaking Changes
* Bumped Dependencies for Kurtosis Core which is now version 1.41.0.
    * Users using the ExecuteBulkCommands API should remove code referencing it.
    * Additionally Enclaves should be restarted.
* Bumped Dependencies for Kurtosis Engine Server which is now version 1.13.0.

# 0.12.0
### Breaking Changes
* Removed `Repl` and `Sandbox` commands because now CLI contains several tools to start enclaves, add user services and get access from outside on an easy way
  * Users do not need to use `Repl` and `Sandbox` anymore, now the CLI contains commands to facilitate the creation of an `enclave` and running any kind of `user service` inside it

### Changes
* Upgraded the kurtosis core to 1.40.1
* Upgraded the kurtosis engine to 1.12.0
* Switched `enclave dump` to use `KurtosisBackend`

### Fixes
* Go testing now includes with CGO_ENABLED=0 variable so the user doesn't have to specify environment variables before running scripts.

# 0.11.9
### Features
* Added the `service add` command for adding a service to an enclave
* Added the `service rm` command for removing services from an enclave
* Added an `--id` flag to `enclave new` to allow setting the new enclave's ID
* Users can now provide an existing enclave to the `--enclave-id` parameter of `module exec` to exec the module in an existing enclave, rather than creating a new one

# 0.11.8
### Fixes
* Fixed break in the `sandbox` command when we switched to the newer `EnclaveContext.newGrpcNodeEnclaveContext` function

# 0.11.7
### Features
* Upgraded container-engine-lib, core, and engine-server to allow for the new API container & enclave CRUD function stubs

### Features
* Updated engine_manager to use kurtosis_backend instead of docker_manager

# 0.11.6

### Features
* Bumped latest version of 'object-schema-lib', 'kurtosis-core' and 'kurtosis-engine'
* Code refactored according to the latest gRPC web feature


# 0.11.5
### Features
* Added a `--with-partitioning` flag to the `sandbox` command for turning on network partitioning

### Changes
* When a service doesn't have any ports, `<none>` will be printed instead of emptystring to make it clearer that the service has no ports
* Leave network partitioning off by default for the `sandbox` command

# 0.11.4
### Features
* Added a `config path` command to print the path to the Kurtosis config file
* Added a `--force` flag to `config init` to allow users to ignore the interactive confirmation prompt (useful for running in CI)
* If the user does end up trying to `config init` in a non-interactive shell when the config already exists, throw an error with informative information
* Added CI checks to ensure that double-init'ing the config without `force` fails, and with `force` succeeds

### Fixes
* Fixed a bug with determining if the terminal is a TTY

# 0.11.3
### Changes
* Upgraded to the following, which contain dormant Kubernetes code:
    * container-engine-lib 0.8.7
    * core 1.39.3
    * engine 1.11.1

# 0.11.2
### Features
* Detect if the CLI is running in non-interactive mode (i.e., in CI) and error if the InteractiveConfigInitializer is run
* Add a test to verify that the CLI fails in non-interactive mode

# 0.11.1
### Features
* `service shell` will first try to find & use `bash` before dropping down to `sh`
* Add a test to ensure that new versions of the CLI don't break compatibility with enclaves started under an old version
* Added a `KurtosisCommand` wrapper over the `cobra.Command` objects that we're using to create CLI commands, so that we have a centralized place to add autocompletion
* Added flags to `KurtosisCommand`
* Added a `NewEnclaveIDArg` generator for building enclave ID args with tab-completion and validation out-of-the-box
* Added tab-completion & enclave ID validation to `enclave rm` command
* Added a `EngineConsumingKurtosisCommand` to make it easier to write commands that use the engine
* Ported `clean` and `config init` to the new `KurtosisCommand` framework
* Added a `SetSelectionArg` for easily creating arguments that choose from a set (with tab-complete, of course)

### Changes
* Switched `enclave rm` to use the new command framework
* Switched `enclave rm` and `enclave inspect` to use the `NewEnclaveIDArg` component

### Fixes
* Made the error traces easier to read when `enclave rm` fails
* Made the `LowlevelKurtosisCommand` unit tests less likely to experience false negatives

# 0.11.0
### Fixes
* Fixed several bugs that were causing product analytics events to get dropped for users who had opted in

### Breaking Changes
* Use engine version 1.11.0
    * Users should upgrade to `kurtosis-engine-api-lib` 1.11.0

# 0.10.1
### Fixes
* Allow for 256-character labels

# 0.10.0
### Breaking Changes
* Upgraded to engine server 1.10.4, which makes name & label values compatible with Kubernetes
    * **Enclave IDs, service IDs, and module IDs must now conform to the regex `^[a-z0-9][-a-z0-9.]*[a-z0-9]$`**
* The `--kurtosis-log-level` flag to set the API container's log level has been renamed to `--api-container-log-level` for the following commands:
    * `enclave new`
    * `module exec`
    * `sandbox`
* The `--kurtosis-log-level` flag no longer exists for the `enclave ls` command
    * Users should use `--cli-log-level` instead

### Changes
* The engine & API containers will log at `debug` level by default, to better help us debug issues that are hard to reproduce
* Upgraded the engine server to 1.10.0
* Upgraded the kurtosis core to 1.38.0
* Upgraded the object-attributes-schema-lib to 0.7.0
* Changed the generated kurtosis enclave name to lower case
* Changed constants/vars in tests

### Fixes
* Fixed an issue where `setupCLILogs` was accidentally setting the logrus output to STDOUT rather than the Cobra command output
* Removed several `logrus.SetLevel`s that were overriding the CLI log level set using `--cli-log-level`
* Fixed a bug where trying to destroy an enclave whose ID was a subset of another enclave ID would fail
* CLI `build.sh` wasn't calling `go test`
* Fixed multiple log messages & `stacktrace.Propagate`s that didn't have formatstr variables
* Fixed broken `DuplicateFlagsCausePanic` unit test

# 0.9.4
### Features
* Added the functionality to execute retries when sending user-metrics-consent-election fails

### Changes
* Upgraded the metrics library to 0.2.0

### Fixes
* Fix `network_soft_partition_test` in Golang and Typescript internal testsuite
* Fix typo in metrics consent message

# 0.9.3
### Fixes
* Fix and error in CLI release version cache file generation

# 0.9.2
### Fixes
* Fixed a bug with `engine restart` using `stacktrace.Propagate` incorrectly
* The yes/no prompt now displays valid options

### Removals
* On further review, removed the big long metrics paragraph from the `config init` helptext; this likely isn't going to land well

### Changes
* Be more explicit in our explanation to users about product analytics metrics

# 0.9.1
### Features
* The enclave ID argument to `enclave inspect` is now tab-completable
* Added a "Debugging User Issues" section to the README

### Changes
* Upgraded the engine server to 1.9.1
* Upgraded the kurtosis core to 1.37.1
* Upgraded the metrics library to 0.1.2
* Switched the `enclave inspect` to the new command framework
* Cleaned up our Kurtosis-custom logic wrapping the Cobra commands

### Fixes
* Fix the Kurtosis completion
* The CLI version mismatch warning messages are printed to STDERR so as not to interfere with any other command output (e.g. `completion`)

# 0.9.0
### Features
* Added `MetricsUserIDStore` which generates a hashed user ID based on OS configuration, and saves the ID in a file to use it in future runs of the CLI
* Pass two new arguments `metricsUserdID` and `shouldSendMetrics` to the `EngineServerService.Launcher`
* Track if user consent sending metrics to improve the product

### Breaking Changes
* Required the user to make an election about whether to send product analytic metrics
  * **Users using Kurtosis in CI will need to initialize the configuration as part of their CI steps [using these instructions](https://docs.kurtosistech.com/running-in-ci.html)**
  * Users will need to run `kurtosis engine restart` after upgrading to this version of the CLI
  * Engine API users (e.g. in tests) will need to update to `kurtosis-engine-api-lib` 1.9.0

### Changes
* Upgraded the kurtosis core to 1.37.0

# 0.8.11
### Features
* The enclave ID argument to `enclave inspect` is now tab-completable

### Fixes
* Fix the Kurtosis completion

# 0.8.10
### Features
* `enclave inspect` now also prints the service ID in addition to the GUID
* Add the `-f` flag to `service logs` to allow users to keep following logs

### Fixes
* `enclave stop` and `enclave rm` require at least one enclave ID
* Turned down the parallelism of the Golang & Typescript testsuites to 2 (from 4), so that we're less likely to face test timeouts (both on local machine & CI)

# 0.8.9
### Fixes
* Set the Typescript internal tests' timeouts to 3m to match Golang
* Fixed an issue where a failure to dump a container's logs on `enclave dump` would incorrectly report that the issue was with a different container
* Fixed `enclave dump` breaking if a REPL container is present

# 0.8.8
### Features
* Added TypeScript Tests to CI
* Added configuration framework which is composed by:
  * The `KurtosisConfig` object which contains Kurtosis CLI configurations encapsulated to avoid accidentally editions
  * The `KurtosisConfigStore` which saves and get the `KurtosisConfig` content in/from the `kurtosis-cli-config.yml` file 
  * The `KurtosisConfigInitializer` handle `KurtosisConfig` initial status, request users if it is needed
  * The `KurtosisConfigProvider` which is in charge of return the `KurtosisConfig` if it already exists and if it not requests user for initial configuration
  * The `config init` command to initialize the `KurtosisConfig`, it requires one positional args to set if user accept or not to send metrics
* Added `PromptDisplayer` to display CLI prompts
* Added `user metrics consent prompt` to request user consents to collecting and sending metrics
* Added `override Kurtosis config confirmation prompt` to request user for confirmation when they're trying to initialize the config but it's already created
* Add `enclave dump` subcommand to dump all the logs & container specs for an enclave
* After the internal testsuites run in CI, the enclaves are dumped and exported so Kurtosis devs can debug any test cases that fail in CI

### Fixes
* Limit the max number of Typescript tests running at once to 4, to not overwhelm Docker

### Features
* Added TypeScript test: `network_soft_partition.test.ts`
* Added TypeScript test: `network_partition.test.ts`

### Changes
* When a `module exec` fails, don't stop the enclave so the user can continue debugging

# 0.8.7
### Features
* Added TypeScript test: `files.test.ts`
* Added TypeScript test: `module.test.ts`
* Added TypeScript test: `wait_for_endpoint_availability.test.ts`
* `enclave inspect` also reports the enclave data directory on the host machine

# 0.8.6
### Features
* Upgrade to engine server 1.8.2 which adds the removal of dangling folders in the clean endpoint

# 0.8.5
### Features
* Upgrade to engine server 1.8.1 which adds `Kurtosis Engine` checker in `KurtosisContext` creation

### Features
* Added TypeScript test: `files_artifact_mounting.test.ts`
* Added TypeScript test: `exec_command.test.ts`

# 0.8.4
### Features
* The `module exec` command prints and follows the module's logs

### Changes
* Upgraded to the following dependencies to support ID label:
  * obj-attrs-schema-lib -> 0.6.0
  * core dependencies -> 1.36.11
  * engine dependencies -> 1.7.7

# 0.8.3
### Features
* Added call to clean endpoint

# 0.8.2
### Fixes
* Make a best-effort attempt to pull module & user service images before starting them
* The headers of `enclave inspect` are printed in deterministic, sorted order so they stop jumping around on subsequent runs
* Fix a bug where the `sandbox` would error on `enclaveCtx.getServiceContext`

# 0.8.1
### Features
* Added TypeScript test: `bulk_command_execution.test.ts`
* Added TypeScript test: `basic_datastore_and_api.test.ts`

### Fixes
* Add proper logging for `enclave_setup.ts`
* Fixed a bug with the Javascript REPL image
* Resolve TypeScript test minor bug
* Upgrade to engine server 1.7.3
* Upgrade Typescript to the latest version of the engine-server library

# 0.8.0
### Features
* Upgraded to the following dependencies to support users specifying a user-friendly port ID for their ports:
    * obj-attrs-schema-lib -> 0.5.0
    * core dependencies -> 1.36.9
    * engine dependencies -> 1.7.2
* Added `network_soft_partition_test` in golang internal test suite
* Added a unit test to ensure that an API break in the engine (which will require restarting the engine) is an API break for the CLI

### Fixes
* When the engine server API version that the CLI expects doesn't match the running engine server's API version, the user gets an error and is forced to restart their engine

### Breaking Changes
* Upgraded the engine server to 1.7.2
    * Users will need to run `kurtosis engine restart` after upgrading to this version of the CLI
    * Engine API users (e.g. in tests) will need to update to `kurtosis-engine-api-lib` 1.7.2
    * Module users will need to update their modules to [Module API Lib](https://github.com/kurtosis-tech/kurtosis-module-api-lib) 0.12.3

# 0.7.4
### Features
* Added a `--partitioning` flag to `module exec` for enabling partitioning

### Changes
* The Go internal testsuite's enclaves will now be named with Unix millis, rather than Unix seconds
* Partitioning defaults to false for `module exec`

# 0.7.3
### Features
* Added new command named service shell (kurtosis service shell enclave_id service_id) which performs the same as docker exec -it container_id sh

# 0.7.2
### Features
* The enclave for `module exec` will now be named after the module image and the time it was ran
* Allow users running `module exec` to manually specify the ID of the enclave that will be created

### Fixes
* Fixed a bug where `service logs` that was successful would really fail

# 0.7.1
### Fixes
* Attempt to fix CLI artifact publishing

# 0.7.0
### Features
* Added TypeScript: `basic_datastore_test.ts`, `enclave_setup.ts` and `test_helpers.ts`
* Added TypeScript project inside of `internal_testsuites` folder.
* The `test_helpers` class now has a higher-level API: `AddDatastoreService` and `AddAPIService`, which makes many of our internal testsuite test setups a one-liner
* Add an extra API container status result to `enclave inspect`
* Reimplement endpoint availability-waiting test in new Go test framework

### Fixes
* `stacktrace.Propagate` now panics when it gets a `nil` value
* Fixed bug in files artifact mounting test where it would fail on Mac (but not Linux)
* Fixed `enclave inspect` breaking if the enclave was stopped
* Fixed publishing, which was temporarily broken

### Changes
* The Javascript REPL now uses Node 16.13.0 (up from 16.7.0)
* Grouped all the internal testsuites into a single directory
* Gave `build.sh` scripts to the CLI & internal testsuite subdirectories now
* There is no longer a root `go.mod`, but now one in CLI and one in `golang_internal_testsuite` (rationale being that the dependencies for the CLI and for the internal testsuite are very different, plus we'll have a `typescript_internal_testsuite` soon)
* Removed the "local static" element to `localStaticFilesTest`, because there's no longer a distinction between "local" and "static" now that the testsuite runs with Go test
* The `--image` arg to `engine start` and `engine restart` has been replaced with a `--version` flag, so that the full org & image is no longer required
* The `--kurtosis-api-image` flag to `sandbox` has been replaced with a `--api-container-version` flag, so that the full org & image is no longer required
* The `--api-container-image` flag to `enclave new` has been replaced with a `--api-container-version` flag, so that the full org & image is no longer required
* The `--api-container-image` flag to `module exec` has been replaced with a `--api-container-version` flag, so that the full org & image is no longer required
* The `engine status` now returns the engine version, rather than the API version
* Use engine-server 1.5.6
* Remove all references to Palantir stacktrace

### Removals
* Removed the `test` command, as tests can be written directly in your testing framework of choice by connecting to the running engine using `kurtosis-engine-api-lib`
* Removed the `AdvancedNetworkTest`, because we no longer have `Network` types
* Removed alternating colors for the tables, because it's a pain to maintain
* Stop publishing a `latest` version of the REPL images, because the CLI should use pinned X.Y.Z version to avoid problems

### Breaking Changes
* Removed the `test` command
    * Users should migrate their tests out of the Kurtosis testing framework, and into a testing framework of choice in their language
* The `--image` arg to `engine start` and `engine restart` has been replaced with a `--version` flag
    * Users should use the new flag with the Docker tag of the engine to start
* The `--kurtosis-api-image` flag to `sandbox` has been replaced with a `--api-container-version` flag
    * Users should use the new flag with the Docker tag of the API container to start
* The `--api-container-image` flag to `enclave new` has been replaced with a `--api-container-version` flag
    * Users should use the new flag with the Docker tag of the API container to start
* The `--api-container-image` flag to `module exec` has been replaced with a `--api-container-version` flag
    * Users should use the new flag with the Docker tag of the API container to start

# 0.6.8
### Features
* Added a cache file for getting the latest released CLI version from GitHUB API

# 0.6.7
### Features
* Added Yellow and White alternating colors in TablePrinter

### Fixes
* The `kurtosis engine restart` suggestion when the engine is out-of-date now:
    * No longer has a trailing space
    * Is on the same line as the "engine is out-of-date" message

# 0.6.6
### Features
* The API Container host port was added when showing the data with the command `enclave inspect`

# 0.6.5
### Fixes
* `enclave inspect` host port bindings now properly return `127.0.0.1`, to match what's returned by the `AddService`

# 0.6.4
### Fixes
* Fixed issue #69 - now the CLI version checker passes when the current version is newer than the latest public version (e.g. during a release)
* Enable the unit test for the `RootCmd` because issue #69 is fixed

### Changes
* Removed `version_checker` class, now the `checkCLILatestVersion` functionality is part of the `RootCmd` and the `checkIfEngineIsUpToDate` functionality is controlled by the `engine_existence_guarantor` 

# 0.6.3
### Fixes
* Temporarily disable the unit test for the `RootCmd` until issue #69 is fixed

# 0.6.2
### Features
* `enclave inspect` also prints the `Kurtosis modules`
* Added `version_checker.CheckLatestVersion` method to check if it is running the latest CLI version before running any CLI command
* Added `version_checker.CheckIfEngineIsUpToDate` method to check if it is running engine is up-to-date.

### Fixes
* Fixed error where `service logs` command is executed with a nonexistent enclave ID or nonexistent GUID just silently exits
* Upgraded to engine server 0.5.2, which returns host port bindings in the format `127.0.0.1` rather than `0.0.0.0` for Windows users
* Upped the run timeouts of the advanced network test, module test, and bulk command execution test to 90s

### Changes
* Replaced `kurtosistech/example-microservices_datastore` Docker image with `kurtosistech/example-datastore-server` in `golang_internal_testsuite`
* Replaced `kurtosistech/example-microservices_api` Docker image with `kurtosistech/example-api-server` in `golang_internal_testsuite`
* Replaced `kurtosistech/example-microservices_datastore` Docker image with `docker/getting-started` in `bulk_command_execution_test` and `wait_for_endpoint_availability_test`
* Upgraded `datastore army module` Docker image to the latest version `kurtosistech/datastore-army-module:0.1.5` in `module_test` 

# 0.6.1
### Fixes
* Fixed a bug where a testsuite could be reported as passing, even when the tests were failing

# 0.6.0
### Features
* The engine loglevel can be configured with the new `--log-level` flag to `engine start`

### Changes
* Renamed the `repl new` image flag to make more sense
* Update to using the engine server that stores engine/enclave data on the user's local machine

### Breaking Changes
* The `--js-repl-image` flag of `repl new` has been renamed to `--image`, with shorthand `-i`

# 0.5.5
### Fixes
* A failed `module exec` or `sandbox` stops, rather than destroys, the enclave it created

# 0.5.4
### Features
* `enclave new` prints the new enclave's ID
* Information about how to stop or remove the enclave created by `sandbox` is printed after the REPL exits
* Added a `clean` command, to clean up accumulated Kurtosis artifacts
* Added a `repl inspect` command to list installed packages on the REPL

### Fixes
* Use `--image` flag in `kurtosis engine start` command, it was not being used when the engine is being executed
* Fix the returning values order when `DestroyEnclave` method is called in `kurtosis sandbox` command
* Fixed a bug where `engine status` wouldn't check the error value from getting the engine status object
* The Javascript REPL's module installation paths in the Dockerfile are now filled from Go code constants (rather than being hardcoded)

### Changes
* The `sandbox` command no longer destroys the enclave after the REPL exits
* Upgrade to engine server 0.4.7, where API container doesn't shut down the containers after it exits (instead relying on the engine server to do that)

# 0.5.3
### Fixes
* Upgrade to the `goreleaser-ci-image` 0.1.1 to publish a new Homebrew formula with a fix for the `bottle :unneeded` deprecation warning

# 0.5.2
### Features
* Added `enclave stop` and `enclave rm` commands

# 0.5.1
### Features
* Add instructions for users on what to do if no Kurtosis engine is running
* If an engine isn't running, the CLI will try to start one automatically

# 0.5.0
### Changes
* Replaced `EnclaveManager` with `Kurtosis Engine API Libs` which handle all the interactions with the `Kurtosis Engine Server`

### Features
* Add a `version` command to print the CLI's version, with a test
* Added a global `--cli-log-level` flag that controls what level the CLI will log at

### Fixes
* The Kurtosis Client version used by the JS REPL image will now use the `KurtosisApiVersion` constant published by Kurt Client
* Fixed bug where testsuite containers weren't getting any labels

### Breaking Changes
* Interactions with the CLI now require a Kurtosis engine to be running
    * Users should run `kurtosis engine start` to start an engine

# 0.4.3
### Features
* Added documentation in README about how to develop on this repo
* Upgraded to `kurtosis-core` 1.25.2, which contains fixes for `container-engine-lib` 0.7.0 feature that allows binding container ports to specific host machine ports
* Added `engine start` command to the CLI
* Added `engine stop` command to the CLI
* `engine start` waits until the engine is responding to gRPC requests before it reports the engine as up
* Added `engine status` command to the CLI
* Start a Kurtosis engine server in the CI environment

### Fixes
* Clarified the difference between the two types of params in `module exec`
* `engine start` won't start another container if one is already running
* `engine start` waits for gRPC availability before it reports the engine up

# 0.4.2
### Features
* `enclave` commands also show enclave state
* Standardized table-printing logic into a `TablePrinter` object 
* Added a `KeyValuePrinter` for pretty-printing key-value pairs
* `enclave inspect` also prints the enclave ID & state

### Fixes
* `module exec` will attempt to update the module & API container images before running
* Fixed a bug where having a `node_modules` directory in your current directory when starting a REPL will cause the REPL to fail

### Changes
* Upgrade to testsuite-api-lib 0.11.0, which uses Kurt Client 0.19.0 (already handled in v0.4.0 of this repo)
* When running a REPL, your current directory is now mounted at `/local` rather than the present directory

# 0.4.1
### Fixes
* Update the Javascript CLI's `core-api-lib` version to 0.19.0, to match the rest of the code

# 0.4.0
### Changes
* Switched all references to "Lambda" to "module"

### Fixes
* `ModuleTest` (renamed from `LambdaTest`) now uses the ports returned by the Datastore Army module
* Fixed bug in CI where `pipefail` wasn't set which would result in the testsuite-running step passing when it shouldn't

### Breaking Changes
* Renamed the `lambda` command to `module`

# 0.3.4
### Fixes
* Stop attempting to upload APK packages to Gemfury (which can't accept APK packages and throws an error)

# 0.3.3
### Features
* Added a `repl install` command for installing NPM packages to a running REPL container
* `ParsePositionalArgs` (renamed to `ParsePositionalArgsAndRejectEmptyStrings`) now also errors on empty strings

# 0.3.2
### Features
* Added `enclave new` command to create a new enclave
* Added `repl new` command to start a new Javascript REPL
* Added `REPL runner` to reuse the creation and execution of the REPL container
* Print interactive REPLs in `enclave inspect`
* Added `GetEnclave` method in `EnclaveManager` in order to get information of a running enclave
* Upgrade Kurtosis Core Engine Libs to v0.6.0 which adds `Network` type
* Upgrade Kurtosis Core to v1.24.0 which splits `api-container-url` into `api-container-ip` and `api-container-port`

# 0.3.1
### Fixes
* Pinned the default API container version to the same version as in the `go.mod`, so that its version can't silently upgrade under users and break everything

# 0.3.0
### Changes
* Changed the Homebrew/deb/rpm package name to `kurtosis-cli` (was `kurtosis`)

### Breaking Changes
* The CLI is now installed via the `kurtosis-cli` package (for Homebrew, APT, and Yum) rather than just `kurtosis`

# 0.2.1
### Fixes
* Fixed missing `FURY_TOKEN` when publishing

# 0.2.0
### Features
* Ported over the CLI & internal testsuite from `kurtosis-core`

### Breaking Changes
* Changed pretty much everything to add the CLI

# 0.1.0
* Initial commit<|MERGE_RESOLUTION|>--- conflicted
+++ resolved
@@ -1,9 +1,6 @@
 # TBD
 ### Features
-<<<<<<< HEAD
 * Updated `files_artifact_mounting` internal test in order to test duplicate mountpoints
-
-=======
 * Added `files storeservice` to store files from a service in the enclave
 
 ### Changes
@@ -18,7 +15,6 @@
 * Added `files storeweb` to store files from a web URL in the enclave
 
 # 0.14.0
->>>>>>> 061f2069
 ### Breaking Changes
 * Upgraded `kurtosis engine lib` to 1.15.0
   * Users should upgrade to `kurtosis-engine-api-lib` 1.15.0
