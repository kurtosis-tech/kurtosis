# TBD
<<<<<<< HEAD
### Breaking Changes
* Removed `Repl` and `Sandbox` commands because now CLI contains several tools to start enclaves, add user services and get access from outside on an easy way
  * Users do not need to use `Repl` and `Sandbox` anymore, now the CLI contains commands to facilitate the creation of an `enclave` and running any kind of `user service` inside it

### Changes
* Upgraded the kurtosis core to 1.40.1
* Upgraded the kurtosis engine to 1.12.0
=======
### Changes
* Switched `enclave dump` to use `KurtosisBackend`

# 0.11.9
### Features
* Added the `service add` command for adding a service to an enclave
* Added the `service rm` command for removing services from an enclave
* Added an `--id` flag to `enclave new` to allow setting the new enclave's ID
* Users can now provide an existing enclave to the `--enclave-id` parameter of `module exec` to exec the module in an existing enclave, rather than creating a new one

# 0.11.8
### Fixes
* Fixed break in the `sandbox` command when we switched to the newer `EnclaveContext.newGrpcNodeEnclaveContext` function
>>>>>>> ea9e32f5

# 0.11.7
### Features
* Upgraded container-engine-lib, core, and engine-server to allow for the new API container & enclave CRUD function stubs

### Features
* Updated engine_manager to use kurtosis_backend instead of docker_manager

# 0.11.6

### Features
* Bumped latest version of 'object-schema-lib', 'kurtosis-core' and 'kurtosis-engine'
* Code refactored according to the latest gRPC web feature


# 0.11.5
### Features
* Added a `--with-partitioning` flag to the `sandbox` command for turning on network partitioning

### Changes
* When a service doesn't have any ports, `<none>` will be printed instead of emptystring to make it clearer that the service has no ports
* Leave network partitioning off by default for the `sandbox` command

# 0.11.4
### Features
* Added a `config path` command to print the path to the Kurtosis config file
* Added a `--force` flag to `config init` to allow users to ignore the interactive confirmation prompt (useful for running in CI)
* If the user does end up trying to `config init` in a non-interactive shell when the config already exists, throw an error with informative information
* Added CI checks to ensure that double-init'ing the config without `force` fails, and with `force` succeeds

### Fixes
* Fixed a bug with determining if the terminal is a TTY

# 0.11.3
### Changes
* Upgraded to the following, which contain dormant Kubernetes code:
    * container-engine-lib 0.8.7
    * core 1.39.3
    * engine 1.11.1

# 0.11.2
### Features
* Detect if the CLI is running in non-interactive mode (i.e., in CI) and error if the InteractiveConfigInitializer is run
* Add a test to verify that the CLI fails in non-interactive mode

# 0.11.1
### Features
* `service shell` will first try to find & use `bash` before dropping down to `sh`
* Add a test to ensure that new versions of the CLI don't break compatibility with enclaves started under an old version
* Added a `KurtosisCommand` wrapper over the `cobra.Command` objects that we're using to create CLI commands, so that we have a centralized place to add autocompletion
* Added flags to `KurtosisCommand`
* Added a `NewEnclaveIDArg` generator for building enclave ID args with tab-completion and validation out-of-the-box
* Added tab-completion & enclave ID validation to `enclave rm` command
* Added a `EngineConsumingKurtosisCommand` to make it easier to write commands that use the engine
* Ported `clean` and `config init` to the new `KurtosisCommand` framework
* Added a `SetSelectionArg` for easily creating arguments that choose from a set (with tab-complete, of course)

### Changes
* Switched `enclave rm` to use the new command framework
* Switched `enclave rm` and `enclave inspect` to use the `NewEnclaveIDArg` component

### Fixes
* Made the error traces easier to read when `enclave rm` fails
* Made the `LowlevelKurtosisCommand` unit tests less likely to experience false negatives

# 0.11.0
### Fixes
* Fixed several bugs that were causing product analytics events to get dropped for users who had opted in

### Breaking Changes
* Use engine version 1.11.0
    * Users should upgrade to `kurtosis-engine-api-lib` 1.11.0

# 0.10.1
### Fixes
* Allow for 256-character labels

# 0.10.0
### Breaking Changes
* Upgraded to engine server 1.10.4, which makes name & label values compatible with Kubernetes
    * **Enclave IDs, service IDs, and module IDs must now conform to the regex `^[a-z0-9][-a-z0-9.]*[a-z0-9]$`**
* The `--kurtosis-log-level` flag to set the API container's log level has been renamed to `--api-container-log-level` for the following commands:
    * `enclave new`
    * `module exec`
    * `sandbox`
* The `--kurtosis-log-level` flag no longer exists for the `enclave ls` command
    * Users should use `--cli-log-level` instead

### Changes
* The engine & API containers will log at `debug` level by default, to better help us debug issues that are hard to reproduce
* Upgraded the engine server to 1.10.0
* Upgraded the kurtosis core to 1.38.0
* Upgraded the object-attributes-schema-lib to 0.7.0
* Changed the generated kurtosis enclave name to lower case
* Changed constants/vars in tests

### Fixes
* Fixed an issue where `setupCLILogs` was accidentally setting the logrus output to STDOUT rather than the Cobra command output
* Removed several `logrus.SetLevel`s that were overriding the CLI log level set using `--cli-log-level`
* Fixed a bug where trying to destroy an enclave whose ID was a subset of another enclave ID would fail
* CLI `build.sh` wasn't calling `go test`
* Fixed multiple log messages & `stacktrace.Propagate`s that didn't have formatstr variables
* Fixed broken `DuplicateFlagsCausePanic` unit test

# 0.9.4
### Features
* Added the functionality to execute retries when sending user-metrics-consent-election fails

### Changes
* Upgraded the metrics library to 0.2.0

### Fixes
* Fix `network_soft_partition_test` in Golang and Typescript internal testsuite
* Fix typo in metrics consent message

# 0.9.3
### Fixes
* Fix and error in CLI release version cache file generation

# 0.9.2
### Fixes
* Fixed a bug with `engine restart` using `stacktrace.Propagate` incorrectly
* The yes/no prompt now displays valid options

### Removals
* On further review, removed the big long metrics paragraph from the `config init` helptext; this likely isn't going to land well

### Changes
* Be more explicit in our explanation to users about product analytics metrics

# 0.9.1
### Features
* The enclave ID argument to `enclave inspect` is now tab-completable
* Added a "Debugging User Issues" section to the README

### Changes
* Upgraded the engine server to 1.9.1
* Upgraded the kurtosis core to 1.37.1
* Upgraded the metrics library to 0.1.2
* Switched the `enclave inspect` to the new command framework
* Cleaned up our Kurtosis-custom logic wrapping the Cobra commands

### Fixes
* Fix the Kurtosis completion
* The CLI version mismatch warning messages are printed to STDERR so as not to interfere with any other command output (e.g. `completion`)

# 0.9.0
### Features
* Added `MetricsUserIDStore` which generates a hashed user ID based on OS configuration, and saves the ID in a file to use it in future runs of the CLI
* Pass two new arguments `metricsUserdID` and `shouldSendMetrics` to the `EngineServerService.Launcher`
* Track if user consent sending metrics to improve the product

### Breaking Changes
* Required the user to make an election about whether to send product analytic metrics
  * **Users using Kurtosis in CI will need to initialize the configuration as part of their CI steps [using these instructions](https://docs.kurtosistech.com/running-in-ci.html)**
  * Users will need to run `kurtosis engine restart` after upgrading to this version of the CLI
  * Engine API users (e.g. in tests) will need to update to `kurtosis-engine-api-lib` 1.9.0

### Changes
* Upgraded the kurtosis core to 1.37.0

# 0.8.11
### Features
* The enclave ID argument to `enclave inspect` is now tab-completable

### Fixes
* Fix the Kurtosis completion

# 0.8.10
### Features
* `enclave inspect` now also prints the service ID in addition to the GUID
* Add the `-f` flag to `service logs` to allow users to keep following logs

### Fixes
* `enclave stop` and `enclave rm` require at least one enclave ID
* Turned down the parallelism of the Golang & Typescript testsuites to 2 (from 4), so that we're less likely to face test timeouts (both on local machine & CI)

# 0.8.9
### Fixes
* Set the Typescript internal tests' timeouts to 3m to match Golang
* Fixed an issue where a failure to dump a container's logs on `enclave dump` would incorrectly report that the issue was with a different container
* Fixed `enclave dump` breaking if a REPL container is present

# 0.8.8
### Features
* Added TypeScript Tests to CI
* Added configuration framework which is composed by:
  * The `KurtosisConfig` object which contains Kurtosis CLI configurations encapsulated to avoid accidentally editions
  * The `KurtosisConfigStore` which saves and get the `KurtosisConfig` content in/from the `kurtosis-cli-config.yml` file 
  * The `KurtosisConfigInitializer` handle `KurtosisConfig` initial status, request users if it is needed
  * The `KurtosisConfigProvider` which is in charge of return the `KurtosisConfig` if it already exists and if it not requests user for initial configuration
  * The `config init` command to initialize the `KurtosisConfig`, it requires one positional args to set if user accept or not to send metrics
* Added `PromptDisplayer` to display CLI prompts
* Added `user metrics consent prompt` to request user consents to collecting and sending metrics
* Added `override Kurtosis config confirmation prompt` to request user for confirmation when they're trying to initialize the config but it's already created
* Add `enclave dump` subcommand to dump all the logs & container specs for an enclave
* After the internal testsuites run in CI, the enclaves are dumped and exported so Kurtosis devs can debug any test cases that fail in CI

### Fixes
* Limit the max number of Typescript tests running at once to 4, to not overwhelm Docker

### Features
* Added TypeScript test: `network_soft_partition.test.ts`
* Added TypeScript test: `network_partition.test.ts`

### Changes
* When a `module exec` fails, don't stop the enclave so the user can continue debugging

# 0.8.7
### Features
* Added TypeScript test: `files.test.ts`
* Added TypeScript test: `module.test.ts`
* Added TypeScript test: `wait_for_endpoint_availability.test.ts`
* `enclave inspect` also reports the enclave data directory on the host machine

# 0.8.6
### Features
* Upgrade to engine server 1.8.2 which adds the removal of dangling folders in the clean endpoint

# 0.8.5
### Features
* Upgrade to engine server 1.8.1 which adds `Kurtosis Engine` checker in `KurtosisContext` creation

### Features
* Added TypeScript test: `files_artifact_mounting.test.ts`
* Added TypeScript test: `exec_command.test.ts`

# 0.8.4
### Features
* The `module exec` command prints and follows the module's logs

### Changes
* Upgraded to the following dependencies to support ID label:
  * obj-attrs-schema-lib -> 0.6.0
  * core dependencies -> 1.36.11
  * engine dependencies -> 1.7.7

# 0.8.3
### Features
* Added call to clean endpoint

# 0.8.2
### Fixes
* Make a best-effort attempt to pull module & user service images before starting them
* The headers of `enclave inspect` are printed in deterministic, sorted order so they stop jumping around on subsequent runs
* Fix a bug where the `sandbox` would error on `enclaveCtx.getServiceContext`

# 0.8.1
### Features
* Added TypeScript test: `bulk_command_execution.test.ts`
* Added TypeScript test: `basic_datastore_and_api.test.ts`

### Fixes
* Add proper logging for `enclave_setup.ts`
* Fixed a bug with the Javascript REPL image
* Resolve TypeScript test minor bug
* Upgrade to engine server 1.7.3
* Upgrade Typescript to the latest version of the engine-server library

# 0.8.0
### Features
* Upgraded to the following dependencies to support users specifying a user-friendly port ID for their ports:
    * obj-attrs-schema-lib -> 0.5.0
    * core dependencies -> 1.36.9
    * engine dependencies -> 1.7.2
* Added `network_soft_partition_test` in golang internal test suite
* Added a unit test to ensure that an API break in the engine (which will require restarting the engine) is an API break for the CLI

### Fixes
* When the engine server API version that the CLI expects doesn't match the running engine server's API version, the user gets an error and is forced to restart their engine

### Breaking Changes
* Upgraded the engine server to 1.7.2
    * Users will need to run `kurtosis engine restart` after upgrading to this version of the CLI
    * Engine API users (e.g. in tests) will need to update to `kurtosis-engine-api-lib` 1.7.2
    * Module users will need to update their modules to [Module API Lib](https://github.com/kurtosis-tech/kurtosis-module-api-lib) 0.12.3

# 0.7.4
### Features
* Added a `--partitioning` flag to `module exec` for enabling partitioning

### Changes
* The Go internal testsuite's enclaves will now be named with Unix millis, rather than Unix seconds
* Partitioning defaults to false for `module exec`

# 0.7.3
### Features
* Added new command named service shell (kurtosis service shell enclave_id service_id) which performs the same as docker exec -it container_id sh

# 0.7.2
### Features
* The enclave for `module exec` will now be named after the module image and the time it was ran
* Allow users running `module exec` to manually specify the ID of the enclave that will be created

### Fixes
* Fixed a bug where `service logs` that was successful would really fail

# 0.7.1
### Fixes
* Attempt to fix CLI artifact publishing

# 0.7.0
### Features
* Added TypeScript: `basic_datastore_test.ts`, `enclave_setup.ts` and `test_helpers.ts`
* Added TypeScript project inside of `internal_testsuites` folder.
* The `test_helpers` class now has a higher-level API: `AddDatastoreService` and `AddAPIService`, which makes many of our internal testsuite test setups a one-liner
* Add an extra API container status result to `enclave inspect`
* Reimplement endpoint availability-waiting test in new Go test framework

### Fixes
* `stacktrace.Propagate` now panics when it gets a `nil` value
* Fixed bug in files artifact mounting test where it would fail on Mac (but not Linux)
* Fixed `enclave inspect` breaking if the enclave was stopped
* Fixed publishing, which was temporarily broken

### Changes
* The Javascript REPL now uses Node 16.13.0 (up from 16.7.0)
* Grouped all the internal testsuites into a single directory
* Gave `build.sh` scripts to the CLI & internal testsuite subdirectories now
* There is no longer a root `go.mod`, but now one in CLI and one in `golang_internal_testsuite` (rationale being that the dependencies for the CLI and for the internal testsuite are very different, plus we'll have a `typescript_internal_testsuite` soon)
* Removed the "local static" element to `localStaticFilesTest`, because there's no longer a distinction between "local" and "static" now that the testsuite runs with Go test
* The `--image` arg to `engine start` and `engine restart` has been replaced with a `--version` flag, so that the full org & image is no longer required
* The `--kurtosis-api-image` flag to `sandbox` has been replaced with a `--api-container-version` flag, so that the full org & image is no longer required
* The `--api-container-image` flag to `enclave new` has been replaced with a `--api-container-version` flag, so that the full org & image is no longer required
* The `--api-container-image` flag to `module exec` has been replaced with a `--api-container-version` flag, so that the full org & image is no longer required
* The `engine status` now returns the engine version, rather than the API version
* Use engine-server 1.5.6
* Remove all references to Palantir stacktrace

### Removals
* Removed the `test` command, as tests can be written directly in your testing framework of choice by connecting to the running engine using `kurtosis-engine-api-lib`
* Removed the `AdvancedNetworkTest`, because we no longer have `Network` types
* Removed alternating colors for the tables, because it's a pain to maintain
* Stop publishing a `latest` version of the REPL images, because the CLI should use pinned X.Y.Z version to avoid problems

### Breaking Changes
* Removed the `test` command
    * Users should migrate their tests out of the Kurtosis testing framework, and into a testing framework of choice in their language
* The `--image` arg to `engine start` and `engine restart` has been replaced with a `--version` flag
    * Users should use the new flag with the Docker tag of the engine to start
* The `--kurtosis-api-image` flag to `sandbox` has been replaced with a `--api-container-version` flag
    * Users should use the new flag with the Docker tag of the API container to start
* The `--api-container-image` flag to `enclave new` has been replaced with a `--api-container-version` flag
    * Users should use the new flag with the Docker tag of the API container to start
* The `--api-container-image` flag to `module exec` has been replaced with a `--api-container-version` flag
    * Users should use the new flag with the Docker tag of the API container to start

# 0.6.8
### Features
* Added a cache file for getting the latest released CLI version from GitHUB API

# 0.6.7
### Features
* Added Yellow and White alternating colors in TablePrinter

### Fixes
* The `kurtosis engine restart` suggestion when the engine is out-of-date now:
    * No longer has a trailing space
    * Is on the same line as the "engine is out-of-date" message

# 0.6.6
### Features
* The API Container host port was added when showing the data with the command `enclave inspect`

# 0.6.5
### Fixes
* `enclave inspect` host port bindings now properly return `127.0.0.1`, to match what's returned by the `AddService`

# 0.6.4
### Fixes
* Fixed issue #69 - now the CLI version checker passes when the current version is newer than the latest public version (e.g. during a release)
* Enable the unit test for the `RootCmd` because issue #69 is fixed

### Changes
* Removed `version_checker` class, now the `checkCLILatestVersion` functionality is part of the `RootCmd` and the `checkIfEngineIsUpToDate` functionality is controlled by the `engine_existence_guarantor` 

# 0.6.3
### Fixes
* Temporarily disable the unit test for the `RootCmd` until issue #69 is fixed

# 0.6.2
### Features
* `enclave inspect` also prints the `Kurtosis modules`
* Added `version_checker.CheckLatestVersion` method to check if it is running the latest CLI version before running any CLI command
* Added `version_checker.CheckIfEngineIsUpToDate` method to check if it is running engine is up-to-date.

### Fixes
* Fixed error where `service logs` command is executed with a nonexistent enclave ID or nonexistent GUID just silently exits
* Upgraded to engine server 0.5.2, which returns host port bindings in the format `127.0.0.1` rather than `0.0.0.0` for Windows users
* Upped the run timeouts of the advanced network test, module test, and bulk command execution test to 90s

### Changes
* Replaced `kurtosistech/example-microservices_datastore` Docker image with `kurtosistech/example-datastore-server` in `golang_internal_testsuite`
* Replaced `kurtosistech/example-microservices_api` Docker image with `kurtosistech/example-api-server` in `golang_internal_testsuite`
* Replaced `kurtosistech/example-microservices_datastore` Docker image with `docker/getting-started` in `bulk_command_execution_test` and `wait_for_endpoint_availability_test`
* Upgraded `datastore army module` Docker image to the latest version `kurtosistech/datastore-army-module:0.1.5` in `module_test` 

# 0.6.1
### Fixes
* Fixed a bug where a testsuite could be reported as passing, even when the tests were failing

# 0.6.0
### Features
* The engine loglevel can be configured with the new `--log-level` flag to `engine start`

### Changes
* Renamed the `repl new` image flag to make more sense
* Update to using the engine server that stores engine/enclave data on the user's local machine

### Breaking Changes
* The `--js-repl-image` flag of `repl new` has been renamed to `--image`, with shorthand `-i`

# 0.5.5
### Fixes
* A failed `module exec` or `sandbox` stops, rather than destroys, the enclave it created

# 0.5.4
### Features
* `enclave new` prints the new enclave's ID
* Information about how to stop or remove the enclave created by `sandbox` is printed after the REPL exits
* Added a `clean` command, to clean up accumulated Kurtosis artifacts
* Added a `repl inspect` command to list installed packages on the REPL

### Fixes
* Use `--image` flag in `kurtosis engine start` command, it was not being used when the engine is being executed
* Fix the returning values order when `DestroyEnclave` method is called in `kurtosis sandbox` command
* Fixed a bug where `engine status` wouldn't check the error value from getting the engine status object
* The Javascript REPL's module installation paths in the Dockerfile are now filled from Go code constants (rather than being hardcoded)

### Changes
* The `sandbox` command no longer destroys the enclave after the REPL exits
* Upgrade to engine server 0.4.7, where API container doesn't shut down the containers after it exits (instead relying on the engine server to do that)

# 0.5.3
### Fixes
* Upgrade to the `goreleaser-ci-image` 0.1.1 to publish a new Homebrew formula with a fix for the `bottle :unneeded` deprecation warning

# 0.5.2
### Features
* Added `enclave stop` and `enclave rm` commands

# 0.5.1
### Features
* Add instructions for users on what to do if no Kurtosis engine is running
* If an engine isn't running, the CLI will try to start one automatically

# 0.5.0
### Changes
* Replaced `EnclaveManager` with `Kurtosis Engine API Libs` which handle all the interactions with the `Kurtosis Engine Server`

### Features
* Add a `version` command to print the CLI's version, with a test
* Added a global `--cli-log-level` flag that controls what level the CLI will log at

### Fixes
* The Kurtosis Client version used by the JS REPL image will now use the `KurtosisApiVersion` constant published by Kurt Client
* Fixed bug where testsuite containers weren't getting any labels

### Breaking Changes
* Interactions with the CLI now require a Kurtosis engine to be running
    * Users should run `kurtosis engine start` to start an engine

# 0.4.3
### Features
* Added documentation in README about how to develop on this repo
* Upgraded to `kurtosis-core` 1.25.2, which contains fixes for `container-engine-lib` 0.7.0 feature that allows binding container ports to specific host machine ports
* Added `engine start` command to the CLI
* Added `engine stop` command to the CLI
* `engine start` waits until the engine is responding to gRPC requests before it reports the engine as up
* Added `engine status` command to the CLI
* Start a Kurtosis engine server in the CI environment

### Fixes
* Clarified the difference between the two types of params in `module exec`
* `engine start` won't start another container if one is already running
* `engine start` waits for gRPC availability before it reports the engine up

# 0.4.2
### Features
* `enclave` commands also show enclave state
* Standardized table-printing logic into a `TablePrinter` object 
* Added a `KeyValuePrinter` for pretty-printing key-value pairs
* `enclave inspect` also prints the enclave ID & state

### Fixes
* `module exec` will attempt to update the module & API container images before running
* Fixed a bug where having a `node_modules` directory in your current directory when starting a REPL will cause the REPL to fail

### Changes
* Upgrade to testsuite-api-lib 0.11.0, which uses Kurt Client 0.19.0 (already handled in v0.4.0 of this repo)
* When running a REPL, your current directory is now mounted at `/local` rather than the present directory

# 0.4.1
### Fixes
* Update the Javascript CLI's `core-api-lib` version to 0.19.0, to match the rest of the code

# 0.4.0
### Changes
* Switched all references to "Lambda" to "module"

### Fixes
* `ModuleTest` (renamed from `LambdaTest`) now uses the ports returned by the Datastore Army module
* Fixed bug in CI where `pipefail` wasn't set which would result in the testsuite-running step passing when it shouldn't

### Breaking Changes
* Renamed the `lambda` command to `module`

# 0.3.4
### Fixes
* Stop attempting to upload APK packages to Gemfury (which can't accept APK packages and throws an error)

# 0.3.3
### Features
* Added a `repl install` command for installing NPM packages to a running REPL container
* `ParsePositionalArgs` (renamed to `ParsePositionalArgsAndRejectEmptyStrings`) now also errors on empty strings

# 0.3.2
### Features
* Added `enclave new` command to create a new enclave
* Added `repl new` command to start a new Javascript REPL
* Added `REPL runner` to reuse the creation and execution of the REPL container
* Print interactive REPLs in `enclave inspect`
* Added `GetEnclave` method in `EnclaveManager` in order to get information of a running enclave
* Upgrade Kurtosis Core Engine Libs to v0.6.0 which adds `Network` type
* Upgrade Kurtosis Core to v1.24.0 which splits `api-container-url` into `api-container-ip` and `api-container-port`

# 0.3.1
### Fixes
* Pinned the default API container version to the same version as in the `go.mod`, so that its version can't silently upgrade under users and break everything

# 0.3.0
### Changes
* Changed the Homebrew/deb/rpm package name to `kurtosis-cli` (was `kurtosis`)

### Breaking Changes
* The CLI is now installed via the `kurtosis-cli` package (for Homebrew, APT, and Yum) rather than just `kurtosis`

# 0.2.1
### Fixes
* Fixed missing `FURY_TOKEN` when publishing

# 0.2.0
### Features
* Ported over the CLI & internal testsuite from `kurtosis-core`

### Breaking Changes
* Changed pretty much everything to add the CLI

# 0.1.0
* Initial commit<|MERGE_RESOLUTION|>--- conflicted
+++ resolved
@@ -1,5 +1,4 @@
 # TBD
-<<<<<<< HEAD
 ### Breaking Changes
 * Removed `Repl` and `Sandbox` commands because now CLI contains several tools to start enclaves, add user services and get access from outside on an easy way
   * Users do not need to use `Repl` and `Sandbox` anymore, now the CLI contains commands to facilitate the creation of an `enclave` and running any kind of `user service` inside it
@@ -7,8 +6,6 @@
 ### Changes
 * Upgraded the kurtosis core to 1.40.1
 * Upgraded the kurtosis engine to 1.12.0
-=======
-### Changes
 * Switched `enclave dump` to use `KurtosisBackend`
 
 # 0.11.9
@@ -21,7 +18,6 @@
 # 0.11.8
 ### Fixes
 * Fixed break in the `sandbox` command when we switched to the newer `EnclaveContext.newGrpcNodeEnclaveContext` function
->>>>>>> ea9e32f5
 
 # 0.11.7
 ### Features
