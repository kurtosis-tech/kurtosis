# TBD

# 0.8.7
### Features
<<<<<<< HEAD

* Added TypeScript test: `network_soft_partition.test.ts`
=======
>>>>>>> 8a6116c7
* Added TypeScript test: `files.test.ts`
* Added TypeScript test: `module.test.ts`
* Added TypeScript test: `wait_for_endpoint_availability.test.ts`
* `enclave inspect` also reports the enclave data directory on the host machine

# 0.8.6
### Features
* Upgrade to engine server 1.8.2 which adds the removal of dangling folders in the clean endpoint


# 0.8.5
### Features
* Upgrade to engine server 1.8.1 which adds `Kurtosis Engine` checker in `KurtosisContext` creation

### Features
* Added TypeScript test: `files_artifact_mounting.test.ts`
* Added TypeScript test: `exec_command.test.ts`

# 0.8.4
### Features
* The `module exec` command prints and follows the module's logs

### Changes
* Upgraded to the following dependencies to support ID label:
  * obj-attrs-schema-lib -> 0.6.0
  * core dependencies -> 1.36.11
  * engine dependencies -> 1.7.7

# 0.8.3
### Features
* Added call to clean endpoint


# 0.8.2
### Fixes
* Make a best-effort attempt to pull module & user service images before starting them
* The headers of `enclave inspect` are printed in deterministic, sorted order so they stop jumping around on subsequent runs
* Fix a bug where the `sandbox` would error on `enclaveCtx.getServiceContext`

# 0.8.1
### Features
* Added TypeScript test: `bulk_command_execution.test.ts`
* Added TypeScript test: `basic_datastore_and_api.test.ts`

### Fixes
* Add proper logging for `enclave_setup.ts`
* Fixed a bug with the Javascript REPL image
* Resolve TypeScript test minor bug
* Upgrade to engine server 1.7.3
* Upgrade Typescript to the latest version of the engine-server library

# 0.8.0
### Features
* Upgraded to the following dependencies to support users specifying a user-friendly port ID for their ports:
    * obj-attrs-schema-lib -> 0.5.0
    * core dependencies -> 1.36.9
    * engine dependencies -> 1.7.2
* Added `network_soft_partition_test` in golang internal test suite
* Added a unit test to ensure that an API break in the engine (which will require restarting the engine) is an API break for the CLI

### Fixes
* When the engine server API version that the CLI expects doesn't match the running engine server's API version, the user gets an error and is forced to restart their engine

### Breaking Changes
* Upgraded the engine server to 1.7.2
    * Users will need to run `kurtosis engine restart` after upgrading to this version of the CLI
    * Engine API users (e.g. in tests) will need to update to `kurtosis-engine-api-lib` 1.7.2
    * Module users will need to update their modules to [Module API Lib](https://github.com/kurtosis-tech/kurtosis-module-api-lib) 0.12.3

# 0.7.4
### Features
* Added a `--partitioning` flag to `module exec` for enabling partitioning

### Changes
* The Go internal testsuite's enclaves will now be named with Unix millis, rather than Unix seconds
* Partitioning defaults to false for `module exec`

# 0.7.3
### Features
* Added new command named service shell (kurtosis service shell enclave_id service_id) which performs the same as docker exec -it container_id sh

# 0.7.2
### Features
* The enclave for `module exec` will now be named after the module image and the time it was ran
* Allow users running `module exec` to manually specify the ID of the enclave that will be created

### Fixes
* Fixed a bug where `service logs` that was successful would really fail

# 0.7.1
### Fixes
* Attempt to fix CLI artifact publishing

# 0.7.0
### Features
* Added TypeScript: `basic_datastore_test.ts`, `enclave_setup.ts` and `test_helpers.ts`
* Added TypeScript project inside of `internal_testsuites` folder.
* The `test_helpers` class now has a higher-level API: `AddDatastoreService` and `AddAPIService`, which makes many of our internal testsuite test setups a one-liner
* Add an extra API container status result to `enclave inspect`
* Reimplement endpoint availability-waiting test in new Go test framework

### Fixes
* `stacktrace.Propagate` now panics when it gets a `nil` value
* Fixed bug in files artifact mounting test where it would fail on Mac (but not Linux)
* Fixed `enclave inspect` breaking if the enclave was stopped
* Fixed publishing, which was temporarily broken

### Changes
* The Javascript REPL now uses Node 16.13.0 (up from 16.7.0)
* Grouped all the internal testsuites into a single directory
* Gave `build.sh` scripts to the CLI & internal testsuite subdirectories now
* There is no longer a root `go.mod`, but now one in CLI and one in `golang_internal_testsuite` (rationale being that the dependencies for the CLI and for the internal testsuite are very different, plus we'll have a `typescript_internal_testsuite` soon)
* Removed the "local static" element to `localStaticFilesTest`, because there's no longer a distinction between "local" and "static" now that the testsuite runs with Go test
* The `--image` arg to `engine start` and `engine restart` has been replaced with a `--version` flag, so that the full org & image is no longer required
* The `--kurtosis-api-image` flag to `sandbox` has been replaced with a `--api-container-version` flag, so that the full org & image is no longer required
* The `--api-container-image` flag to `enclave new` has been replaced with a `--api-container-version` flag, so that the full org & image is no longer required
* The `--api-container-image` flag to `module exec` has been replaced with a `--api-container-version` flag, so that the full org & image is no longer required
* The `engine status` now returns the engine version, rather than the API version
* Use engine-server 1.5.6
* Remove all references to Palantir stacktrace

### Removals
* Removed the `test` command, as tests can be written directly in your testing framework of choice by connecting to the running engine using `kurtosis-engine-api-lib`
* Removed the `AdvancedNetworkTest`, because we no longer have `Network` types
* Removed alternating colors for the tables, because it's a pain to maintain
* Stop publishing a `latest` version of the REPL images, because the CLI should use pinned X.Y.Z version to avoid problems

### Breaking Changes
* Removed the `test` command
    * Users should migrate their tests out of the Kurtosis testing framework, and into a testing framework of choice in their language
* The `--image` arg to `engine start` and `engine restart` has been replaced with a `--version` flag
    * Users should use the new flag with the Docker tag of the engine to start
* The `--kurtosis-api-image` flag to `sandbox` has been replaced with a `--api-container-version` flag
    * Users should use the new flag with the Docker tag of the API container to start
* The `--api-container-image` flag to `enclave new` has been replaced with a `--api-container-version` flag
    * Users should use the new flag with the Docker tag of the API container to start
* The `--api-container-image` flag to `module exec` has been replaced with a `--api-container-version` flag
    * Users should use the new flag with the Docker tag of the API container to start

# 0.6.8
### Features
* Added a cache file for getting the latest released CLI version from GitHUB API

# 0.6.7
### Features
* Added Yellow and White alternating colors in TablePrinter

### Fixes
* The `kurtosis engine restart` suggestion when the engine is out-of-date now:
    * No longer has a trailing space
    * Is on the same line as the "engine is out-of-date" message

# 0.6.6
### Features
* The API Container host port was added when showing the data with the command `enclave inspect`

# 0.6.5
### Fixes
* `enclave inspect` host port bindings now properly return `127.0.0.1`, to match what's returned by the `AddService`

# 0.6.4
### Fixes
* Fixed issue #69 - now the CLI version checker passes when the current version is newer than the latest public version (e.g. during a release)
* Enable the unit test for the `RootCmd` because issue #69 is fixed

### Changes
* Removed `version_checker` class, now the `checkCLILatestVersion` functionality is part of the `RootCmd` and the `checkIfEngineIsUpToDate` functionality is controlled by the `engine_existence_guarantor` 

# 0.6.3
### Fixes
* Temporarily disable the unit test for the `RootCmd` until issue #69 is fixed

# 0.6.2
### Features
* `enclave inspect` also prints the `Kurtosis modules`
* Added `version_checker.CheckLatestVersion` method to check if it is running the latest CLI version before running any CLI command
* Added `version_checker.CheckIfEngineIsUpToDate` method to check if it is running engine is up-to-date.

### Fixes
* Fixed error where `service logs` command is executed with a nonexistent enclave ID or nonexistent GUID just silently exits
* Upgraded to engine server 0.5.2, which returns host port bindings in the format `127.0.0.1` rather than `0.0.0.0` for Windows users
* Upped the run timeouts of the advanced network test, module test, and bulk command execution test to 90s

### Changes
* Replaced `kurtosistech/example-microservices_datastore` Docker image with `kurtosistech/example-datastore-server` in `golang_internal_testsuite`
* Replaced `kurtosistech/example-microservices_api` Docker image with `kurtosistech/example-api-server` in `golang_internal_testsuite`
* Replaced `kurtosistech/example-microservices_datastore` Docker image with `docker/getting-started` in `bulk_command_execution_test` and `wait_for_endpoint_availability_test`
* Upgraded `datastore army module` Docker image to the latest version `kurtosistech/datastore-army-module:0.1.5` in `module_test` 

# 0.6.1
### Fixes
* Fixed a bug where a testsuite could be reported as passing, even when the tests were failing

# 0.6.0
### Features
* The engine loglevel can be configured with the new `--log-level` flag to `engine start`

### Changes
* Renamed the `repl new` image flag to make more sense
* Update to using the engine server that stores engine/enclave data on the user's local machine

### Breaking Changes
* The `--js-repl-image` flag of `repl new` has been renamed to `--image`, with shorthand `-i`

# 0.5.5
### Fixes
* A failed `module exec` or `sandbox` stops, rather than destroys, the enclave it created

# 0.5.4
### Features
* `enclave new` prints the new enclave's ID
* Information about how to stop or remove the enclave created by `sandbox` is printed after the REPL exits
* Added a `clean` command, to clean up accumulated Kurtosis artifacts
* Added a `repl inspect` command to list installed packages on the REPL

### Fixes
* Use `--image` flag in `kurtosis engine start` command, it was not being used when the engine is being executed
* Fix the returning values order when `DestroyEnclave` method is called in `kurtosis sandbox` command
* Fixed a bug where `engine status` wouldn't check the error value from getting the engine status object
* The Javascript REPL's module installation paths in the Dockerfile are now filled from Go code constants (rather than being hardcoded)

### Changes
* The `sandbox` command no longer destroys the enclave after the REPL exits
* Upgrade to engine server 0.4.7, where API container doesn't shut down the containers after it exits (instead relying on the engine server to do that)

# 0.5.3
### Fixes
* Upgrade to the `goreleaser-ci-image` 0.1.1 to publish a new Homebrew formula with a fix for the `bottle :unneeded` deprecation warning

# 0.5.2
### Features
* Added `enclave stop` and `enclave rm` commands

# 0.5.1
### Features
* Add instructions for users on what to do if no Kurtosis engine is running
* If an engine isn't running, the CLI will try to start one automatically

# 0.5.0
### Changes
* Replaced `EnclaveManager` with `Kurtosis Engine API Libs` which handle all the interactions with the `Kurtosis Engine Server`

### Features
* Add a `version` command to print the CLI's version, with a test
* Added a global `--cli-log-level` flag that controls what level the CLI will log at

### Fixes
* The Kurtosis Client version used by the JS REPL image will now use the `KurtosisApiVersion` constant published by Kurt Client
* Fixed bug where testsuite containers weren't getting any labels

### Breaking Changes
* Interactions with the CLI now require a Kurtosis engine to be running
    * Users should run `kurtosis engine start` to start an engine

# 0.4.3
### Features
* Added documentation in README about how to develop on this repo
* Upgraded to `kurtosis-core` 1.25.2, which contains fixes for `container-engine-lib` 0.7.0 feature that allows binding container ports to specific host machine ports
* Added `engine start` command to the CLI
* Added `engine stop` command to the CLI
* `engine start` waits until the engine is responding to gRPC requests before it reports the engine as up
* Added `engine status` command to the CLI
* Start a Kurtosis engine server in the CI environment

### Fixes
* Clarified the difference between the two types of params in `module exec`
* `engine start` won't start another container if one is already running
* `engine start` waits for gRPC availability before it reports the engine up

# 0.4.2
### Features
* `enclave` commands also show enclave state
* Standardized table-printing logic into a `TablePrinter` object 
* Added a `KeyValuePrinter` for pretty-printing key-value pairs
* `enclave inspect` also prints the enclave ID & state

### Fixes
* `module exec` will attempt to update the module & API container images before running
* Fixed a bug where having a `node_modules` directory in your current directory when starting a REPL will cause the REPL to fail

### Changes
* Upgrade to testsuite-api-lib 0.11.0, which uses Kurt Client 0.19.0 (already handled in v0.4.0 of this repo)
* When running a REPL, your current directory is now mounted at `/local` rather than the present directory

# 0.4.1
### Fixes
* Update the Javascript CLI's `core-api-lib` version to 0.19.0, to match the rest of the code

# 0.4.0
### Changes
* Switched all references to "Lambda" to "module"

### Fixes
* `ModuleTest` (renamed from `LambdaTest`) now uses the ports returned by the Datastore Army module
* Fixed bug in CI where `pipefail` wasn't set which would result in the testsuite-running step passing when it shouldn't

### Breaking Changes
* Renamed the `lambda` command to `module`

# 0.3.4
### Fixes
* Stop attempting to upload APK packages to Gemfury (which can't accept APK packages and throws an error)

# 0.3.3
### Features
* Added a `repl install` command for installing NPM packages to a running REPL container
* `ParsePositionalArgs` (renamed to `ParsePositionalArgsAndRejectEmptyStrings`) now also errors on empty strings

# 0.3.2
### Features
* Added `enclave new` command to create a new enclave
* Added `repl new` command to start a new Javascript REPL
* Added `REPL runner` to reuse the creation and execution of the REPL container
* Print interactive REPLs in `enclave inspect`
* Added `GetEnclave` method in `EnclaveManager` in order to get information of a running enclave
* Upgrade Kurtosis Core Engine Libs to v0.6.0 which adds `Network` type
* Upgrade Kurtosis Core to v1.24.0 which splits `api-container-url` into `api-container-ip` and `api-container-port`

# 0.3.1
### Fixes
* Pinned the default API container version to the same version as in the `go.mod`, so that its version can't silently upgrade under users and break everything

# 0.3.0
### Changes
* Changed the Homebrew/deb/rpm package name to `kurtosis-cli` (was `kurtosis`)

### Breaking Changes
* The CLI is now installed via the `kurtosis-cli` package (for Homebrew, APT, and Yum) rather than just `kurtosis`

# 0.2.1
### Fixes
* Fixed missing `FURY_TOKEN` when publishing

# 0.2.0
### Features
* Ported over the CLI & internal testsuite from `kurtosis-core`

### Breaking Changes
* Changed pretty much everything to add the CLI

# 0.1.0
* Initial commit<|MERGE_RESOLUTION|>--- conflicted
+++ resolved
@@ -1,12 +1,10 @@
 # TBD
 
+### Features
+* Added TypeScript test: `network_soft_partition.test.ts`
+
 # 0.8.7
 ### Features
-<<<<<<< HEAD
-
-* Added TypeScript test: `network_soft_partition.test.ts`
-=======
->>>>>>> 8a6116c7
 * Added TypeScript test: `files.test.ts`
 * Added TypeScript test: `module.test.ts`
 * Added TypeScript test: `wait_for_endpoint_availability.test.ts`
