# TBD
### Features
<<<<<<< HEAD
* Print interactive REPLs in `enclave inspect`
=======
* Added `enclave new` command to create a new enclave

# 0.3.1
### Fixes
* Pinned the default API container version to the same version as in the `go.mod`, so that its version can't silently upgrade under users and break everything
>>>>>>> 49d16c28

# 0.3.0
### Changes
* Changed the Homebrew/deb/rpm package name to `kurtosis-cli` (was `kurtosis`)

### Breaking Changes
* The CLI is now installed via the `kurtosis-cli` package (for Homebrew, APT, and Yum) rather than just `kurtosis`

# 0.2.1
### Fixes
* Fixed missing `FURY_TOKEN` when publishing

# 0.2.0
### Features
* Ported over the CLI & internal testsuite from `kurtosis-core`

### Breaking Changes
* Changed pretty much everything to add the CLI

# 0.1.0
* Initial commit<|MERGE_RESOLUTION|>--- conflicted
+++ resolved
@@ -1,14 +1,11 @@
 # TBD
 ### Features
-<<<<<<< HEAD
+* Added `enclave new` command to create a new enclave
 * Print interactive REPLs in `enclave inspect`
-=======
-* Added `enclave new` command to create a new enclave
 
 # 0.3.1
 ### Fixes
 * Pinned the default API container version to the same version as in the `go.mod`, so that its version can't silently upgrade under users and break everything
->>>>>>> 49d16c28
 
 # 0.3.0
 ### Changes
