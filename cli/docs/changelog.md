# TBD
<<<<<<< HEAD
### Breaking Changes
* Upgraded `kurtosis engine lib` to 1.15.0
  * Users should upgrade to `kurtosis-engine-api-lib` 1.15.0

### Changes
* Replaced `DockerManager` with `KurtosisBackend` in `module exec` command
* Upgraded `container engine lib` to 0.15.0
=======
### Features
* Added `destroy_enclave_test` in Golang and Typescript internal testsuites
>>>>>>> aa9d70f3

# 0.13.0
### Features
* `enclave inspect` now prints port IDs, in sorted order

### Changes
* Upgraded `container engine lib` to 0.14.3
* Upgraded `kurtosis core lib` to 1.42.2
* Replaced `DockerManager` with `KurtosisBackend` in:
  * `EngineConsumingKurtosisCommand` struct and in `RunFunc`
  * `clean` command
  * `enclave inspect` command
  * `enclave rm` command
  * `service logs` command
  * `service shell` command

### Fixes
* Fix a bug where Kurtosis would fail to process containers using the old port spec
* Fixed a bug where `enclave inspect` crashes if a module is stopped

### Breaking Changes
* Upgraded `kurtosis engine lib` to 1.14.2
  * Users should upgrade to `kurtosis-engine-api-lib` 1.14.2

# 0.12.2
### Fixes
* Bumping dependencies on:
    * Engine Server 1.13.2
    * Container Engine Lib 0.13.0
    * Core 1.41.1

# 0.12.1
# Breaking Changes
* Bumped Dependencies for Kurtosis Core which is now version 1.41.0.
    * Users using the ExecuteBulkCommands API should remove code referencing it.
    * Additionally Enclaves should be restarted.
* Bumped Dependencies for Kurtosis Engine Server which is now version 1.13.0.

# 0.12.0
### Breaking Changes
* Removed `Repl` and `Sandbox` commands because now CLI contains several tools to start enclaves, add user services and get access from outside on an easy way
  * Users do not need to use `Repl` and `Sandbox` anymore, now the CLI contains commands to facilitate the creation of an `enclave` and running any kind of `user service` inside it

### Changes
* Upgraded the kurtosis core to 1.40.1
* Upgraded the kurtosis engine to 1.12.0
* Switched `enclave dump` to use `KurtosisBackend`

### Fixes
* Go testing now includes with CGO_ENABLED=0 variable so the user doesn't have to specify environment variables before running scripts.

# 0.11.9
### Features
* Added the `service add` command for adding a service to an enclave
* Added the `service rm` command for removing services from an enclave
* Added an `--id` flag to `enclave new` to allow setting the new enclave's ID
* Users can now provide an existing enclave to the `--enclave-id` parameter of `module exec` to exec the module in an existing enclave, rather than creating a new one

# 0.11.8
### Fixes
* Fixed break in the `sandbox` command when we switched to the newer `EnclaveContext.newGrpcNodeEnclaveContext` function

# 0.11.7
### Features
* Upgraded container-engine-lib, core, and engine-server to allow for the new API container & enclave CRUD function stubs

### Features
* Updated engine_manager to use kurtosis_backend instead of docker_manager

# 0.11.6

### Features
* Bumped latest version of 'object-schema-lib', 'kurtosis-core' and 'kurtosis-engine'
* Code refactored according to the latest gRPC web feature


# 0.11.5
### Features
* Added a `--with-partitioning` flag to the `sandbox` command for turning on network partitioning

### Changes
* When a service doesn't have any ports, `<none>` will be printed instead of emptystring to make it clearer that the service has no ports
* Leave network partitioning off by default for the `sandbox` command

# 0.11.4
### Features
* Added a `config path` command to print the path to the Kurtosis config file
* Added a `--force` flag to `config init` to allow users to ignore the interactive confirmation prompt (useful for running in CI)
* If the user does end up trying to `config init` in a non-interactive shell when the config already exists, throw an error with informative information
* Added CI checks to ensure that double-init'ing the config without `force` fails, and with `force` succeeds

### Fixes
* Fixed a bug with determining if the terminal is a TTY

# 0.11.3
### Changes
* Upgraded to the following, which contain dormant Kubernetes code:
    * container-engine-lib 0.8.7
    * core 1.39.3
    * engine 1.11.1

# 0.11.2
### Features
* Detect if the CLI is running in non-interactive mode (i.e., in CI) and error if the InteractiveConfigInitializer is run
* Add a test to verify that the CLI fails in non-interactive mode

# 0.11.1
### Features
* `service shell` will first try to find & use `bash` before dropping down to `sh`
* Add a test to ensure that new versions of the CLI don't break compatibility with enclaves started under an old version
* Added a `KurtosisCommand` wrapper over the `cobra.Command` objects that we're using to create CLI commands, so that we have a centralized place to add autocompletion
* Added flags to `KurtosisCommand`
* Added a `NewEnclaveIDArg` generator for building enclave ID args with tab-completion and validation out-of-the-box
* Added tab-completion & enclave ID validation to `enclave rm` command
* Added a `EngineConsumingKurtosisCommand` to make it easier to write commands that use the engine
* Ported `clean` and `config init` to the new `KurtosisCommand` framework
* Added a `SetSelectionArg` for easily creating arguments that choose from a set (with tab-complete, of course)

### Changes
* Switched `enclave rm` to use the new command framework
* Switched `enclave rm` and `enclave inspect` to use the `NewEnclaveIDArg` component

### Fixes
* Made the error traces easier to read when `enclave rm` fails
* Made the `LowlevelKurtosisCommand` unit tests less likely to experience false negatives

# 0.11.0
### Fixes
* Fixed several bugs that were causing product analytics events to get dropped for users who had opted in

### Breaking Changes
* Use engine version 1.11.0
    * Users should upgrade to `kurtosis-engine-api-lib` 1.11.0

# 0.10.1
### Fixes
* Allow for 256-character labels

# 0.10.0
### Breaking Changes
* Upgraded to engine server 1.10.4, which makes name & label values compatible with Kubernetes
    * **Enclave IDs, service IDs, and module IDs must now conform to the regex `^[a-z0-9][-a-z0-9.]*[a-z0-9]$`**
* The `--kurtosis-log-level` flag to set the API container's log level has been renamed to `--api-container-log-level` for the following commands:
    * `enclave new`
    * `module exec`
    * `sandbox`
* The `--kurtosis-log-level` flag no longer exists for the `enclave ls` command
    * Users should use `--cli-log-level` instead

### Changes
* The engine & API containers will log at `debug` level by default, to better help us debug issues that are hard to reproduce
* Upgraded the engine server to 1.10.0
* Upgraded the kurtosis core to 1.38.0
* Upgraded the object-attributes-schema-lib to 0.7.0
* Changed the generated kurtosis enclave name to lower case
* Changed constants/vars in tests

### Fixes
* Fixed an issue where `setupCLILogs` was accidentally setting the logrus output to STDOUT rather than the Cobra command output
* Removed several `logrus.SetLevel`s that were overriding the CLI log level set using `--cli-log-level`
* Fixed a bug where trying to destroy an enclave whose ID was a subset of another enclave ID would fail
* CLI `build.sh` wasn't calling `go test`
* Fixed multiple log messages & `stacktrace.Propagate`s that didn't have formatstr variables
* Fixed broken `DuplicateFlagsCausePanic` unit test

# 0.9.4
### Features
* Added the functionality to execute retries when sending user-metrics-consent-election fails

### Changes
* Upgraded the metrics library to 0.2.0

### Fixes
* Fix `network_soft_partition_test` in Golang and Typescript internal testsuite
* Fix typo in metrics consent message

# 0.9.3
### Fixes
* Fix and error in CLI release version cache file generation

# 0.9.2
### Fixes
* Fixed a bug with `engine restart` using `stacktrace.Propagate` incorrectly
* The yes/no prompt now displays valid options

### Removals
* On further review, removed the big long metrics paragraph from the `config init` helptext; this likely isn't going to land well

### Changes
* Be more explicit in our explanation to users about product analytics metrics

# 0.9.1
### Features
* The enclave ID argument to `enclave inspect` is now tab-completable
* Added a "Debugging User Issues" section to the README

### Changes
* Upgraded the engine server to 1.9.1
* Upgraded the kurtosis core to 1.37.1
* Upgraded the metrics library to 0.1.2
* Switched the `enclave inspect` to the new command framework
* Cleaned up our Kurtosis-custom logic wrapping the Cobra commands

### Fixes
* Fix the Kurtosis completion
* The CLI version mismatch warning messages are printed to STDERR so as not to interfere with any other command output (e.g. `completion`)

# 0.9.0
### Features
* Added `MetricsUserIDStore` which generates a hashed user ID based on OS configuration, and saves the ID in a file to use it in future runs of the CLI
* Pass two new arguments `metricsUserdID` and `shouldSendMetrics` to the `EngineServerService.Launcher`
* Track if user consent sending metrics to improve the product

### Breaking Changes
* Required the user to make an election about whether to send product analytic metrics
  * **Users using Kurtosis in CI will need to initialize the configuration as part of their CI steps [using these instructions](https://docs.kurtosistech.com/running-in-ci.html)**
  * Users will need to run `kurtosis engine restart` after upgrading to this version of the CLI
  * Engine API users (e.g. in tests) will need to update to `kurtosis-engine-api-lib` 1.9.0

### Changes
* Upgraded the kurtosis core to 1.37.0

# 0.8.11
### Features
* The enclave ID argument to `enclave inspect` is now tab-completable

### Fixes
* Fix the Kurtosis completion

# 0.8.10
### Features
* `enclave inspect` now also prints the service ID in addition to the GUID
* Add the `-f` flag to `service logs` to allow users to keep following logs

### Fixes
* `enclave stop` and `enclave rm` require at least one enclave ID
* Turned down the parallelism of the Golang & Typescript testsuites to 2 (from 4), so that we're less likely to face test timeouts (both on local machine & CI)

# 0.8.9
### Fixes
* Set the Typescript internal tests' timeouts to 3m to match Golang
* Fixed an issue where a failure to dump a container's logs on `enclave dump` would incorrectly report that the issue was with a different container
* Fixed `enclave dump` breaking if a REPL container is present

# 0.8.8
### Features
* Added TypeScript Tests to CI
* Added configuration framework which is composed by:
  * The `KurtosisConfig` object which contains Kurtosis CLI configurations encapsulated to avoid accidentally editions
  * The `KurtosisConfigStore` which saves and get the `KurtosisConfig` content in/from the `kurtosis-cli-config.yml` file 
  * The `KurtosisConfigInitializer` handle `KurtosisConfig` initial status, request users if it is needed
  * The `KurtosisConfigProvider` which is in charge of return the `KurtosisConfig` if it already exists and if it not requests user for initial configuration
  * The `config init` command to initialize the `KurtosisConfig`, it requires one positional args to set if user accept or not to send metrics
* Added `PromptDisplayer` to display CLI prompts
* Added `user metrics consent prompt` to request user consents to collecting and sending metrics
* Added `override Kurtosis config confirmation prompt` to request user for confirmation when they're trying to initialize the config but it's already created
* Add `enclave dump` subcommand to dump all the logs & container specs for an enclave
* After the internal testsuites run in CI, the enclaves are dumped and exported so Kurtosis devs can debug any test cases that fail in CI

### Fixes
* Limit the max number of Typescript tests running at once to 4, to not overwhelm Docker

### Features
* Added TypeScript test: `network_soft_partition.test.ts`
* Added TypeScript test: `network_partition.test.ts`

### Changes
* When a `module exec` fails, don't stop the enclave so the user can continue debugging

# 0.8.7
### Features
* Added TypeScript test: `files.test.ts`
* Added TypeScript test: `module.test.ts`
* Added TypeScript test: `wait_for_endpoint_availability.test.ts`
* `enclave inspect` also reports the enclave data directory on the host machine

# 0.8.6
### Features
* Upgrade to engine server 1.8.2 which adds the removal of dangling folders in the clean endpoint

# 0.8.5
### Features
* Upgrade to engine server 1.8.1 which adds `Kurtosis Engine` checker in `KurtosisContext` creation

### Features
* Added TypeScript test: `files_artifact_mounting.test.ts`
* Added TypeScript test: `exec_command.test.ts`

# 0.8.4
### Features
* The `module exec` command prints and follows the module's logs

### Changes
* Upgraded to the following dependencies to support ID label:
  * obj-attrs-schema-lib -> 0.6.0
  * core dependencies -> 1.36.11
  * engine dependencies -> 1.7.7

# 0.8.3
### Features
* Added call to clean endpoint

# 0.8.2
### Fixes
* Make a best-effort attempt to pull module & user service images before starting them
* The headers of `enclave inspect` are printed in deterministic, sorted order so they stop jumping around on subsequent runs
* Fix a bug where the `sandbox` would error on `enclaveCtx.getServiceContext`

# 0.8.1
### Features
* Added TypeScript test: `bulk_command_execution.test.ts`
* Added TypeScript test: `basic_datastore_and_api.test.ts`

### Fixes
* Add proper logging for `enclave_setup.ts`
* Fixed a bug with the Javascript REPL image
* Resolve TypeScript test minor bug
* Upgrade to engine server 1.7.3
* Upgrade Typescript to the latest version of the engine-server library

# 0.8.0
### Features
* Upgraded to the following dependencies to support users specifying a user-friendly port ID for their ports:
    * obj-attrs-schema-lib -> 0.5.0
    * core dependencies -> 1.36.9
    * engine dependencies -> 1.7.2
* Added `network_soft_partition_test` in golang internal test suite
* Added a unit test to ensure that an API break in the engine (which will require restarting the engine) is an API break for the CLI

### Fixes
* When the engine server API version that the CLI expects doesn't match the running engine server's API version, the user gets an error and is forced to restart their engine

### Breaking Changes
* Upgraded the engine server to 1.7.2
    * Users will need to run `kurtosis engine restart` after upgrading to this version of the CLI
    * Engine API users (e.g. in tests) will need to update to `kurtosis-engine-api-lib` 1.7.2
    * Module users will need to update their modules to [Module API Lib](https://github.com/kurtosis-tech/kurtosis-module-api-lib) 0.12.3

# 0.7.4
### Features
* Added a `--partitioning` flag to `module exec` for enabling partitioning

### Changes
* The Go internal testsuite's enclaves will now be named with Unix millis, rather than Unix seconds
* Partitioning defaults to false for `module exec`

# 0.7.3
### Features
* Added new command named service shell (kurtosis service shell enclave_id service_id) which performs the same as docker exec -it container_id sh

# 0.7.2
### Features
* The enclave for `module exec` will now be named after the module image and the time it was ran
* Allow users running `module exec` to manually specify the ID of the enclave that will be created

### Fixes
* Fixed a bug where `service logs` that was successful would really fail

# 0.7.1
### Fixes
* Attempt to fix CLI artifact publishing

# 0.7.0
### Features
* Added TypeScript: `basic_datastore_test.ts`, `enclave_setup.ts` and `test_helpers.ts`
* Added TypeScript project inside of `internal_testsuites` folder.
* The `test_helpers` class now has a higher-level API: `AddDatastoreService` and `AddAPIService`, which makes many of our internal testsuite test setups a one-liner
* Add an extra API container status result to `enclave inspect`
* Reimplement endpoint availability-waiting test in new Go test framework

### Fixes
* `stacktrace.Propagate` now panics when it gets a `nil` value
* Fixed bug in files artifact mounting test where it would fail on Mac (but not Linux)
* Fixed `enclave inspect` breaking if the enclave was stopped
* Fixed publishing, which was temporarily broken

### Changes
* The Javascript REPL now uses Node 16.13.0 (up from 16.7.0)
* Grouped all the internal testsuites into a single directory
* Gave `build.sh` scripts to the CLI & internal testsuite subdirectories now
* There is no longer a root `go.mod`, but now one in CLI and one in `golang_internal_testsuite` (rationale being that the dependencies for the CLI and for the internal testsuite are very different, plus we'll have a `typescript_internal_testsuite` soon)
* Removed the "local static" element to `localStaticFilesTest`, because there's no longer a distinction between "local" and "static" now that the testsuite runs with Go test
* The `--image` arg to `engine start` and `engine restart` has been replaced with a `--version` flag, so that the full org & image is no longer required
* The `--kurtosis-api-image` flag to `sandbox` has been replaced with a `--api-container-version` flag, so that the full org & image is no longer required
* The `--api-container-image` flag to `enclave new` has been replaced with a `--api-container-version` flag, so that the full org & image is no longer required
* The `--api-container-image` flag to `module exec` has been replaced with a `--api-container-version` flag, so that the full org & image is no longer required
* The `engine status` now returns the engine version, rather than the API version
* Use engine-server 1.5.6
* Remove all references to Palantir stacktrace

### Removals
* Removed the `test` command, as tests can be written directly in your testing framework of choice by connecting to the running engine using `kurtosis-engine-api-lib`
* Removed the `AdvancedNetworkTest`, because we no longer have `Network` types
* Removed alternating colors for the tables, because it's a pain to maintain
* Stop publishing a `latest` version of the REPL images, because the CLI should use pinned X.Y.Z version to avoid problems

### Breaking Changes
* Removed the `test` command
    * Users should migrate their tests out of the Kurtosis testing framework, and into a testing framework of choice in their language
* The `--image` arg to `engine start` and `engine restart` has been replaced with a `--version` flag
    * Users should use the new flag with the Docker tag of the engine to start
* The `--kurtosis-api-image` flag to `sandbox` has been replaced with a `--api-container-version` flag
    * Users should use the new flag with the Docker tag of the API container to start
* The `--api-container-image` flag to `enclave new` has been replaced with a `--api-container-version` flag
    * Users should use the new flag with the Docker tag of the API container to start
* The `--api-container-image` flag to `module exec` has been replaced with a `--api-container-version` flag
    * Users should use the new flag with the Docker tag of the API container to start

# 0.6.8
### Features
* Added a cache file for getting the latest released CLI version from GitHUB API

# 0.6.7
### Features
* Added Yellow and White alternating colors in TablePrinter

### Fixes
* The `kurtosis engine restart` suggestion when the engine is out-of-date now:
    * No longer has a trailing space
    * Is on the same line as the "engine is out-of-date" message

# 0.6.6
### Features
* The API Container host port was added when showing the data with the command `enclave inspect`

# 0.6.5
### Fixes
* `enclave inspect` host port bindings now properly return `127.0.0.1`, to match what's returned by the `AddService`

# 0.6.4
### Fixes
* Fixed issue #69 - now the CLI version checker passes when the current version is newer than the latest public version (e.g. during a release)
* Enable the unit test for the `RootCmd` because issue #69 is fixed

### Changes
* Removed `version_checker` class, now the `checkCLILatestVersion` functionality is part of the `RootCmd` and the `checkIfEngineIsUpToDate` functionality is controlled by the `engine_existence_guarantor` 

# 0.6.3
### Fixes
* Temporarily disable the unit test for the `RootCmd` until issue #69 is fixed

# 0.6.2
### Features
* `enclave inspect` also prints the `Kurtosis modules`
* Added `version_checker.CheckLatestVersion` method to check if it is running the latest CLI version before running any CLI command
* Added `version_checker.CheckIfEngineIsUpToDate` method to check if it is running engine is up-to-date.

### Fixes
* Fixed error where `service logs` command is executed with a nonexistent enclave ID or nonexistent GUID just silently exits
* Upgraded to engine server 0.5.2, which returns host port bindings in the format `127.0.0.1` rather than `0.0.0.0` for Windows users
* Upped the run timeouts of the advanced network test, module test, and bulk command execution test to 90s

### Changes
* Replaced `kurtosistech/example-microservices_datastore` Docker image with `kurtosistech/example-datastore-server` in `golang_internal_testsuite`
* Replaced `kurtosistech/example-microservices_api` Docker image with `kurtosistech/example-api-server` in `golang_internal_testsuite`
* Replaced `kurtosistech/example-microservices_datastore` Docker image with `docker/getting-started` in `bulk_command_execution_test` and `wait_for_endpoint_availability_test`
* Upgraded `datastore army module` Docker image to the latest version `kurtosistech/datastore-army-module:0.1.5` in `module_test` 

# 0.6.1
### Fixes
* Fixed a bug where a testsuite could be reported as passing, even when the tests were failing

# 0.6.0
### Features
* The engine loglevel can be configured with the new `--log-level` flag to `engine start`

### Changes
* Renamed the `repl new` image flag to make more sense
* Update to using the engine server that stores engine/enclave data on the user's local machine

### Breaking Changes
* The `--js-repl-image` flag of `repl new` has been renamed to `--image`, with shorthand `-i`

# 0.5.5
### Fixes
* A failed `module exec` or `sandbox` stops, rather than destroys, the enclave it created

# 0.5.4
### Features
* `enclave new` prints the new enclave's ID
* Information about how to stop or remove the enclave created by `sandbox` is printed after the REPL exits
* Added a `clean` command, to clean up accumulated Kurtosis artifacts
* Added a `repl inspect` command to list installed packages on the REPL

### Fixes
* Use `--image` flag in `kurtosis engine start` command, it was not being used when the engine is being executed
* Fix the returning values order when `DestroyEnclave` method is called in `kurtosis sandbox` command
* Fixed a bug where `engine status` wouldn't check the error value from getting the engine status object
* The Javascript REPL's module installation paths in the Dockerfile are now filled from Go code constants (rather than being hardcoded)

### Changes
* The `sandbox` command no longer destroys the enclave after the REPL exits
* Upgrade to engine server 0.4.7, where API container doesn't shut down the containers after it exits (instead relying on the engine server to do that)

# 0.5.3
### Fixes
* Upgrade to the `goreleaser-ci-image` 0.1.1 to publish a new Homebrew formula with a fix for the `bottle :unneeded` deprecation warning

# 0.5.2
### Features
* Added `enclave stop` and `enclave rm` commands

# 0.5.1
### Features
* Add instructions for users on what to do if no Kurtosis engine is running
* If an engine isn't running, the CLI will try to start one automatically

# 0.5.0
### Changes
* Replaced `EnclaveManager` with `Kurtosis Engine API Libs` which handle all the interactions with the `Kurtosis Engine Server`

### Features
* Add a `version` command to print the CLI's version, with a test
* Added a global `--cli-log-level` flag that controls what level the CLI will log at

### Fixes
* The Kurtosis Client version used by the JS REPL image will now use the `KurtosisApiVersion` constant published by Kurt Client
* Fixed bug where testsuite containers weren't getting any labels

### Breaking Changes
* Interactions with the CLI now require a Kurtosis engine to be running
    * Users should run `kurtosis engine start` to start an engine

# 0.4.3
### Features
* Added documentation in README about how to develop on this repo
* Upgraded to `kurtosis-core` 1.25.2, which contains fixes for `container-engine-lib` 0.7.0 feature that allows binding container ports to specific host machine ports
* Added `engine start` command to the CLI
* Added `engine stop` command to the CLI
* `engine start` waits until the engine is responding to gRPC requests before it reports the engine as up
* Added `engine status` command to the CLI
* Start a Kurtosis engine server in the CI environment

### Fixes
* Clarified the difference between the two types of params in `module exec`
* `engine start` won't start another container if one is already running
* `engine start` waits for gRPC availability before it reports the engine up

# 0.4.2
### Features
* `enclave` commands also show enclave state
* Standardized table-printing logic into a `TablePrinter` object 
* Added a `KeyValuePrinter` for pretty-printing key-value pairs
* `enclave inspect` also prints the enclave ID & state

### Fixes
* `module exec` will attempt to update the module & API container images before running
* Fixed a bug where having a `node_modules` directory in your current directory when starting a REPL will cause the REPL to fail

### Changes
* Upgrade to testsuite-api-lib 0.11.0, which uses Kurt Client 0.19.0 (already handled in v0.4.0 of this repo)
* When running a REPL, your current directory is now mounted at `/local` rather than the present directory

# 0.4.1
### Fixes
* Update the Javascript CLI's `core-api-lib` version to 0.19.0, to match the rest of the code

# 0.4.0
### Changes
* Switched all references to "Lambda" to "module"

### Fixes
* `ModuleTest` (renamed from `LambdaTest`) now uses the ports returned by the Datastore Army module
* Fixed bug in CI where `pipefail` wasn't set which would result in the testsuite-running step passing when it shouldn't

### Breaking Changes
* Renamed the `lambda` command to `module`

# 0.3.4
### Fixes
* Stop attempting to upload APK packages to Gemfury (which can't accept APK packages and throws an error)

# 0.3.3
### Features
* Added a `repl install` command for installing NPM packages to a running REPL container
* `ParsePositionalArgs` (renamed to `ParsePositionalArgsAndRejectEmptyStrings`) now also errors on empty strings

# 0.3.2
### Features
* Added `enclave new` command to create a new enclave
* Added `repl new` command to start a new Javascript REPL
* Added `REPL runner` to reuse the creation and execution of the REPL container
* Print interactive REPLs in `enclave inspect`
* Added `GetEnclave` method in `EnclaveManager` in order to get information of a running enclave
* Upgrade Kurtosis Core Engine Libs to v0.6.0 which adds `Network` type
* Upgrade Kurtosis Core to v1.24.0 which splits `api-container-url` into `api-container-ip` and `api-container-port`

# 0.3.1
### Fixes
* Pinned the default API container version to the same version as in the `go.mod`, so that its version can't silently upgrade under users and break everything

# 0.3.0
### Changes
* Changed the Homebrew/deb/rpm package name to `kurtosis-cli` (was `kurtosis`)

### Breaking Changes
* The CLI is now installed via the `kurtosis-cli` package (for Homebrew, APT, and Yum) rather than just `kurtosis`

# 0.2.1
### Fixes
* Fixed missing `FURY_TOKEN` when publishing

# 0.2.0
### Features
* Ported over the CLI & internal testsuite from `kurtosis-core`

### Breaking Changes
* Changed pretty much everything to add the CLI

# 0.1.0
* Initial commit<|MERGE_RESOLUTION|>--- conflicted
+++ resolved
@@ -1,5 +1,4 @@
 # TBD
-<<<<<<< HEAD
 ### Breaking Changes
 * Upgraded `kurtosis engine lib` to 1.15.0
   * Users should upgrade to `kurtosis-engine-api-lib` 1.15.0
@@ -7,10 +6,9 @@
 ### Changes
 * Replaced `DockerManager` with `KurtosisBackend` in `module exec` command
 * Upgraded `container engine lib` to 0.15.0
-=======
+
 ### Features
 * Added `destroy_enclave_test` in Golang and Typescript internal testsuites
->>>>>>> aa9d70f3
 
 # 0.13.0
 ### Features
