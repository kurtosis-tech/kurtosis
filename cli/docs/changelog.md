# TBD
<<<<<<< HEAD
### Features
* `service shell` will first try to find & use `bash` before dropping down to `sh`
=======

# 0.11.0
### Fixes
* Fixed several bugs that were causing product analytics events to get dropped for users who had opted in

### Breaking Changes
* Use engine version 1.11.0
    * Users should upgrade to `kurtosis-engine-api-lib` 1.11.0

# 0.10.1
### Fixes
* Allow for 256-character labels

# 0.10.0
### Breaking Changes
* Upgraded to engine server 1.10.4, which makes name & label values compatible with Kubernetes
    * **Enclave IDs, service IDs, and module IDs must now conform to the regex `^[a-z0-9][-a-z0-9.]*[a-z0-9]$`**
* The `--kurtosis-log-level` flag to set the API container's log level has been renamed to `--api-container-log-level` for the following commands:
    * `enclave new`
    * `module exec`
    * `sandbox`
* The `--kurtosis-log-level` flag no longer exists for the `enclave ls` command
    * Users should use `--cli-log-level` instead

### Changes
* The engine & API containers will log at `debug` level by default, to better help us debug issues that are hard to reproduce
* Upgraded the engine server to 1.10.0
* Upgraded the kurtosis core to 1.38.0
* Upgraded the object-attributes-schema-lib to 0.7.0
* Changed the generated kurtosis enclave name to lower case
* Changed constants/vars in tests

### Fixes
* Fixed an issue where `setupCLILogs` was accidentally setting the logrus output to STDOUT rather than the Cobra command output
* Removed several `logrus.SetLevel`s that were overriding the CLI log level set using `--cli-log-level`
* Fixed a bug where trying to destroy an enclave whose ID was a subset of another enclave ID would fail
* CLI `build.sh` wasn't calling `go test`
* Fixed multiple log messages & `stacktrace.Propagate`s that didn't have formatstr variables
* Fixed broken `DuplicateFlagsCausePanic` unit test

# 0.9.4
### Features
* Added the functionality to execute retries when sending user-metrics-consent-election fails

### Changes
* Upgraded the metrics library to 0.2.0
>>>>>>> db570f7b

### Fixes
* Fix `network_soft_partition_test` in Golang and Typescript internal testsuite
* Fix typo in metrics consent message

# 0.9.3
### Fixes
* Fix and error in CLI release version cache file generation

# 0.9.2
### Fixes
* Fixed a bug with `engine restart` using `stacktrace.Propagate` incorrectly
* The yes/no prompt now displays valid options

### Removals
* On further review, removed the big long metrics paragraph from the `config init` helptext; this likely isn't going to land well

### Changes
* Be more explicit in our explanation to users about product analytics metrics

# 0.9.1
### Features
* The enclave ID argument to `enclave inspect` is now tab-completable
* Added a "Debugging User Issues" section to the README
* Added a wrapper over the `CobraCmd` objects that we're using to create CLI commands, so that we have a centralized place to add autocompletion

### Changes
* Upgraded the engine server to 1.9.1
* Upgraded the kurtosis core to 1.37.1
* Upgraded the metrics library to 0.1.2
* Switched the `enclave inspect` to the new command framework
* Cleaned up our Kurtosis-custom logic wrapping the Cobra commands

### Fixes
* Fix the Kurtosis completion
* The CLI version mismatch warning messages are printed to STDERR so as not to interfere with any other command output (e.g. `completion`)

# 0.9.0
### Features
* Added `MetricsUserIDStore` which generates a hashed user ID based on OS configuration, and saves the ID in a file to use it in future runs of the CLI
* Pass two new arguments `metricsUserdID` and `shouldSendMetrics` to the `EngineServerService.Launcher`
* Track if user consent sending metrics to improve the product

### Breaking Changes
* Required the user to make an election about whether to send product analytic metrics
  * **Users using Kurtosis in CI will need to initialize the configuration as part of their CI steps [using these instructions](https://docs.kurtosistech.com/running-in-ci.html)**
  * Users will need to run `kurtosis engine restart` after upgrading to this version of the CLI
  * Engine API users (e.g. in tests) will need to update to `kurtosis-engine-api-lib` 1.9.0

### Changes
* Upgraded the kurtosis core to 1.37.0

# 0.8.11
### Features
* The enclave ID argument to `enclave inspect` is now tab-completable

### Fixes
* Fix the Kurtosis completion

# 0.8.10
### Features
* `enclave inspect` now also prints the service ID in addition to the GUID
* Add the `-f` flag to `service logs` to allow users to keep following logs

### Fixes
* `enclave stop` and `enclave rm` require at least one enclave ID
* Turned down the parallelism of the Golang & Typescript testsuites to 2 (from 4), so that we're less likely to face test timeouts (both on local machine & CI)

# 0.8.9
### Fixes
* Set the Typescript internal tests' timeouts to 3m to match Golang
* Fixed an issue where a failure to dump a container's logs on `enclave dump` would incorrectly report that the issue was with a different container
* Fixed `enclave dump` breaking if a REPL container is present

# 0.8.8
### Features
* Added TypeScript Tests to CI
* Added configuration framework which is composed by:
  * The `KurtosisConfig` object which contains Kurtosis CLI configurations encapsulated to avoid accidentally editions
  * The `KurtosisConfigStore` which saves and get the `KurtosisConfig` content in/from the `kurtosis-cli-config.yml` file 
  * The `KurtosisConfigInitializer` handle `KurtosisConfig` initial status, request users if it is needed
  * The `KurtosisConfigProvider` which is in charge of return the `KurtosisConfig` if it already exists and if it not requests user for initial configuration
  * The `config init` command to initialize the `KurtosisConfig`, it requires one positional args to set if user accept or not to send metrics
* Added `PromptDisplayer` to display CLI prompts
* Added `user metrics consent prompt` to request user consents to collecting and sending metrics
* Added `override Kurtosis config confirmation prompt` to request user for confirmation when they're trying to initialize the config but it's already created
* Add `enclave dump` subcommand to dump all the logs & container specs for an enclave
* After the internal testsuites run in CI, the enclaves are dumped and exported so Kurtosis devs can debug any test cases that fail in CI

### Fixes
* Limit the max number of Typescript tests running at once to 4, to not overwhelm Docker

### Features
* Added TypeScript test: `network_soft_partition.test.ts`
* Added TypeScript test: `network_partition.test.ts`

### Changes
* When a `module exec` fails, don't stop the enclave so the user can continue debugging

# 0.8.7
### Features
* Added TypeScript test: `files.test.ts`
* Added TypeScript test: `module.test.ts`
* Added TypeScript test: `wait_for_endpoint_availability.test.ts`
* `enclave inspect` also reports the enclave data directory on the host machine

# 0.8.6
### Features
* Upgrade to engine server 1.8.2 which adds the removal of dangling folders in the clean endpoint


# 0.8.5
### Features
* Upgrade to engine server 1.8.1 which adds `Kurtosis Engine` checker in `KurtosisContext` creation

### Features
* Added TypeScript test: `files_artifact_mounting.test.ts`
* Added TypeScript test: `exec_command.test.ts`

# 0.8.4
### Features
* The `module exec` command prints and follows the module's logs

### Changes
* Upgraded to the following dependencies to support ID label:
  * obj-attrs-schema-lib -> 0.6.0
  * core dependencies -> 1.36.11
  * engine dependencies -> 1.7.7

# 0.8.3
### Features
* Added call to clean endpoint


# 0.8.2
### Fixes
* Make a best-effort attempt to pull module & user service images before starting them
* The headers of `enclave inspect` are printed in deterministic, sorted order so they stop jumping around on subsequent runs
* Fix a bug where the `sandbox` would error on `enclaveCtx.getServiceContext`

# 0.8.1
### Features
* Added TypeScript test: `bulk_command_execution.test.ts`
* Added TypeScript test: `basic_datastore_and_api.test.ts`

### Fixes
* Add proper logging for `enclave_setup.ts`
* Fixed a bug with the Javascript REPL image
* Resolve TypeScript test minor bug
* Upgrade to engine server 1.7.3
* Upgrade Typescript to the latest version of the engine-server library

# 0.8.0
### Features
* Upgraded to the following dependencies to support users specifying a user-friendly port ID for their ports:
    * obj-attrs-schema-lib -> 0.5.0
    * core dependencies -> 1.36.9
    * engine dependencies -> 1.7.2
* Added `network_soft_partition_test` in golang internal test suite
* Added a unit test to ensure that an API break in the engine (which will require restarting the engine) is an API break for the CLI

### Fixes
* When the engine server API version that the CLI expects doesn't match the running engine server's API version, the user gets an error and is forced to restart their engine

### Breaking Changes
* Upgraded the engine server to 1.7.2
    * Users will need to run `kurtosis engine restart` after upgrading to this version of the CLI
    * Engine API users (e.g. in tests) will need to update to `kurtosis-engine-api-lib` 1.7.2
    * Module users will need to update their modules to [Module API Lib](https://github.com/kurtosis-tech/kurtosis-module-api-lib) 0.12.3

# 0.7.4
### Features
* Added a `--partitioning` flag to `module exec` for enabling partitioning

### Changes
* The Go internal testsuite's enclaves will now be named with Unix millis, rather than Unix seconds
* Partitioning defaults to false for `module exec`

# 0.7.3
### Features
* Added new command named service shell (kurtosis service shell enclave_id service_id) which performs the same as docker exec -it container_id sh

# 0.7.2
### Features
* The enclave for `module exec` will now be named after the module image and the time it was ran
* Allow users running `module exec` to manually specify the ID of the enclave that will be created

### Fixes
* Fixed a bug where `service logs` that was successful would really fail

# 0.7.1
### Fixes
* Attempt to fix CLI artifact publishing

# 0.7.0
### Features
* Added TypeScript: `basic_datastore_test.ts`, `enclave_setup.ts` and `test_helpers.ts`
* Added TypeScript project inside of `internal_testsuites` folder.
* The `test_helpers` class now has a higher-level API: `AddDatastoreService` and `AddAPIService`, which makes many of our internal testsuite test setups a one-liner
* Add an extra API container status result to `enclave inspect`
* Reimplement endpoint availability-waiting test in new Go test framework

### Fixes
* `stacktrace.Propagate` now panics when it gets a `nil` value
* Fixed bug in files artifact mounting test where it would fail on Mac (but not Linux)
* Fixed `enclave inspect` breaking if the enclave was stopped
* Fixed publishing, which was temporarily broken

### Changes
* The Javascript REPL now uses Node 16.13.0 (up from 16.7.0)
* Grouped all the internal testsuites into a single directory
* Gave `build.sh` scripts to the CLI & internal testsuite subdirectories now
* There is no longer a root `go.mod`, but now one in CLI and one in `golang_internal_testsuite` (rationale being that the dependencies for the CLI and for the internal testsuite are very different, plus we'll have a `typescript_internal_testsuite` soon)
* Removed the "local static" element to `localStaticFilesTest`, because there's no longer a distinction between "local" and "static" now that the testsuite runs with Go test
* The `--image` arg to `engine start` and `engine restart` has been replaced with a `--version` flag, so that the full org & image is no longer required
* The `--kurtosis-api-image` flag to `sandbox` has been replaced with a `--api-container-version` flag, so that the full org & image is no longer required
* The `--api-container-image` flag to `enclave new` has been replaced with a `--api-container-version` flag, so that the full org & image is no longer required
* The `--api-container-image` flag to `module exec` has been replaced with a `--api-container-version` flag, so that the full org & image is no longer required
* The `engine status` now returns the engine version, rather than the API version
* Use engine-server 1.5.6
* Remove all references to Palantir stacktrace

### Removals
* Removed the `test` command, as tests can be written directly in your testing framework of choice by connecting to the running engine using `kurtosis-engine-api-lib`
* Removed the `AdvancedNetworkTest`, because we no longer have `Network` types
* Removed alternating colors for the tables, because it's a pain to maintain
* Stop publishing a `latest` version of the REPL images, because the CLI should use pinned X.Y.Z version to avoid problems

### Breaking Changes
* Removed the `test` command
    * Users should migrate their tests out of the Kurtosis testing framework, and into a testing framework of choice in their language
* The `--image` arg to `engine start` and `engine restart` has been replaced with a `--version` flag
    * Users should use the new flag with the Docker tag of the engine to start
* The `--kurtosis-api-image` flag to `sandbox` has been replaced with a `--api-container-version` flag
    * Users should use the new flag with the Docker tag of the API container to start
* The `--api-container-image` flag to `enclave new` has been replaced with a `--api-container-version` flag
    * Users should use the new flag with the Docker tag of the API container to start
* The `--api-container-image` flag to `module exec` has been replaced with a `--api-container-version` flag
    * Users should use the new flag with the Docker tag of the API container to start

# 0.6.8
### Features
* Added a cache file for getting the latest released CLI version from GitHUB API

# 0.6.7
### Features
* Added Yellow and White alternating colors in TablePrinter

### Fixes
* The `kurtosis engine restart` suggestion when the engine is out-of-date now:
    * No longer has a trailing space
    * Is on the same line as the "engine is out-of-date" message

# 0.6.6
### Features
* The API Container host port was added when showing the data with the command `enclave inspect`

# 0.6.5
### Fixes
* `enclave inspect` host port bindings now properly return `127.0.0.1`, to match what's returned by the `AddService`

# 0.6.4
### Fixes
* Fixed issue #69 - now the CLI version checker passes when the current version is newer than the latest public version (e.g. during a release)
* Enable the unit test for the `RootCmd` because issue #69 is fixed

### Changes
* Removed `version_checker` class, now the `checkCLILatestVersion` functionality is part of the `RootCmd` and the `checkIfEngineIsUpToDate` functionality is controlled by the `engine_existence_guarantor` 

# 0.6.3
### Fixes
* Temporarily disable the unit test for the `RootCmd` until issue #69 is fixed

# 0.6.2
### Features
* `enclave inspect` also prints the `Kurtosis modules`
* Added `version_checker.CheckLatestVersion` method to check if it is running the latest CLI version before running any CLI command
* Added `version_checker.CheckIfEngineIsUpToDate` method to check if it is running engine is up-to-date.

### Fixes
* Fixed error where `service logs` command is executed with a nonexistent enclave ID or nonexistent GUID just silently exits
* Upgraded to engine server 0.5.2, which returns host port bindings in the format `127.0.0.1` rather than `0.0.0.0` for Windows users
* Upped the run timeouts of the advanced network test, module test, and bulk command execution test to 90s

### Changes
* Replaced `kurtosistech/example-microservices_datastore` Docker image with `kurtosistech/example-datastore-server` in `golang_internal_testsuite`
* Replaced `kurtosistech/example-microservices_api` Docker image with `kurtosistech/example-api-server` in `golang_internal_testsuite`
* Replaced `kurtosistech/example-microservices_datastore` Docker image with `docker/getting-started` in `bulk_command_execution_test` and `wait_for_endpoint_availability_test`
* Upgraded `datastore army module` Docker image to the latest version `kurtosistech/datastore-army-module:0.1.5` in `module_test` 

# 0.6.1
### Fixes
* Fixed a bug where a testsuite could be reported as passing, even when the tests were failing

# 0.6.0
### Features
* The engine loglevel can be configured with the new `--log-level` flag to `engine start`

### Changes
* Renamed the `repl new` image flag to make more sense
* Update to using the engine server that stores engine/enclave data on the user's local machine

### Breaking Changes
* The `--js-repl-image` flag of `repl new` has been renamed to `--image`, with shorthand `-i`

# 0.5.5
### Fixes
* A failed `module exec` or `sandbox` stops, rather than destroys, the enclave it created

# 0.5.4
### Features
* `enclave new` prints the new enclave's ID
* Information about how to stop or remove the enclave created by `sandbox` is printed after the REPL exits
* Added a `clean` command, to clean up accumulated Kurtosis artifacts
* Added a `repl inspect` command to list installed packages on the REPL

### Fixes
* Use `--image` flag in `kurtosis engine start` command, it was not being used when the engine is being executed
* Fix the returning values order when `DestroyEnclave` method is called in `kurtosis sandbox` command
* Fixed a bug where `engine status` wouldn't check the error value from getting the engine status object
* The Javascript REPL's module installation paths in the Dockerfile are now filled from Go code constants (rather than being hardcoded)

### Changes
* The `sandbox` command no longer destroys the enclave after the REPL exits
* Upgrade to engine server 0.4.7, where API container doesn't shut down the containers after it exits (instead relying on the engine server to do that)

# 0.5.3
### Fixes
* Upgrade to the `goreleaser-ci-image` 0.1.1 to publish a new Homebrew formula with a fix for the `bottle :unneeded` deprecation warning

# 0.5.2
### Features
* Added `enclave stop` and `enclave rm` commands

# 0.5.1
### Features
* Add instructions for users on what to do if no Kurtosis engine is running
* If an engine isn't running, the CLI will try to start one automatically

# 0.5.0
### Changes
* Replaced `EnclaveManager` with `Kurtosis Engine API Libs` which handle all the interactions with the `Kurtosis Engine Server`

### Features
* Add a `version` command to print the CLI's version, with a test
* Added a global `--cli-log-level` flag that controls what level the CLI will log at

### Fixes
* The Kurtosis Client version used by the JS REPL image will now use the `KurtosisApiVersion` constant published by Kurt Client
* Fixed bug where testsuite containers weren't getting any labels

### Breaking Changes
* Interactions with the CLI now require a Kurtosis engine to be running
    * Users should run `kurtosis engine start` to start an engine

# 0.4.3
### Features
* Added documentation in README about how to develop on this repo
* Upgraded to `kurtosis-core` 1.25.2, which contains fixes for `container-engine-lib` 0.7.0 feature that allows binding container ports to specific host machine ports
* Added `engine start` command to the CLI
* Added `engine stop` command to the CLI
* `engine start` waits until the engine is responding to gRPC requests before it reports the engine as up
* Added `engine status` command to the CLI
* Start a Kurtosis engine server in the CI environment

### Fixes
* Clarified the difference between the two types of params in `module exec`
* `engine start` won't start another container if one is already running
* `engine start` waits for gRPC availability before it reports the engine up

# 0.4.2
### Features
* `enclave` commands also show enclave state
* Standardized table-printing logic into a `TablePrinter` object 
* Added a `KeyValuePrinter` for pretty-printing key-value pairs
* `enclave inspect` also prints the enclave ID & state

### Fixes
* `module exec` will attempt to update the module & API container images before running
* Fixed a bug where having a `node_modules` directory in your current directory when starting a REPL will cause the REPL to fail

### Changes
* Upgrade to testsuite-api-lib 0.11.0, which uses Kurt Client 0.19.0 (already handled in v0.4.0 of this repo)
* When running a REPL, your current directory is now mounted at `/local` rather than the present directory

# 0.4.1
### Fixes
* Update the Javascript CLI's `core-api-lib` version to 0.19.0, to match the rest of the code

# 0.4.0
### Changes
* Switched all references to "Lambda" to "module"

### Fixes
* `ModuleTest` (renamed from `LambdaTest`) now uses the ports returned by the Datastore Army module
* Fixed bug in CI where `pipefail` wasn't set which would result in the testsuite-running step passing when it shouldn't

### Breaking Changes
* Renamed the `lambda` command to `module`

# 0.3.4
### Fixes
* Stop attempting to upload APK packages to Gemfury (which can't accept APK packages and throws an error)

# 0.3.3
### Features
* Added a `repl install` command for installing NPM packages to a running REPL container
* `ParsePositionalArgs` (renamed to `ParsePositionalArgsAndRejectEmptyStrings`) now also errors on empty strings

# 0.3.2
### Features
* Added `enclave new` command to create a new enclave
* Added `repl new` command to start a new Javascript REPL
* Added `REPL runner` to reuse the creation and execution of the REPL container
* Print interactive REPLs in `enclave inspect`
* Added `GetEnclave` method in `EnclaveManager` in order to get information of a running enclave
* Upgrade Kurtosis Core Engine Libs to v0.6.0 which adds `Network` type
* Upgrade Kurtosis Core to v1.24.0 which splits `api-container-url` into `api-container-ip` and `api-container-port`

# 0.3.1
### Fixes
* Pinned the default API container version to the same version as in the `go.mod`, so that its version can't silently upgrade under users and break everything

# 0.3.0
### Changes
* Changed the Homebrew/deb/rpm package name to `kurtosis-cli` (was `kurtosis`)

### Breaking Changes
* The CLI is now installed via the `kurtosis-cli` package (for Homebrew, APT, and Yum) rather than just `kurtosis`

# 0.2.1
### Fixes
* Fixed missing `FURY_TOKEN` when publishing

# 0.2.0
### Features
* Ported over the CLI & internal testsuite from `kurtosis-core`

### Breaking Changes
* Changed pretty much everything to add the CLI

# 0.1.0
* Initial commit<|MERGE_RESOLUTION|>--- conflicted
+++ resolved
@@ -1,8 +1,6 @@
 # TBD
-<<<<<<< HEAD
 ### Features
 * `service shell` will first try to find & use `bash` before dropping down to `sh`
-=======
 
 # 0.11.0
 ### Fixes
@@ -49,7 +47,6 @@
 
 ### Changes
 * Upgraded the metrics library to 0.2.0
->>>>>>> db570f7b
 
 ### Fixes
 * Fix `network_soft_partition_test` in Golang and Typescript internal testsuite
