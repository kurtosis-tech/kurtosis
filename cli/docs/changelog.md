# TBD
### Features
* `KurtosisClusterConfig` now creates engine container config suppliers
* Added a config version migration test
* Connected the config file to use by the commands
* Added tab-complete to the following commands:
    * `enclave dump`
    * `enclave ls`
    * `enclave rm` 
    * `service logs`
    * `service shell`
* Added `kurtosis cluster get|set|ls`, which define which backend cluster (defined in config) that the CLI will access for all engine-related commands.
* Added 'gateway' command to open a local gateway to kurtosis objects running in Kubernetes
* Added calls to remote API container in API Container gateway

### Changes
* The `enclave-size-in-Megabytes` field in Kubernetes cluster field now is optional, and defaults to 10 MB
<<<<<<< HEAD
* Execution Ids now serialize timestamp as `YYYY-MM-DDTHH-MM-SS-sss`
=======
* Upgrade to engine 1.21.4 which understands Kubernetes cluster definitions
>>>>>>> 232ba6e5

# 0.17.0
### Features
* Added `test_cli_functionality` CircleCI test
* Bump CircleCI resource class to `large` when building the CLI to speed build times
* Added a build cache to the CLI build step

### Changes
* Upgraded to container-engine-lib 0.23.2, core 1.49.2, and engine 1.21.2 which use the new method of registering services

### Breaking Changes
* Upgraded the engine to version 1.21.0
    * Users should run `kurtosis engine restart` after upgrading
* CLI now requires Kubernetes enclave sizes to be specified in megabytes, not gigabytes
  * Remediation: change all CLI yaml input parameters specifying enclave sizes in gigabytes to megabytes

# 0.16.3
Accidentally-released empty release; no changes

# 0.16.2
### Features
* Can use Kurtosis Core YAML config file format V1 to specify metrics preferences

# 0.16.1
### Features
* Can use kubernetes backend for engine commands through the `--with-kubernetes` flag
* Upgraded to container-engine-lib which provides new (but still dormant) k8s functionality

# 0.16.0
### Changes
* Upgrade to engine 1.18.0, which uses the enclave data volume (rather than enclave data dirpath) for enclave data storage
* `enclave inspect` no longer prints out the enclave data directory
    * Users looking to explore an enclave's data should now look for the volume with the enclave's name, and mount that in a container
* The module tests now use datastore-army image `0.2.2`

### Breaking Changes
* The engine has now been upgraded to 1.18.0
    * Users will need to run `engine restart` to get the new version of the engine

# 0.15.1
### Features
* Added `service pause` and `service unpause` to CLI
* Added E2E tests for pause and unpause for both Golang and Typescript

### Changes
* Upgraded `kurtosis core lib` to 1.45.4 which adds `EnclaveContext.PauseService` and `EnclaveContext.UnpauseService`
* Upgraded `kurtosis engine lib` to 1.17.4
* Added `uploadFiles` tests for typescript and go clients.

### Fixes
* Fixed `uploadFiles` typescript test.

# 0.15.0
### Features
* Added `files storeservice` to store files from a service in the enclave
* Updated `files_artifact_mounting` internal test in order to test duplicate mountpoints
* Added a dedicated test for testing if files artifacts get mounted to the same location

### Changes
* Upgraded `kurtosis core lib` to 1.45.3 which adds `EnclaveContext.StoreFilesFromService`  and removes `EnclaveContext.RegisterFilesArtifacts`
* Upgraded `kurtosis engine lib` to 1.17.3

### Breaking Changes
* Upgraded the engine to v1.17.3
    * Users should run `kurtosis engine restart` to use the latest version
    * Users should upgrade their version of `kurtosis-engine-api-lib` to 1.17.3 as well
* Removed several methods from `EnclaveContext`; users should follow [the remediation steps here](https://docs.kurtosistech.com/kurtosis-core/changelog#1.45.3)

# 0.14.1
### Features
* Added `ContainerConfigBuilder.WithFiles` which allows use of files artifacts uploaded via `EnclaveContext.UploadFiles` in services
* Added `files upload` to send files into an enclave
* Added a `--files` flag to `service add` to allow mounting files artifacts on the container
* Added `files storeweb` to store files from a web URL in the enclave

# 0.14.0
### Breaking Changes
* Upgraded `kurtosis engine lib` to 1.15.0
  * Users should upgrade to `kurtosis-engine-api-lib` 1.15.0

### Changes
* Replaced `DockerManager` with `KurtosisBackend` in `module exec` command
* Upgraded `container engine lib` to 0.15.0

### Features
* Added `destroy_enclave_test` in Golang and Typescript internal testsuites
* The `old_enclave_continuity` test now tests having stopped old enclaves around, as well as `service add`
* Added an extra layer to the Docker exec command test to verify we're not accidentally sh-wrapping the command
* Many operations now happen in parallel in the backend, most notably making `clean` about 50-100% faster
* Added a test to verify that `kurtosis clean -a` cleans up its containers, volumes, and networks

# 0.13.0
### Features
* `enclave inspect` now prints port IDs, in sorted order

### Changes
* Upgraded `container engine lib` to 0.14.3
* Upgraded `kurtosis core lib` to 1.42.2
* Replaced `DockerManager` with `KurtosisBackend` in:
  * `EngineConsumingKurtosisCommand` struct and in `RunFunc`
  * `clean` command
  * `enclave inspect` command
  * `enclave rm` command
  * `service logs` command
  * `service shell` command

### Fixes
* Fix a bug where Kurtosis would fail to process containers using the old port spec
* Fixed a bug where `enclave inspect` crashes if a module is stopped

### Breaking Changes
* Upgraded `kurtosis engine lib` to 1.14.2
  * Users should upgrade to `kurtosis-engine-api-lib` 1.14.2

# 0.12.2
### Fixes
* Bumping dependencies on:
    * Engine Server 1.13.2
    * Container Engine Lib 0.13.0
    * Core 1.41.1

# 0.12.1
# Breaking Changes
* Bumped Dependencies for Kurtosis Core which is now version 1.41.0.
    * Users using the ExecuteBulkCommands API should remove code referencing it.
    * Additionally Enclaves should be restarted.
* Bumped Dependencies for Kurtosis Engine Server which is now version 1.13.0.

# 0.12.0
### Breaking Changes
* Removed `Repl` and `Sandbox` commands because now CLI contains several tools to start enclaves, add user services and get access from outside on an easy way
  * Users do not need to use `Repl` and `Sandbox` anymore, now the CLI contains commands to facilitate the creation of an `enclave` and running any kind of `user service` inside it

### Changes
* Upgraded the kurtosis core to 1.40.1
* Upgraded the kurtosis engine to 1.12.0
* Switched `enclave dump` to use `KurtosisBackend`

### Fixes
* Go testing now includes with CGO_ENABLED=0 variable so the user doesn't have to specify environment variables before running scripts.

# 0.11.9
### Features
* Added the `service add` command for adding a service to an enclave
* Added the `service rm` command for removing services from an enclave
* Added an `--id` flag to `enclave new` to allow setting the new enclave's ID
* Users can now provide an existing enclave to the `--enclave-id` parameter of `module exec` to exec the module in an existing enclave, rather than creating a new one

# 0.11.8
### Fixes
* Fixed break in the `sandbox` command when we switched to the newer `EnclaveContext.newGrpcNodeEnclaveContext` function

# 0.11.7
### Features
* Upgraded container-engine-lib, core, and engine-server to allow for the new API container & enclave CRUD function stubs

### Features
* Updated engine_manager to use kurtosis_backend instead of docker_manager

# 0.11.6

### Features
* Bumped latest version of 'object-schema-lib', 'kurtosis-core' and 'kurtosis-engine'
* Code refactored according to the latest gRPC web feature


# 0.11.5
### Features
* Added a `--with-partitioning` flag to the `sandbox` command for turning on network partitioning

### Changes
* When a service doesn't have any ports, `<none>` will be printed instead of emptystring to make it clearer that the service has no ports
* Leave network partitioning off by default for the `sandbox` command

# 0.11.4
### Features
* Added a `config path` command to print the path to the Kurtosis config file
* Added a `--force` flag to `config init` to allow users to ignore the interactive confirmation prompt (useful for running in CI)
* If the user does end up trying to `config init` in a non-interactive shell when the config already exists, throw an error with informative information
* Added CI checks to ensure that double-init'ing the config without `force` fails, and with `force` succeeds

### Fixes
* Fixed a bug with determining if the terminal is a TTY

# 0.11.3
### Changes
* Upgraded to the following, which contain dormant Kubernetes code:
    * container-engine-lib 0.8.7
    * core 1.39.3
    * engine 1.11.1

# 0.11.2
### Features
* Detect if the CLI is running in non-interactive mode (i.e., in CI) and error if the InteractiveConfigInitializer is run
* Add a test to verify that the CLI fails in non-interactive mode

# 0.11.1
### Features
* `service shell` will first try to find & use `bash` before dropping down to `sh`
* Add a test to ensure that new versions of the CLI don't break compatibility with enclaves started under an old version
* Added a `KurtosisCommand` wrapper over the `cobra.Command` objects that we're using to create CLI commands, so that we have a centralized place to add autocompletion
* Added flags to `KurtosisCommand`
* Added a `NewEnclaveIDArg` generator for building enclave ID args with tab-completion and validation out-of-the-box
* Added tab-completion & enclave ID validation to `enclave rm` command
* Added a `EngineConsumingKurtosisCommand` to make it easier to write commands that use the engine
* Ported `clean` and `config init` to the new `KurtosisCommand` framework
* Added a `SetSelectionArg` for easily creating arguments that choose from a set (with tab-complete, of course)

### Changes
* Switched `enclave rm` to use the new command framework
* Switched `enclave rm` and `enclave inspect` to use the `NewEnclaveIDArg` component

### Fixes
* Made the error traces easier to read when `enclave rm` fails
* Made the `LowlevelKurtosisCommand` unit tests less likely to experience false negatives

# 0.11.0
### Fixes
* Fixed several bugs that were causing product analytics events to get dropped for users who had opted in

### Breaking Changes
* Use engine version 1.11.0
    * Users should upgrade to `kurtosis-engine-api-lib` 1.11.0

# 0.10.1
### Fixes
* Allow for 256-character labels

# 0.10.0
### Breaking Changes
* Upgraded to engine server 1.10.4, which makes name & label values compatible with Kubernetes
    * **Enclave IDs, service IDs, and module IDs must now conform to the regex `^[a-z0-9][-a-z0-9.]*[a-z0-9]$`**
* The `--kurtosis-log-level` flag to set the API container's log level has been renamed to `--api-container-log-level` for the following commands:
    * `enclave new`
    * `module exec`
    * `sandbox`
* The `--kurtosis-log-level` flag no longer exists for the `enclave ls` command
    * Users should use `--cli-log-level` instead

### Changes
* The engine & API containers will log at `debug` level by default, to better help us debug issues that are hard to reproduce
* Upgraded the engine server to 1.10.0
* Upgraded the kurtosis core to 1.38.0
* Upgraded the object-attributes-schema-lib to 0.7.0
* Changed the generated kurtosis enclave name to lower case
* Changed constants/vars in tests

### Fixes
* Fixed an issue where `setupCLILogs` was accidentally setting the logrus output to STDOUT rather than the Cobra command output
* Removed several `logrus.SetLevel`s that were overriding the CLI log level set using `--cli-log-level`
* Fixed a bug where trying to destroy an enclave whose ID was a subset of another enclave ID would fail
* CLI `build.sh` wasn't calling `go test`
* Fixed multiple log messages & `stacktrace.Propagate`s that didn't have formatstr variables
* Fixed broken `DuplicateFlagsCausePanic` unit test

# 0.9.4
### Features
* Added the functionality to execute retries when sending user-metrics-consent-election fails

### Changes
* Upgraded the metrics library to 0.2.0

### Fixes
* Fix `network_soft_partition_test` in Golang and Typescript internal testsuite
* Fix typo in metrics consent message

# 0.9.3
### Fixes
* Fix and error in CLI release version cache file generation

# 0.9.2
### Fixes
* Fixed a bug with `engine restart` using `stacktrace.Propagate` incorrectly
* The yes/no prompt now displays valid options

### Removals
* On further review, removed the big long metrics paragraph from the `config init` helptext; this likely isn't going to land well

### Changes
* Be more explicit in our explanation to users about product analytics metrics

# 0.9.1
### Features
* The enclave ID argument to `enclave inspect` is now tab-completable
* Added a "Debugging User Issues" section to the README

### Changes
* Upgraded the engine server to 1.9.1
* Upgraded the kurtosis core to 1.37.1
* Upgraded the metrics library to 0.1.2
* Switched the `enclave inspect` to the new command framework
* Cleaned up our Kurtosis-custom logic wrapping the Cobra commands

### Fixes
* Fix the Kurtosis completion
* The CLI version mismatch warning messages are printed to STDERR so as not to interfere with any other command output (e.g. `completion`)

# 0.9.0
### Features
* Added `MetricsUserIDStore` which generates a hashed user ID based on OS configuration, and saves the ID in a file to use it in future runs of the CLI
* Pass two new arguments `metricsUserdID` and `shouldSendMetrics` to the `EngineServerService.Launcher`
* Track if user consent sending metrics to improve the product

### Breaking Changes
* Required the user to make an election about whether to send product analytic metrics
  * **Users using Kurtosis in CI will need to initialize the configuration as part of their CI steps [using these instructions](https://docs.kurtosistech.com/running-in-ci.html)**
  * Users will need to run `kurtosis engine restart` after upgrading to this version of the CLI
  * Engine API users (e.g. in tests) will need to update to `kurtosis-engine-api-lib` 1.9.0

### Changes
* Upgraded the kurtosis core to 1.37.0

# 0.8.11
### Features
* The enclave ID argument to `enclave inspect` is now tab-completable

### Fixes
* Fix the Kurtosis completion

# 0.8.10
### Features
* `enclave inspect` now also prints the service ID in addition to the GUID
* Add the `-f` flag to `service logs` to allow users to keep following logs

### Fixes
* `enclave stop` and `enclave rm` require at least one enclave ID
* Turned down the parallelism of the Golang & Typescript testsuites to 2 (from 4), so that we're less likely to face test timeouts (both on local machine & CI)

# 0.8.9
### Fixes
* Set the Typescript internal tests' timeouts to 3m to match Golang
* Fixed an issue where a failure to dump a container's logs on `enclave dump` would incorrectly report that the issue was with a different container
* Fixed `enclave dump` breaking if a REPL container is present

# 0.8.8
### Features
* Added TypeScript Tests to CI
* Added configuration framework which is composed by:
  * The `KurtosisConfig` object which contains Kurtosis CLI configurations encapsulated to avoid accidentally editions
  * The `KurtosisConfigStore` which saves and get the `KurtosisConfig` content in/from the `kurtosis-cli-config.yml` file 
  * The `KurtosisConfigInitializer` handle `KurtosisConfig` initial status, request users if it is needed
  * The `KurtosisConfigProvider` which is in charge of return the `KurtosisConfig` if it already exists and if it not requests user for initial configuration
  * The `config init` command to initialize the `KurtosisConfig`, it requires one positional args to set if user accept or not to send metrics
* Added `PromptDisplayer` to display CLI prompts
* Added `user metrics consent prompt` to request user consents to collecting and sending metrics
* Added `override Kurtosis config confirmation prompt` to request user for confirmation when they're trying to initialize the config but it's already created
* Add `enclave dump` subcommand to dump all the logs & container specs for an enclave
* After the internal testsuites run in CI, the enclaves are dumped and exported so Kurtosis devs can debug any test cases that fail in CI

### Fixes
* Limit the max number of Typescript tests running at once to 4, to not overwhelm Docker

### Features
* Added TypeScript test: `network_soft_partition.test.ts`
* Added TypeScript test: `network_partition.test.ts`

### Changes
* When a `module exec` fails, don't stop the enclave so the user can continue debugging

# 0.8.7
### Features
* Added TypeScript test: `files.test.ts`
* Added TypeScript test: `module.test.ts`
* Added TypeScript test: `wait_for_endpoint_availability.test.ts`
* `enclave inspect` also reports the enclave data directory on the host machine

# 0.8.6
### Features
* Upgrade to engine server 1.8.2 which adds the removal of dangling folders in the clean endpoint

# 0.8.5
### Features
* Upgrade to engine server 1.8.1 which adds `Kurtosis Engine` checker in `KurtosisContext` creation

### Features
* Added TypeScript test: `files_artifact_mounting.test.ts`
* Added TypeScript test: `exec_command.test.ts`

# 0.8.4
### Features
* The `module exec` command prints and follows the module's logs

### Changes
* Upgraded to the following dependencies to support ID label:
  * obj-attrs-schema-lib -> 0.6.0
  * core dependencies -> 1.36.11
  * engine dependencies -> 1.7.7

# 0.8.3
### Features
* Added call to clean endpoint

# 0.8.2
### Fixes
* Make a best-effort attempt to pull module & user service images before starting them
* The headers of `enclave inspect` are printed in deterministic, sorted order so they stop jumping around on subsequent runs
* Fix a bug where the `sandbox` would error on `enclaveCtx.getServiceContext`

# 0.8.1
### Features
* Added TypeScript test: `bulk_command_execution.test.ts`
* Added TypeScript test: `basic_datastore_and_api.test.ts`

### Fixes
* Add proper logging for `enclave_setup.ts`
* Fixed a bug with the Javascript REPL image
* Resolve TypeScript test minor bug
* Upgrade to engine server 1.7.3
* Upgrade Typescript to the latest version of the engine-server library

# 0.8.0
### Features
* Upgraded to the following dependencies to support users specifying a user-friendly port ID for their ports:
    * obj-attrs-schema-lib -> 0.5.0
    * core dependencies -> 1.36.9
    * engine dependencies -> 1.7.2
* Added `network_soft_partition_test` in golang internal test suite
* Added a unit test to ensure that an API break in the engine (which will require restarting the engine) is an API break for the CLI

### Fixes
* When the engine server API version that the CLI expects doesn't match the running engine server's API version, the user gets an error and is forced to restart their engine

### Breaking Changes
* Upgraded the engine server to 1.7.2
    * Users will need to run `kurtosis engine restart` after upgrading to this version of the CLI
    * Engine API users (e.g. in tests) will need to update to `kurtosis-engine-api-lib` 1.7.2
    * Module users will need to update their modules to [Module API Lib](https://github.com/kurtosis-tech/kurtosis-module-api-lib) 0.12.3

# 0.7.4
### Features
* Added a `--partitioning` flag to `module exec` for enabling partitioning

### Changes
* The Go internal testsuite's enclaves will now be named with Unix millis, rather than Unix seconds
* Partitioning defaults to false for `module exec`

# 0.7.3
### Features
* Added new command named service shell (kurtosis service shell enclave_id service_id) which performs the same as docker exec -it container_id sh

# 0.7.2
### Features
* The enclave for `module exec` will now be named after the module image and the time it was ran
* Allow users running `module exec` to manually specify the ID of the enclave that will be created

### Fixes
* Fixed a bug where `service logs` that was successful would really fail

# 0.7.1
### Fixes
* Attempt to fix CLI artifact publishing

# 0.7.0
### Features
* Added TypeScript: `basic_datastore_test.ts`, `enclave_setup.ts` and `test_helpers.ts`
* Added TypeScript project inside of `internal_testsuites` folder.
* The `test_helpers` class now has a higher-level API: `AddDatastoreService` and `AddAPIService`, which makes many of our internal testsuite test setups a one-liner
* Add an extra API container status result to `enclave inspect`
* Reimplement endpoint availability-waiting test in new Go test framework

### Fixes
* `stacktrace.Propagate` now panics when it gets a `nil` value
* Fixed bug in files artifact mounting test where it would fail on Mac (but not Linux)
* Fixed `enclave inspect` breaking if the enclave was stopped
* Fixed publishing, which was temporarily broken

### Changes
* The Javascript REPL now uses Node 16.13.0 (up from 16.7.0)
* Grouped all the internal testsuites into a single directory
* Gave `build.sh` scripts to the CLI & internal testsuite subdirectories now
* There is no longer a root `go.mod`, but now one in CLI and one in `golang_internal_testsuite` (rationale being that the dependencies for the CLI and for the internal testsuite are very different, plus we'll have a `typescript_internal_testsuite` soon)
* Removed the "local static" element to `localStaticFilesTest`, because there's no longer a distinction between "local" and "static" now that the testsuite runs with Go test
* The `--image` arg to `engine start` and `engine restart` has been replaced with a `--version` flag, so that the full org & image is no longer required
* The `--kurtosis-api-image` flag to `sandbox` has been replaced with a `--api-container-version` flag, so that the full org & image is no longer required
* The `--api-container-image` flag to `enclave new` has been replaced with a `--api-container-version` flag, so that the full org & image is no longer required
* The `--api-container-image` flag to `module exec` has been replaced with a `--api-container-version` flag, so that the full org & image is no longer required
* The `engine status` now returns the engine version, rather than the API version
* Use engine-server 1.5.6
* Remove all references to Palantir stacktrace

### Removals
* Removed the `test` command, as tests can be written directly in your testing framework of choice by connecting to the running engine using `kurtosis-engine-api-lib`
* Removed the `AdvancedNetworkTest`, because we no longer have `Network` types
* Removed alternating colors for the tables, because it's a pain to maintain
* Stop publishing a `latest` version of the REPL images, because the CLI should use pinned X.Y.Z version to avoid problems

### Breaking Changes
* Removed the `test` command
    * Users should migrate their tests out of the Kurtosis testing framework, and into a testing framework of choice in their language
* The `--image` arg to `engine start` and `engine restart` has been replaced with a `--version` flag
    * Users should use the new flag with the Docker tag of the engine to start
* The `--kurtosis-api-image` flag to `sandbox` has been replaced with a `--api-container-version` flag
    * Users should use the new flag with the Docker tag of the API container to start
* The `--api-container-image` flag to `enclave new` has been replaced with a `--api-container-version` flag
    * Users should use the new flag with the Docker tag of the API container to start
* The `--api-container-image` flag to `module exec` has been replaced with a `--api-container-version` flag
    * Users should use the new flag with the Docker tag of the API container to start

# 0.6.8
### Features
* Added a cache file for getting the latest released CLI version from GitHUB API

# 0.6.7
### Features
* Added Yellow and White alternating colors in TablePrinter

### Fixes
* The `kurtosis engine restart` suggestion when the engine is out-of-date now:
    * No longer has a trailing space
    * Is on the same line as the "engine is out-of-date" message

# 0.6.6
### Features
* The API Container host port was added when showing the data with the command `enclave inspect`

# 0.6.5
### Fixes
* `enclave inspect` host port bindings now properly return `127.0.0.1`, to match what's returned by the `AddService`

# 0.6.4
### Fixes
* Fixed issue #69 - now the CLI version checker passes when the current version is newer than the latest public version (e.g. during a release)
* Enable the unit test for the `RootCmd` because issue #69 is fixed

### Changes
* Removed `version_checker` class, now the `checkCLILatestVersion` functionality is part of the `RootCmd` and the `checkIfEngineIsUpToDate` functionality is controlled by the `engine_existence_guarantor` 

# 0.6.3
### Fixes
* Temporarily disable the unit test for the `RootCmd` until issue #69 is fixed

# 0.6.2
### Features
* `enclave inspect` also prints the `Kurtosis modules`
* Added `version_checker.CheckLatestVersion` method to check if it is running the latest CLI version before running any CLI command
* Added `version_checker.CheckIfEngineIsUpToDate` method to check if it is running engine is up-to-date.

### Fixes
* Fixed error where `service logs` command is executed with a nonexistent enclave ID or nonexistent GUID just silently exits
* Upgraded to engine server 0.5.2, which returns host port bindings in the format `127.0.0.1` rather than `0.0.0.0` for Windows users
* Upped the run timeouts of the advanced network test, module test, and bulk command execution test to 90s

### Changes
* Replaced `kurtosistech/example-microservices_datastore` Docker image with `kurtosistech/example-datastore-server` in `golang_internal_testsuite`
* Replaced `kurtosistech/example-microservices_api` Docker image with `kurtosistech/example-api-server` in `golang_internal_testsuite`
* Replaced `kurtosistech/example-microservices_datastore` Docker image with `docker/getting-started` in `bulk_command_execution_test` and `wait_for_endpoint_availability_test`
* Upgraded `datastore army module` Docker image to the latest version `kurtosistech/datastore-army-module:0.1.5` in `module_test` 

# 0.6.1
### Fixes
* Fixed a bug where a testsuite could be reported as passing, even when the tests were failing

# 0.6.0
### Features
* The engine loglevel can be configured with the new `--log-level` flag to `engine start`

### Changes
* Renamed the `repl new` image flag to make more sense
* Update to using the engine server that stores engine/enclave data on the user's local machine

### Breaking Changes
* The `--js-repl-image` flag of `repl new` has been renamed to `--image`, with shorthand `-i`

# 0.5.5
### Fixes
* A failed `module exec` or `sandbox` stops, rather than destroys, the enclave it created

# 0.5.4
### Features
* `enclave new` prints the new enclave's ID
* Information about how to stop or remove the enclave created by `sandbox` is printed after the REPL exits
* Added a `clean` command, to clean up accumulated Kurtosis artifacts
* Added a `repl inspect` command to list installed packages on the REPL

### Fixes
* Use `--image` flag in `kurtosis engine start` command, it was not being used when the engine is being executed
* Fix the returning values order when `DestroyEnclave` method is called in `kurtosis sandbox` command
* Fixed a bug where `engine status` wouldn't check the error value from getting the engine status object
* The Javascript REPL's module installation paths in the Dockerfile are now filled from Go code constants (rather than being hardcoded)

### Changes
* The `sandbox` command no longer destroys the enclave after the REPL exits
* Upgrade to engine server 0.4.7, where API container doesn't shut down the containers after it exits (instead relying on the engine server to do that)

# 0.5.3
### Fixes
* Upgrade to the `goreleaser-ci-image` 0.1.1 to publish a new Homebrew formula with a fix for the `bottle :unneeded` deprecation warning

# 0.5.2
### Features
* Added `enclave stop` and `enclave rm` commands

# 0.5.1
### Features
* Add instructions for users on what to do if no Kurtosis engine is running
* If an engine isn't running, the CLI will try to start one automatically

# 0.5.0
### Changes
* Replaced `EnclaveManager` with `Kurtosis Engine API Libs` which handle all the interactions with the `Kurtosis Engine Server`

### Features
* Add a `version` command to print the CLI's version, with a test
* Added a global `--cli-log-level` flag that controls what level the CLI will log at

### Fixes
* The Kurtosis Client version used by the JS REPL image will now use the `KurtosisApiVersion` constant published by Kurt Client
* Fixed bug where testsuite containers weren't getting any labels

### Breaking Changes
* Interactions with the CLI now require a Kurtosis engine to be running
    * Users should run `kurtosis engine start` to start an engine

# 0.4.3
### Features
* Added documentation in README about how to develop on this repo
* Upgraded to `kurtosis-core` 1.25.2, which contains fixes for `container-engine-lib` 0.7.0 feature that allows binding container ports to specific host machine ports
* Added `engine start` command to the CLI
* Added `engine stop` command to the CLI
* `engine start` waits until the engine is responding to gRPC requests before it reports the engine as up
* Added `engine status` command to the CLI
* Start a Kurtosis engine server in the CI environment

### Fixes
* Clarified the difference between the two types of params in `module exec`
* `engine start` won't start another container if one is already running
* `engine start` waits for gRPC availability before it reports the engine up

# 0.4.2
### Features
* `enclave` commands also show enclave state
* Standardized table-printing logic into a `TablePrinter` object 
* Added a `KeyValuePrinter` for pretty-printing key-value pairs
* `enclave inspect` also prints the enclave ID & state

### Fixes
* `module exec` will attempt to update the module & API container images before running
* Fixed a bug where having a `node_modules` directory in your current directory when starting a REPL will cause the REPL to fail

### Changes
* Upgrade to testsuite-api-lib 0.11.0, which uses Kurt Client 0.19.0 (already handled in v0.4.0 of this repo)
* When running a REPL, your current directory is now mounted at `/local` rather than the present directory

# 0.4.1
### Fixes
* Update the Javascript CLI's `core-api-lib` version to 0.19.0, to match the rest of the code

# 0.4.0
### Changes
* Switched all references to "Lambda" to "module"

### Fixes
* `ModuleTest` (renamed from `LambdaTest`) now uses the ports returned by the Datastore Army module
* Fixed bug in CI where `pipefail` wasn't set which would result in the testsuite-running step passing when it shouldn't

### Breaking Changes
* Renamed the `lambda` command to `module`

# 0.3.4
### Fixes
* Stop attempting to upload APK packages to Gemfury (which can't accept APK packages and throws an error)

# 0.3.3
### Features
* Added a `repl install` command for installing NPM packages to a running REPL container
* `ParsePositionalArgs` (renamed to `ParsePositionalArgsAndRejectEmptyStrings`) now also errors on empty strings

# 0.3.2
### Features
* Added `enclave new` command to create a new enclave
* Added `repl new` command to start a new Javascript REPL
* Added `REPL runner` to reuse the creation and execution of the REPL container
* Print interactive REPLs in `enclave inspect`
* Added `GetEnclave` method in `EnclaveManager` in order to get information of a running enclave
* Upgrade Kurtosis Core Engine Libs to v0.6.0 which adds `Network` type
* Upgrade Kurtosis Core to v1.24.0 which splits `api-container-url` into `api-container-ip` and `api-container-port`

# 0.3.1
### Fixes
* Pinned the default API container version to the same version as in the `go.mod`, so that its version can't silently upgrade under users and break everything

# 0.3.0
### Changes
* Changed the Homebrew/deb/rpm package name to `kurtosis-cli` (was `kurtosis`)

### Breaking Changes
* The CLI is now installed via the `kurtosis-cli` package (for Homebrew, APT, and Yum) rather than just `kurtosis`

# 0.2.1
### Fixes
* Fixed missing `FURY_TOKEN` when publishing

# 0.2.0
### Features
* Ported over the CLI & internal testsuite from `kurtosis-core`

### Breaking Changes
* Changed pretty much everything to add the CLI

# 0.1.0
* Initial commit<|MERGE_RESOLUTION|>--- conflicted
+++ resolved
@@ -15,11 +15,8 @@
 
 ### Changes
 * The `enclave-size-in-Megabytes` field in Kubernetes cluster field now is optional, and defaults to 10 MB
-<<<<<<< HEAD
+* Upgrade to engine 1.21.4 which understands Kubernetes cluster definitions
 * Execution Ids now serialize timestamp as `YYYY-MM-DDTHH-MM-SS-sss`
-=======
-* Upgrade to engine 1.21.4 which understands Kubernetes cluster definitions
->>>>>>> 232ba6e5
 
 # 0.17.0
 ### Features
