# TBD

<<<<<<< HEAD
* Upgrade to core to 1.57.3 and engine to 1.31.0 and container-engine-lib to 0.36.0
=======
### Breaking changes
* Upgrade to core to 1.57.6 and engine to 1.31.3 and container-engine-lib to 0.36.1
>>>>>>> 59d620bc
  * Users will need to restart their Kurtosis engine

# 0.23.2
### Fixes
- Fix a bug when the CLI checks if it's the latest version

# 0.23.1
### Features
- Added Go lib build caching to the `push_cli_artifacts` job, to speed up CLI pushes

### Fixes
- Actually remove the `v` prefix when comparing the latest-released CLI version to fix the CLI version check

# 0.23.0
### Breaking Changes
* Upgrade to core to 1.57.0 and engine to 1.29.0
  * Users will need to restart their Kurtosis engine
  
### Feature
* Add test for setting resource allocations when adding a service to an enclave to internal testsuite

### Fixes
- Fixed a bug with the CLI artifacts repo getting releases prefixed with `v`, which breaks our latest-version checks

# 0.22.1
### Fixes
* Undo upgrades to broken core and engine dependencies

# 0.22.0
### Breaking Changes
* Upgraded core to 1.55.2
* Upgraded engine to 1.27.1

### Changes
* Updated CI to test cluster setups
  * Added `cluster-backend` argument to `build.sh` for golang and typescript testsuites
* Merge `develop` into `master`

### Fixes
* Fixed Consistency issues in API Container Gateway

### Changes
* Changed enclave inspect to query the API container for module and service information
* Upgraded Ubuntu machine image in Circle CI configuration to version `ubuntu-2004:202201-02`
* Upgraded goreleaser to v1.9.1 in Circle CI config file
* Updated `build cli script` and `cli launch script` to support the goamd64 env var
* No longer run health checks against a created engine in a Kubernetes cluster
* Migrated repo to use ineternal cli tool `kudet` for release process
* Migrate repo to use internal cli tool, `kudet` to get docker image tags

### Features
* The gateway will reconnect if the engine pod it's connected to is restarted

# 0.21.0
### Breaking Changes
* Upgraded to engine 1.26.1, core 1.54.1 and container-engine-lib 0.33.0
  * Users will need to run `kurtosis engine restart`

### Fixes
* Fixed bug with Gateway erring out when getting service info for service with non TCP protocol port

# 0.20.1
### Changes
* Updated default kubernetes-enclave-data-volume-size to 1024Mb
* Update to latest Kurtosis dependencies to switch to using EmptyDirs rather than PerstistentVolumeClaims

# 0.20.0
### Breaking Changes
* Upgraded to engine 1.25.4 and core 1.53.4
  * Users will need to run `kurtosis engine restart`

# 0.19.2
### Fixes
* Revert "bugfix" from 0.19.1 that actually caused a bug

# 0.19.1
### Features
* Cluster config validation failures print out the name of the failed cluster

### Fixes
* Fix bug where enclave data volume size was getting force-overwritten if and only if it was set

# 0.19.0
### Fixes
* Fixes bugs that were happening with API container's gRPC wire format
* Fixes various bugs with files artifacts expansion
* Fixed `RemoveService` in APIC gateway not killing local connection
* Fixed APIC gateway trying to create a connection to a Kurtosis service with no ports specified

### Breaking Changes
* Upgraded to engine 1.25.3
    * Users will need to run `kurtosis engine restart`

# 0.18.7
### Changes
* Upgraded to container-engine-lib 0.30.2, core 1.50.7, and engine 1.22.7

# 0.18.6
### Changes
* Upgraded to container-engine-lib 0.30.1, core 1.50.6, and engine 1.22.6

# 0.18.5
### Changes
* Upgraded to container-engine-lib 0.30.0, core 1.50.5, and engine 1.22.5

### Features
* `kurtosis gateway` now connects to user services running in cluster

### Fixes
* Fixed a bug where the gateway wasn't rewriting user service requests with the local ports

# 0.18.4
### Features
* Added files artifact expansion in Kubernetes
* Implemented copying files from a user service in Kubernetes

### Changes
* Increased the per-service availability-waiting time for the module test to 30s (but I suspect there's some other weird nondeterminism going on)

# 0.18.3
### Fixes
* Upgrade to latest container-engine-lib, Core, and Engine which contain fixes for modules on Kubernetes
* Switched `module exec` to the new Kurtosis command framework
* Fixed the logs `ReadCloser`s returned by `service logs` and `module exec` not getting closed

# 0.18.2
### Fixes
* Fix broken `service logs` command

### Changes
* Made it impossible to mess up the FlagType environment variable now when declaring new commands

# 0.18.1
### Features
* When the user adds a new config version, unit tests will now force (at compile time) the following:
    * The user must add a new deserializer
    * The user must add a new migration from the previous version
    * The user must update `KurtosisConfig` to use the latest config struct

### Fixes
* Renamed the `enclave-size-in-Megabytes` -> `enclave-size-in-megabytes` tag on the Kubernetes config
* Reverted a previous breaking change in config

# 0.18.0
### Features
* `KurtosisClusterConfig` now creates engine container config suppliers
* Added a config version migration test
* Connected the config file to use by the commands
* Added tab-complete to the following commands:
    * `enclave dump`
    * `enclave ls`
    * `enclave rm` 
    * `service logs`
    * `service shell`
* Added `kurtosis cluster get|set|ls`, which define which backend cluster (defined in config) that the CLI will access for all engine-related commands.
* Added 'gateway' command to open a local gateway to kurtosis objects running in Kubernetes
* Added calls to remote API container in API Container gateway
* Added Kubernetes module CRUD & logs features

### Changes
* The `enclave-size-in-Megabytes` field in Kubernetes cluster field now is optional, and defaults to 10 MB
* Upgrade to engine 1.21.4 which understands Kubernetes cluster definitions
* Execution Ids now serialize timestamp as `YYYY-MM-DDTHH-MM-SS-sss`

### Fixes
* Fixed a bug where pods would return before being started
* Upgraded to container-engine-lib 0.25.0 (and downstream deps), which fix several issues on Kubernetes
* Bumped the number of retry polls in the module tests up to 20 to try and remediate a timeout while waiting for the datastore service to come up that we were seeing
* Fixed the config getting serialized strangely
* Fixed a bug where Kubrnetes service updates would sometimes fail

### Breaking Changes
* Upgraded to engine 1.22.0
    * Users will need to run `kurtosis engine restart` to use the newest engine

# 0.17.0
### Features
* Added `test_cli_functionality` CircleCI test
* Bump CircleCI resource class to `large` when building the CLI to speed build times
* Added a build cache to the CLI build step

### Changes
* Upgraded to container-engine-lib 0.23.2, core 1.49.2, and engine 1.21.2 which use the new method of registering services

### Breaking Changes
* Upgraded the engine to version 1.21.0
    * Users should run `kurtosis engine restart` after upgrading
* CLI now requires Kubernetes enclave sizes to be specified in megabytes, not gigabytes
  * Remediation: change all CLI yaml input parameters specifying enclave sizes in gigabytes to megabytes

# 0.16.3
Accidentally-released empty release; no changes

# 0.16.2
### Features
* Can use Kurtosis Core YAML config file format V1 to specify metrics preferences

# 0.16.1
### Features
* Can use kubernetes backend for engine commands through the `--with-kubernetes` flag
* Upgraded to container-engine-lib which provides new (but still dormant) k8s functionality

# 0.16.0
### Changes
* Upgrade to engine 1.18.0, which uses the enclave data volume (rather than enclave data dirpath) for enclave data storage
* `enclave inspect` no longer prints out the enclave data directory
    * Users looking to explore an enclave's data should now look for the volume with the enclave's name, and mount that in a container
* The module tests now use datastore-army image `0.2.2`

### Breaking Changes
* The engine has now been upgraded to 1.18.0
    * Users will need to run `engine restart` to get the new version of the engine

# 0.15.1
### Features
* Added `service pause` and `service unpause` to CLI
* Added E2E tests for pause and unpause for both Golang and Typescript

### Changes
* Upgraded `kurtosis core lib` to 1.45.4 which adds `EnclaveContext.PauseService` and `EnclaveContext.UnpauseService`
* Upgraded `kurtosis engine lib` to 1.17.4
* Added `uploadFiles` tests for typescript and go clients.

### Fixes
* Fixed `uploadFiles` typescript test.

# 0.15.0
### Features
* Added `files storeservice` to store files from a service in the enclave
* Updated `files_artifact_mounting` internal test in order to test duplicate mountpoints
* Added a dedicated test for testing if files artifacts get mounted to the same location

### Changes
* Upgraded `kurtosis core lib` to 1.45.3 which adds `EnclaveContext.StoreFilesFromService`  and removes `EnclaveContext.RegisterFilesArtifacts`
* Upgraded `kurtosis engine lib` to 1.17.3

### Breaking Changes
* Upgraded the engine to v1.17.3
    * Users should run `kurtosis engine restart` to use the latest version
    * Users should upgrade their version of `kurtosis-engine-api-lib` to 1.17.3 as well
* Removed several methods from `EnclaveContext`; users should follow [the remediation steps here](https://docs.kurtosistech.com/kurtosis-core/changelog#1.45.3)

# 0.14.1
### Features
* Added `ContainerConfigBuilder.WithFiles` which allows use of files artifacts uploaded via `EnclaveContext.UploadFiles` in services
* Added `files upload` to send files into an enclave
* Added a `--files` flag to `service add` to allow mounting files artifacts on the container
* Added `files storeweb` to store files from a web URL in the enclave

# 0.14.0
### Breaking Changes
* Upgraded `kurtosis engine lib` to 1.15.0
  * Users should upgrade to `kurtosis-engine-api-lib` 1.15.0

### Changes
* Replaced `DockerManager` with `KurtosisBackend` in `module exec` command
* Upgraded `container engine lib` to 0.15.0

### Features
* Added `destroy_enclave_test` in Golang and Typescript internal testsuites
* The `old_enclave_continuity` test now tests having stopped old enclaves around, as well as `service add`
* Added an extra layer to the Docker exec command test to verify we're not accidentally sh-wrapping the command
* Many operations now happen in parallel in the backend, most notably making `clean` about 50-100% faster
* Added a test to verify that `kurtosis clean -a` cleans up its containers, volumes, and networks

# 0.13.0
### Features
* `enclave inspect` now prints port IDs, in sorted order

### Changes
* Upgraded `container engine lib` to 0.14.3
* Upgraded `kurtosis core lib` to 1.42.2
* Replaced `DockerManager` with `KurtosisBackend` in:
  * `EngineConsumingKurtosisCommand` struct and in `RunFunc`
  * `clean` command
  * `enclave inspect` command
  * `enclave rm` command
  * `service logs` command
  * `service shell` command

### Fixes
* Fix a bug where Kurtosis would fail to process containers using the old port spec
* Fixed a bug where `enclave inspect` crashes if a module is stopped

### Breaking Changes
* Upgraded `kurtosis engine lib` to 1.14.2
  * Users should upgrade to `kurtosis-engine-api-lib` 1.14.2

# 0.12.2
### Fixes
* Bumping dependencies on:
    * Engine Server 1.13.2
    * Container Engine Lib 0.13.0
    * Core 1.41.1

# 0.12.1
# Breaking Changes
* Bumped Dependencies for Kurtosis Core which is now version 1.41.0.
    * Users using the ExecuteBulkCommands API should remove code referencing it.
    * Additionally Enclaves should be restarted.
* Bumped Dependencies for Kurtosis Engine Server which is now version 1.13.0.

# 0.12.0
### Breaking Changes
* Removed `Repl` and `Sandbox` commands because now CLI contains several tools to start enclaves, add user services and get access from outside on an easy way
  * Users do not need to use `Repl` and `Sandbox` anymore, now the CLI contains commands to facilitate the creation of an `enclave` and running any kind of `user service` inside it

### Changes
* Upgraded the kurtosis core to 1.40.1
* Upgraded the kurtosis engine to 1.12.0
* Switched `enclave dump` to use `KurtosisBackend`

### Fixes
* Go testing now includes with CGO_ENABLED=0 variable so the user doesn't have to specify environment variables before running scripts.

# 0.11.9
### Features
* Added the `service add` command for adding a service to an enclave
* Added the `service rm` command for removing services from an enclave
* Added an `--id` flag to `enclave new` to allow setting the new enclave's ID
* Users can now provide an existing enclave to the `--enclave-id` parameter of `module exec` to exec the module in an existing enclave, rather than creating a new one

# 0.11.8
### Fixes
* Fixed break in the `sandbox` command when we switched to the newer `EnclaveContext.newGrpcNodeEnclaveContext` function

# 0.11.7
### Features
* Upgraded container-engine-lib, core, and engine-server to allow for the new API container & enclave CRUD function stubs

### Features
* Updated engine_manager to use kurtosis_backend instead of docker_manager

# 0.11.6

### Features
* Bumped latest version of 'object-schema-lib', 'kurtosis-core' and 'kurtosis-engine'
* Code refactored according to the latest gRPC web feature


# 0.11.5
### Features
* Added a `--with-partitioning` flag to the `sandbox` command for turning on network partitioning

### Changes
* When a service doesn't have any ports, `<none>` will be printed instead of emptystring to make it clearer that the service has no ports
* Leave network partitioning off by default for the `sandbox` command

# 0.11.4
### Features
* Added a `config path` command to print the path to the Kurtosis config file
* Added a `--force` flag to `config init` to allow users to ignore the interactive confirmation prompt (useful for running in CI)
* If the user does end up trying to `config init` in a non-interactive shell when the config already exists, throw an error with informative information
* Added CI checks to ensure that double-init'ing the config without `force` fails, and with `force` succeeds

### Fixes
* Fixed a bug with determining if the terminal is a TTY

# 0.11.3
### Changes
* Upgraded to the following, which contain dormant Kubernetes code:
    * container-engine-lib 0.8.7
    * core 1.39.3
    * engine 1.11.1

# 0.11.2
### Features
* Detect if the CLI is running in non-interactive mode (i.e., in CI) and error if the InteractiveConfigInitializer is run
* Add a test to verify that the CLI fails in non-interactive mode

# 0.11.1
### Features
* `service shell` will first try to find & use `bash` before dropping down to `sh`
* Add a test to ensure that new versions of the CLI don't break compatibility with enclaves started under an old version
* Added a `KurtosisCommand` wrapper over the `cobra.Command` objects that we're using to create CLI commands, so that we have a centralized place to add autocompletion
* Added flags to `KurtosisCommand`
* Added a `NewEnclaveIDArg` generator for building enclave ID args with tab-completion and validation out-of-the-box
* Added tab-completion & enclave ID validation to `enclave rm` command
* Added a `EngineConsumingKurtosisCommand` to make it easier to write commands that use the engine
* Ported `clean` and `config init` to the new `KurtosisCommand` framework
* Added a `SetSelectionArg` for easily creating arguments that choose from a set (with tab-complete, of course)

### Changes
* Switched `enclave rm` to use the new command framework
* Switched `enclave rm` and `enclave inspect` to use the `NewEnclaveIDArg` component

### Fixes
* Made the error traces easier to read when `enclave rm` fails
* Made the `LowlevelKurtosisCommand` unit tests less likely to experience false negatives

# 0.11.0
### Fixes
* Fixed several bugs that were causing product analytics events to get dropped for users who had opted in

### Breaking Changes
* Use engine version 1.11.0
    * Users should upgrade to `kurtosis-engine-api-lib` 1.11.0

# 0.10.1
### Fixes
* Allow for 256-character labels

# 0.10.0
### Breaking Changes
* Upgraded to engine server 1.10.4, which makes name & label values compatible with Kubernetes
    * **Enclave IDs, service IDs, and module IDs must now conform to the regex `^[a-z0-9][-a-z0-9.]*[a-z0-9]$`**
* The `--kurtosis-log-level` flag to set the API container's log level has been renamed to `--api-container-log-level` for the following commands:
    * `enclave new`
    * `module exec`
    * `sandbox`
* The `--kurtosis-log-level` flag no longer exists for the `enclave ls` command
    * Users should use `--cli-log-level` instead

### Changes
* The engine & API containers will log at `debug` level by default, to better help us debug issues that are hard to reproduce
* Upgraded the engine server to 1.10.0
* Upgraded the kurtosis core to 1.38.0
* Upgraded the object-attributes-schema-lib to 0.7.0
* Changed the generated kurtosis enclave name to lower case
* Changed constants/vars in tests

### Fixes
* Fixed an issue where `setupCLILogs` was accidentally setting the logrus output to STDOUT rather than the Cobra command output
* Removed several `logrus.SetLevel`s that were overriding the CLI log level set using `--cli-log-level`
* Fixed a bug where trying to destroy an enclave whose ID was a subset of another enclave ID would fail
* CLI `build.sh` wasn't calling `go test`
* Fixed multiple log messages & `stacktrace.Propagate`s that didn't have formatstr variables
* Fixed broken `DuplicateFlagsCausePanic` unit test

# 0.9.4
### Features
* Added the functionality to execute retries when sending user-metrics-consent-election fails

### Changes
* Upgraded the metrics library to 0.2.0

### Fixes
* Fix `network_soft_partition_test` in Golang and Typescript internal testsuite
* Fix typo in metrics consent message

# 0.9.3
### Fixes
* Fix and error in CLI release version cache file generation

# 0.9.2
### Fixes
* Fixed a bug with `engine restart` using `stacktrace.Propagate` incorrectly
* The yes/no prompt now displays valid options

### Removals
* On further review, removed the big long metrics paragraph from the `config init` helptext; this likely isn't going to land well

### Changes
* Be more explicit in our explanation to users about product analytics metrics

# 0.9.1
### Features
* The enclave ID argument to `enclave inspect` is now tab-completable
* Added a "Debugging User Issues" section to the README

### Changes
* Upgraded the engine server to 1.9.1
* Upgraded the kurtosis core to 1.37.1
* Upgraded the metrics library to 0.1.2
* Switched the `enclave inspect` to the new command framework
* Cleaned up our Kurtosis-custom logic wrapping the Cobra commands

### Fixes
* Fix the Kurtosis completion
* The CLI version mismatch warning messages are printed to STDERR so as not to interfere with any other command output (e.g. `completion`)

# 0.9.0
### Features
* Added `MetricsUserIDStore` which generates a hashed user ID based on OS configuration, and saves the ID in a file to use it in future runs of the CLI
* Pass two new arguments `metricsUserdID` and `shouldSendMetrics` to the `EngineServerService.Launcher`
* Track if user consent sending metrics to improve the product

### Breaking Changes
* Required the user to make an election about whether to send product analytic metrics
  * **Users using Kurtosis in CI will need to initialize the configuration as part of their CI steps [using these instructions](https://docs.kurtosistech.com/running-in-ci.html)**
  * Users will need to run `kurtosis engine restart` after upgrading to this version of the CLI
  * Engine API users (e.g. in tests) will need to update to `kurtosis-engine-api-lib` 1.9.0

### Changes
* Upgraded the kurtosis core to 1.37.0

# 0.8.11
### Features
* The enclave ID argument to `enclave inspect` is now tab-completable

### Fixes
* Fix the Kurtosis completion

# 0.8.10
### Features
* `enclave inspect` now also prints the service ID in addition to the GUID
* Add the `-f` flag to `service logs` to allow users to keep following logs

### Fixes
* `enclave stop` and `enclave rm` require at least one enclave ID
* Turned down the parallelism of the Golang & Typescript testsuites to 2 (from 4), so that we're less likely to face test timeouts (both on local machine & CI)

# 0.8.9
### Fixes
* Set the Typescript internal tests' timeouts to 3m to match Golang
* Fixed an issue where a failure to dump a container's logs on `enclave dump` would incorrectly report that the issue was with a different container
* Fixed `enclave dump` breaking if a REPL container is present

# 0.8.8
### Features
* Added TypeScript Tests to CI
* Added configuration framework which is composed by:
  * The `KurtosisConfig` object which contains Kurtosis CLI configurations encapsulated to avoid accidentally editions
  * The `KurtosisConfigStore` which saves and get the `KurtosisConfig` content in/from the `kurtosis-cli-config.yml` file 
  * The `KurtosisConfigInitializer` handle `KurtosisConfig` initial status, request users if it is needed
  * The `KurtosisConfigProvider` which is in charge of return the `KurtosisConfig` if it already exists and if it not requests user for initial configuration
  * The `config init` command to initialize the `KurtosisConfig`, it requires one positional args to set if user accept or not to send metrics
* Added `PromptDisplayer` to display CLI prompts
* Added `user metrics consent prompt` to request user consents to collecting and sending metrics
* Added `override Kurtosis config confirmation prompt` to request user for confirmation when they're trying to initialize the config but it's already created
* Add `enclave dump` subcommand to dump all the logs & container specs for an enclave
* After the internal testsuites run in CI, the enclaves are dumped and exported so Kurtosis devs can debug any test cases that fail in CI

### Fixes
* Limit the max number of Typescript tests running at once to 4, to not overwhelm Docker

### Features
* Added TypeScript test: `network_soft_partition.test.ts`
* Added TypeScript test: `network_partition.test.ts`

### Changes
* When a `module exec` fails, don't stop the enclave so the user can continue debugging

# 0.8.7
### Features
* Added TypeScript test: `files.test.ts`
* Added TypeScript test: `module.test.ts`
* Added TypeScript test: `wait_for_endpoint_availability.test.ts`
* `enclave inspect` also reports the enclave data directory on the host machine

# 0.8.6
### Features
* Upgrade to engine server 1.8.2 which adds the removal of dangling folders in the clean endpoint

# 0.8.5
### Features
* Upgrade to engine server 1.8.1 which adds `Kurtosis Engine` checker in `KurtosisContext` creation

### Features
* Added TypeScript test: `files_artifact_mounting.test.ts`
* Added TypeScript test: `exec_command.test.ts`

# 0.8.4
### Features
* The `module exec` command prints and follows the module's logs

### Changes
* Upgraded to the following dependencies to support ID label:
  * obj-attrs-schema-lib -> 0.6.0
  * core dependencies -> 1.36.11
  * engine dependencies -> 1.7.7

# 0.8.3
### Features
* Added call to clean endpoint

# 0.8.2
### Fixes
* Make a best-effort attempt to pull module & user service images before starting them
* The headers of `enclave inspect` are printed in deterministic, sorted order so they stop jumping around on subsequent runs
* Fix a bug where the `sandbox` would error on `enclaveCtx.getServiceContext`

# 0.8.1
### Features
* Added TypeScript test: `bulk_command_execution.test.ts`
* Added TypeScript test: `basic_datastore_and_api.test.ts`

### Fixes
* Add proper logging for `enclave_setup.ts`
* Fixed a bug with the Javascript REPL image
* Resolve TypeScript test minor bug
* Upgrade to engine server 1.7.3
* Upgrade Typescript to the latest version of the engine-server library

# 0.8.0
### Features
* Upgraded to the following dependencies to support users specifying a user-friendly port ID for their ports:
    * obj-attrs-schema-lib -> 0.5.0
    * core dependencies -> 1.36.9
    * engine dependencies -> 1.7.2
* Added `network_soft_partition_test` in golang internal test suite
* Added a unit test to ensure that an API break in the engine (which will require restarting the engine) is an API break for the CLI

### Fixes
* When the engine server API version that the CLI expects doesn't match the running engine server's API version, the user gets an error and is forced to restart their engine

### Breaking Changes
* Upgraded the engine server to 1.7.2
    * Users will need to run `kurtosis engine restart` after upgrading to this version of the CLI
    * Engine API users (e.g. in tests) will need to update to `kurtosis-engine-api-lib` 1.7.2
    * Module users will need to update their modules to [Module API Lib](https://github.com/kurtosis-tech/kurtosis-module-api-lib) 0.12.3

# 0.7.4
### Features
* Added a `--partitioning` flag to `module exec` for enabling partitioning

### Changes
* The Go internal testsuite's enclaves will now be named with Unix millis, rather than Unix seconds
* Partitioning defaults to false for `module exec`

# 0.7.3
### Features
* Added new command named service shell (kurtosis service shell enclave_id service_id) which performs the same as docker exec -it container_id sh

# 0.7.2
### Features
* The enclave for `module exec` will now be named after the module image and the time it was ran
* Allow users running `module exec` to manually specify the ID of the enclave that will be created

### Fixes
* Fixed a bug where `service logs` that was successful would really fail

# 0.7.1
### Fixes
* Attempt to fix CLI artifact publishing

# 0.7.0
### Features
* Added TypeScript: `basic_datastore_test.ts`, `enclave_setup.ts` and `test_helpers.ts`
* Added TypeScript project inside of `internal_testsuites` folder.
* The `test_helpers` class now has a higher-level API: `AddDatastoreService` and `AddAPIService`, which makes many of our internal testsuite test setups a one-liner
* Add an extra API container status result to `enclave inspect`
* Reimplement endpoint availability-waiting test in new Go test framework

### Fixes
* `stacktrace.Propagate` now panics when it gets a `nil` value
* Fixed bug in files artifact mounting test where it would fail on Mac (but not Linux)
* Fixed `enclave inspect` breaking if the enclave was stopped
* Fixed publishing, which was temporarily broken

### Changes
* The Javascript REPL now uses Node 16.13.0 (up from 16.7.0)
* Grouped all the internal testsuites into a single directory
* Gave `build.sh` scripts to the CLI & internal testsuite subdirectories now
* There is no longer a root `go.mod`, but now one in CLI and one in `golang_internal_testsuite` (rationale being that the dependencies for the CLI and for the internal testsuite are very different, plus we'll have a `typescript_internal_testsuite` soon)
* Removed the "local static" element to `localStaticFilesTest`, because there's no longer a distinction between "local" and "static" now that the testsuite runs with Go test
* The `--image` arg to `engine start` and `engine restart` has been replaced with a `--version` flag, so that the full org & image is no longer required
* The `--kurtosis-api-image` flag to `sandbox` has been replaced with a `--api-container-version` flag, so that the full org & image is no longer required
* The `--api-container-image` flag to `enclave new` has been replaced with a `--api-container-version` flag, so that the full org & image is no longer required
* The `--api-container-image` flag to `module exec` has been replaced with a `--api-container-version` flag, so that the full org & image is no longer required
* The `engine status` now returns the engine version, rather than the API version
* Use engine-server 1.5.6
* Remove all references to Palantir stacktrace

### Removals
* Removed the `test` command, as tests can be written directly in your testing framework of choice by connecting to the running engine using `kurtosis-engine-api-lib`
* Removed the `AdvancedNetworkTest`, because we no longer have `Network` types
* Removed alternating colors for the tables, because it's a pain to maintain
* Stop publishing a `latest` version of the REPL images, because the CLI should use pinned X.Y.Z version to avoid problems

### Breaking Changes
* Removed the `test` command
    * Users should migrate their tests out of the Kurtosis testing framework, and into a testing framework of choice in their language
* The `--image` arg to `engine start` and `engine restart` has been replaced with a `--version` flag
    * Users should use the new flag with the Docker tag of the engine to start
* The `--kurtosis-api-image` flag to `sandbox` has been replaced with a `--api-container-version` flag
    * Users should use the new flag with the Docker tag of the API container to start
* The `--api-container-image` flag to `enclave new` has been replaced with a `--api-container-version` flag
    * Users should use the new flag with the Docker tag of the API container to start
* The `--api-container-image` flag to `module exec` has been replaced with a `--api-container-version` flag
    * Users should use the new flag with the Docker tag of the API container to start

# 0.6.8
### Features
* Added a cache file for getting the latest released CLI version from GitHUB API

# 0.6.7
### Features
* Added Yellow and White alternating colors in TablePrinter

### Fixes
* The `kurtosis engine restart` suggestion when the engine is out-of-date now:
    * No longer has a trailing space
    * Is on the same line as the "engine is out-of-date" message

# 0.6.6
### Features
* The API Container host port was added when showing the data with the command `enclave inspect`

# 0.6.5
### Fixes
* `enclave inspect` host port bindings now properly return `127.0.0.1`, to match what's returned by the `AddService`

# 0.6.4
### Fixes
* Fixed issue #69 - now the CLI version checker passes when the current version is newer than the latest public version (e.g. during a release)
* Enable the unit test for the `RootCmd` because issue #69 is fixed

### Changes
* Removed `version_checker` class, now the `checkCLILatestVersion` functionality is part of the `RootCmd` and the `checkIfEngineIsUpToDate` functionality is controlled by the `engine_existence_guarantor` 

# 0.6.3
### Fixes
* Temporarily disable the unit test for the `RootCmd` until issue #69 is fixed

# 0.6.2
### Features
* `enclave inspect` also prints the `Kurtosis modules`
* Added `version_checker.CheckLatestVersion` method to check if it is running the latest CLI version before running any CLI command
* Added `version_checker.CheckIfEngineIsUpToDate` method to check if it is running engine is up-to-date.

### Fixes
* Fixed error where `service logs` command is executed with a nonexistent enclave ID or nonexistent GUID just silently exits
* Upgraded to engine server 0.5.2, which returns host port bindings in the format `127.0.0.1` rather than `0.0.0.0` for Windows users
* Upped the run timeouts of the advanced network test, module test, and bulk command execution test to 90s

### Changes
* Replaced `kurtosistech/example-microservices_datastore` Docker image with `kurtosistech/example-datastore-server` in `golang_internal_testsuite`
* Replaced `kurtosistech/example-microservices_api` Docker image with `kurtosistech/example-api-server` in `golang_internal_testsuite`
* Replaced `kurtosistech/example-microservices_datastore` Docker image with `docker/getting-started` in `bulk_command_execution_test` and `wait_for_endpoint_availability_test`
* Upgraded `datastore army module` Docker image to the latest version `kurtosistech/datastore-army-module:0.1.5` in `module_test` 

# 0.6.1
### Fixes
* Fixed a bug where a testsuite could be reported as passing, even when the tests were failing

# 0.6.0
### Features
* The engine loglevel can be configured with the new `--log-level` flag to `engine start`

### Changes
* Renamed the `repl new` image flag to make more sense
* Update to using the engine server that stores engine/enclave data on the user's local machine

### Breaking Changes
* The `--js-repl-image` flag of `repl new` has been renamed to `--image`, with shorthand `-i`

# 0.5.5
### Fixes
* A failed `module exec` or `sandbox` stops, rather than destroys, the enclave it created

# 0.5.4
### Features
* `enclave new` prints the new enclave's ID
* Information about how to stop or remove the enclave created by `sandbox` is printed after the REPL exits
* Added a `clean` command, to clean up accumulated Kurtosis artifacts
* Added a `repl inspect` command to list installed packages on the REPL

### Fixes
* Use `--image` flag in `kurtosis engine start` command, it was not being used when the engine is being executed
* Fix the returning values order when `DestroyEnclave` method is called in `kurtosis sandbox` command
* Fixed a bug where `engine status` wouldn't check the error value from getting the engine status object
* The Javascript REPL's module installation paths in the Dockerfile are now filled from Go code constants (rather than being hardcoded)

### Changes
* The `sandbox` command no longer destroys the enclave after the REPL exits
* Upgrade to engine server 0.4.7, where API container doesn't shut down the containers after it exits (instead relying on the engine server to do that)

# 0.5.3
### Fixes
* Upgrade to the `goreleaser-ci-image` 0.1.1 to publish a new Homebrew formula with a fix for the `bottle :unneeded` deprecation warning

# 0.5.2
### Features
* Added `enclave stop` and `enclave rm` commands

# 0.5.1
### Features
* Add instructions for users on what to do if no Kurtosis engine is running
* If an engine isn't running, the CLI will try to start one automatically

# 0.5.0
### Changes
* Replaced `EnclaveManager` with `Kurtosis Engine API Libs` which handle all the interactions with the `Kurtosis Engine Server`

### Features
* Add a `version` command to print the CLI's version, with a test
* Added a global `--cli-log-level` flag that controls what level the CLI will log at

### Fixes
* The Kurtosis Client version used by the JS REPL image will now use the `KurtosisApiVersion` constant published by Kurt Client
* Fixed bug where testsuite containers weren't getting any labels

### Breaking Changes
* Interactions with the CLI now require a Kurtosis engine to be running
    * Users should run `kurtosis engine start` to start an engine

# 0.4.3
### Features
* Added documentation in README about how to develop on this repo
* Upgraded to `kurtosis-core` 1.25.2, which contains fixes for `container-engine-lib` 0.7.0 feature that allows binding container ports to specific host machine ports
* Added `engine start` command to the CLI
* Added `engine stop` command to the CLI
* `engine start` waits until the engine is responding to gRPC requests before it reports the engine as up
* Added `engine status` command to the CLI
* Start a Kurtosis engine server in the CI environment

### Fixes
* Clarified the difference between the two types of params in `module exec`
* `engine start` won't start another container if one is already running
* `engine start` waits for gRPC availability before it reports the engine up

# 0.4.2
### Features
* `enclave` commands also show enclave state
* Standardized table-printing logic into a `TablePrinter` object 
* Added a `KeyValuePrinter` for pretty-printing key-value pairs
* `enclave inspect` also prints the enclave ID & state

### Fixes
* `module exec` will attempt to update the module & API container images before running
* Fixed a bug where having a `node_modules` directory in your current directory when starting a REPL will cause the REPL to fail

### Changes
* Upgrade to testsuite-api-lib 0.11.0, which uses Kurt Client 0.19.0 (already handled in v0.4.0 of this repo)
* When running a REPL, your current directory is now mounted at `/local` rather than the present directory

# 0.4.1
### Fixes
* Update the Javascript CLI's `core-api-lib` version to 0.19.0, to match the rest of the code

# 0.4.0
### Changes
* Switched all references to "Lambda" to "module"

### Fixes
* `ModuleTest` (renamed from `LambdaTest`) now uses the ports returned by the Datastore Army module
* Fixed bug in CI where `pipefail` wasn't set which would result in the testsuite-running step passing when it shouldn't

### Breaking Changes
* Renamed the `lambda` command to `module`

# 0.3.4
### Fixes
* Stop attempting to upload APK packages to Gemfury (which can't accept APK packages and throws an error)

# 0.3.3
### Features
* Added a `repl install` command for installing NPM packages to a running REPL container
* `ParsePositionalArgs` (renamed to `ParsePositionalArgsAndRejectEmptyStrings`) now also errors on empty strings

# 0.3.2
### Features
* Added `enclave new` command to create a new enclave
* Added `repl new` command to start a new Javascript REPL
* Added `REPL runner` to reuse the creation and execution of the REPL container
* Print interactive REPLs in `enclave inspect`
* Added `GetEnclave` method in `EnclaveManager` in order to get information of a running enclave
* Upgrade Kurtosis Core Engine Libs to v0.6.0 which adds `Network` type
* Upgrade Kurtosis Core to v1.24.0 which splits `api-container-url` into `api-container-ip` and `api-container-port`

# 0.3.1
### Fixes
* Pinned the default API container version to the same version as in the `go.mod`, so that its version can't silently upgrade under users and break everything

# 0.3.0
### Changes
* Changed the Homebrew/deb/rpm package name to `kurtosis-cli` (was `kurtosis`)

### Breaking Changes
* The CLI is now installed via the `kurtosis-cli` package (for Homebrew, APT, and Yum) rather than just `kurtosis`

# 0.2.1
### Fixes
* Fixed missing `FURY_TOKEN` when publishing

# 0.2.0
### Features
* Ported over the CLI & internal testsuite from `kurtosis-core`

### Breaking Changes
* Changed pretty much everything to add the CLI

# 0.1.0
* Initial commit<|MERGE_RESOLUTION|>--- conflicted
+++ resolved
@@ -1,11 +1,7 @@
 # TBD
 
-<<<<<<< HEAD
-* Upgrade to core to 1.57.3 and engine to 1.31.0 and container-engine-lib to 0.36.0
-=======
 ### Breaking changes
 * Upgrade to core to 1.57.6 and engine to 1.31.3 and container-engine-lib to 0.36.1
->>>>>>> 59d620bc
   * Users will need to restart their Kurtosis engine
 
 # 0.23.2
