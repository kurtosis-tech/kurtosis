# TBD
<<<<<<< HEAD
### Fixes
* Fixed error where `service logs` command is executed with a nonexistent enclave ID or nonexistent GUID just silently exits

=======
>>>>>>> 624152ed
### Changes
* Replaced `kurtosistech/example-microservices_datastore` Docker image with `kurtosistech/example-datastore-server` in `golang_internal_testsuite`
* Replaced `kurtosistech/example-microservices_api` Docker image with `kurtosistech/example-api-server` in `golang_internal_testsuite`
* Replaced `kurtosistech/example-microservices_datastore` Docker image with `docker/getting-started` in `bulk_command_execution_test` and `wait_for_endpoint_availability_test`
<<<<<<< HEAD
=======
* Upgraded `datastore army module` Docker image to the latest version `kurtosistech/datastore-army-module:0.1.5` in `module_test` 
>>>>>>> 624152ed

# 0.6.1
### Fixes
* Fixed a bug where a testsuite could be reported as passing, even when the tests were failing

# 0.6.0
### Features
* The engine loglevel can be configured with the new `--log-level` flag to `engine start`

### Changes
* Renamed the `repl new` image flag to make more sense
* Update to using the engine server that stores engine/enclave data on the user's local machine

### Breaking Changes
* The `--js-repl-image` flag of `repl new` has been renamed to `--image`, with shorthand `-i`

# 0.5.5
### Fixes
* A failed `module exec` or `sandbox` stops, rather than destroys, the enclave it created

# 0.5.4
### Features
* `enclave new` prints the new enclave's ID
* Information about how to stop or remove the enclave created by `sandbox` is printed after the REPL exits
* Added a `clean` command, to clean up accumulated Kurtosis artifacts
* Added a `repl inspect` command to list installed packages on the REPL

### Fixes
* Use `--image` flag in `kurtosis engine start` command, it was not being used when the engine is being executed
* Fix the returning values order when `DestroyEnclave` method is called in `kurtosis sandbox` command
* Fixed a bug where `engine status` wouldn't check the error value from getting the engine status object
* The Javascript REPL's module installation paths in the Dockerfile are now filled from Go code constants (rather than being hardcoded)

### Changes
* The `sandbox` command no longer destroys the enclave after the REPL exits
* Upgrade to engine server 0.4.7, where API container doesn't shut down the containers after it exits (instead relying on the engine server to do that)

# 0.5.3
### Fixes
* Upgrade to the `goreleaser-ci-image` 0.1.1 to publish a new Homebrew formula with a fix for the `bottle :unneeded` deprecation warning

# 0.5.2
### Features
* Added `enclave stop` and `enclave rm` commands

# 0.5.1
### Features
* Add instructions for users on what to do if no Kurtosis engine is running
* If an engine isn't running, the CLI will try to start one automatically

# 0.5.0
### Changes
* Replaced `EnclaveManager` with `Kurtosis Engine API Libs` which handle all the interactions with the `Kurtosis Engine Server`

### Features
* Add a `version` command to print the CLI's version, with a test
* Added a global `--cli-log-level` flag that controls what level the CLI will log at

### Fixes
* The Kurtosis Client version used by the JS REPL image will now use the `KurtosisApiVersion` constant published by Kurt Client
* Fixed bug where testsuite containers weren't getting any labels

### Breaking Changes
* Interactions with the CLI now require a Kurtosis engine to be running
    * Users should run `kurtosis engine start` to start an engine

# 0.4.3
### Features
* Added documentation in README about how to develop on this repo
* Upgraded to `kurtosis-core` 1.25.2, which contains fixes for `container-engine-lib` 0.7.0 feature that allows binding container ports to specific host machine ports
* Added `engine start` command to the CLI
* Added `engine stop` command to the CLI
* `engine start` waits until the engine is responding to gRPC requests before it reports the engine as up
* Added `engine status` command to the CLI
* Start a Kurtosis engine server in the CI environment

### Fixes
* Clarified the difference between the two types of params in `module exec`
* `engine start` won't start another container if one is already running
* `engine start` waits for gRPC availability before it reports the engine up

# 0.4.2
### Features
* `enclave` commands also show enclave state
* Standardized table-printing logic into a `TablePrinter` object 
* Added a `KeyValuePrinter` for pretty-printing key-value pairs
* `enclave inspect` also prints the enclave ID & state

### Fixes
* `module exec` will attempt to update the module & API container images before running
* Fixed a bug where having a `node_modules` directory in your current directory when starting a REPL will cause the REPL to fail

### Changes
* Upgrade to testsuite-api-lib 0.11.0, which uses Kurt Client 0.19.0 (already handled in v0.4.0 of this repo)
* When running a REPL, your current directory is now mounted at `/local` rather than the present directory

# 0.4.1
### Fixes
* Update the Javascript CLI's `core-api-lib` version to 0.19.0, to match the rest of the code

# 0.4.0
### Changes
* Switched all references to "Lambda" to "module"

### Fixes
* `ModuleTest` (renamed from `LambdaTest`) now uses the ports returned by the Datastore Army module
* Fixed bug in CI where `pipefail` wasn't set which would result in the testsuite-running step passing when it shouldn't

### Breaking Changes
* Renamed the `lambda` command to `module`

# 0.3.4
### Fixes
* Stop attempting to upload APK packages to Gemfury (which can't accept APK packages and throws an error)

# 0.3.3
### Features
* Added a `repl install` command for installing NPM packages to a running REPL container
* `ParsePositionalArgs` (renamed to `ParsePositionalArgsAndRejectEmptyStrings`) now also errors on empty strings

# 0.3.2
### Features
* Added `enclave new` command to create a new enclave
* Added `repl new` command to start a new Javascript REPL
* Added `REPL runner` to reuse the creation and execution of the REPL container
* Print interactive REPLs in `enclave inspect`
* Added `GetEnclave` method in `EnclaveManager` in order to get information of a running enclave
* Upgrade Kurtosis Core Engine Libs to v0.6.0 which adds `Network` type
* Upgrade Kurtosis Core to v1.24.0 which splits `api-container-url` into `api-container-ip` and `api-container-port`

# 0.3.1
### Fixes
* Pinned the default API container version to the same version as in the `go.mod`, so that its version can't silently upgrade under users and break everything

# 0.3.0
### Changes
* Changed the Homebrew/deb/rpm package name to `kurtosis-cli` (was `kurtosis`)

### Breaking Changes
* The CLI is now installed via the `kurtosis-cli` package (for Homebrew, APT, and Yum) rather than just `kurtosis`

# 0.2.1
### Fixes
* Fixed missing `FURY_TOKEN` when publishing

# 0.2.0
### Features
* Ported over the CLI & internal testsuite from `kurtosis-core`

### Breaking Changes
* Changed pretty much everything to add the CLI

# 0.1.0
* Initial commit<|MERGE_RESOLUTION|>--- conflicted
+++ resolved
@@ -1,18 +1,12 @@
 # TBD
-<<<<<<< HEAD
 ### Fixes
 * Fixed error where `service logs` command is executed with a nonexistent enclave ID or nonexistent GUID just silently exits
 
-=======
->>>>>>> 624152ed
 ### Changes
 * Replaced `kurtosistech/example-microservices_datastore` Docker image with `kurtosistech/example-datastore-server` in `golang_internal_testsuite`
 * Replaced `kurtosistech/example-microservices_api` Docker image with `kurtosistech/example-api-server` in `golang_internal_testsuite`
 * Replaced `kurtosistech/example-microservices_datastore` Docker image with `docker/getting-started` in `bulk_command_execution_test` and `wait_for_endpoint_availability_test`
-<<<<<<< HEAD
-=======
 * Upgraded `datastore army module` Docker image to the latest version `kurtosistech/datastore-army-module:0.1.5` in `module_test` 
->>>>>>> 624152ed
 
 # 0.6.1
 ### Fixes
