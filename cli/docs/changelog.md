--- conflicted
+++ resolved
@@ -1,11 +1,8 @@
 # TBD
 ### Features
 * Added `enclave new` command to create a new enclave
-<<<<<<< HEAD
 * Upgrade Kurtosis Core Engine Libs to v0.6.0 which adds `Network` type
-=======
 * Print interactive REPLs in `enclave inspect`
->>>>>>> 6ccd2519
 
 # 0.3.1
 ### Fixes
