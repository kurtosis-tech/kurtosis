# TBD
### Features
<<<<<<< HEAD
* Add the `-f` flag to `service logs` to allow users to keep following logs
=======
* `enclave inspect` now also prints the service ID in addition to the GUID
>>>>>>> f80485e1

# 0.8.9
### Fixes
* Set the Typescript internal tests' timeouts to 3m to match Golang
* Fixed an issue where a failure to dump a container's logs on `enclave dump` would incorrectly report that the issue was with a different container
* Fixed `enclave dump` breaking if a REPL container is present

# 0.8.8
### Features
* Added TypeScript Tests to CI
* Added configuration framework which is composed by:
  * The `KurtosisConfig` object which contains Kurtosis CLI configurations encapsulated to avoid accidentally editions
  * The `KurtosisConfigStore` which saves and get the `KurtosisConfig` content in/from the `kurtosis-cli-config.yml` file 
  * The `KurtosisConfigInitializer` handle `KurtosisConfig` initial status, request users if it is needed
  * The `KurtosisConfigProvider` which is in charge of return the `KurtosisConfig` if it already exists and if it not requests user for initial configuration
  * The `config init` command to initialize the `KurtosisConfig`, it requires one positional args to set if user accept or not to send metrics
* Added `PromptDisplayer` to display CLI prompts
* Added `user metrics consent prompt` to request user consents to collecting and sending metrics
* Added `override Kurtosis config confirmation prompt` to request user for confirmation when they're trying to initialize the config but it's already created
* Add `enclave dump` subcommand to dump all the logs & container specs for an enclave
* After the internal testsuites run in CI, the enclaves are dumped and exported so Kurtosis devs can debug any test cases that fail in CI

### Fixes
* Limit the max number of Typescript tests running at once to 4, to not overwhelm Docker

### Features
* Added TypeScript test: `network_soft_partition.test.ts`
* Added TypeScript test: `network_partition.test.ts`

### Changes
* When a `module exec` fails, don't stop the enclave so the user can continue debugging

# 0.8.7
### Features
* Added TypeScript test: `files.test.ts`
* Added TypeScript test: `module.test.ts`
* Added TypeScript test: `wait_for_endpoint_availability.test.ts`
* `enclave inspect` also reports the enclave data directory on the host machine

# 0.8.6
### Features
* Upgrade to engine server 1.8.2 which adds the removal of dangling folders in the clean endpoint


# 0.8.5
### Features
* Upgrade to engine server 1.8.1 which adds `Kurtosis Engine` checker in `KurtosisContext` creation

### Features
* Added TypeScript test: `files_artifact_mounting.test.ts`
* Added TypeScript test: `exec_command.test.ts`

# 0.8.4
### Features
* The `module exec` command prints and follows the module's logs

### Changes
* Upgraded to the following dependencies to support ID label:
  * obj-attrs-schema-lib -> 0.6.0
  * core dependencies -> 1.36.11
  * engine dependencies -> 1.7.7

# 0.8.3
### Features
* Added call to clean endpoint


# 0.8.2
### Fixes
* Make a best-effort attempt to pull module & user service images before starting them
* The headers of `enclave inspect` are printed in deterministic, sorted order so they stop jumping around on subsequent runs
* Fix a bug where the `sandbox` would error on `enclaveCtx.getServiceContext`

# 0.8.1
### Features
* Added TypeScript test: `bulk_command_execution.test.ts`
* Added TypeScript test: `basic_datastore_and_api.test.ts`

### Fixes
* Add proper logging for `enclave_setup.ts`
* Fixed a bug with the Javascript REPL image
* Resolve TypeScript test minor bug
* Upgrade to engine server 1.7.3
* Upgrade Typescript to the latest version of the engine-server library

# 0.8.0
### Features
* Upgraded to the following dependencies to support users specifying a user-friendly port ID for their ports:
    * obj-attrs-schema-lib -> 0.5.0
    * core dependencies -> 1.36.9
    * engine dependencies -> 1.7.2
* Added `network_soft_partition_test` in golang internal test suite
* Added a unit test to ensure that an API break in the engine (which will require restarting the engine) is an API break for the CLI

### Fixes
* When the engine server API version that the CLI expects doesn't match the running engine server's API version, the user gets an error and is forced to restart their engine

### Breaking Changes
* Upgraded the engine server to 1.7.2
    * Users will need to run `kurtosis engine restart` after upgrading to this version of the CLI
    * Engine API users (e.g. in tests) will need to update to `kurtosis-engine-api-lib` 1.7.2
    * Module users will need to update their modules to [Module API Lib](https://github.com/kurtosis-tech/kurtosis-module-api-lib) 0.12.3

# 0.7.4
### Features
* Added a `--partitioning` flag to `module exec` for enabling partitioning

### Changes
* The Go internal testsuite's enclaves will now be named with Unix millis, rather than Unix seconds
* Partitioning defaults to false for `module exec`

# 0.7.3
### Features
* Added new command named service shell (kurtosis service shell enclave_id service_id) which performs the same as docker exec -it container_id sh

# 0.7.2
### Features
* The enclave for `module exec` will now be named after the module image and the time it was ran
* Allow users running `module exec` to manually specify the ID of the enclave that will be created

### Fixes
* Fixed a bug where `service logs` that was successful would really fail

# 0.7.1
### Fixes
* Attempt to fix CLI artifact publishing

# 0.7.0
### Features
* Added TypeScript: `basic_datastore_test.ts`, `enclave_setup.ts` and `test_helpers.ts`
* Added TypeScript project inside of `internal_testsuites` folder.
* The `test_helpers` class now has a higher-level API: `AddDatastoreService` and `AddAPIService`, which makes many of our internal testsuite test setups a one-liner
* Add an extra API container status result to `enclave inspect`
* Reimplement endpoint availability-waiting test in new Go test framework

### Fixes
* `stacktrace.Propagate` now panics when it gets a `nil` value
* Fixed bug in files artifact mounting test where it would fail on Mac (but not Linux)
* Fixed `enclave inspect` breaking if the enclave was stopped
* Fixed publishing, which was temporarily broken

### Changes
* The Javascript REPL now uses Node 16.13.0 (up from 16.7.0)
* Grouped all the internal testsuites into a single directory
* Gave `build.sh` scripts to the CLI & internal testsuite subdirectories now
* There is no longer a root `go.mod`, but now one in CLI and one in `golang_internal_testsuite` (rationale being that the dependencies for the CLI and for the internal testsuite are very different, plus we'll have a `typescript_internal_testsuite` soon)
* Removed the "local static" element to `localStaticFilesTest`, because there's no longer a distinction between "local" and "static" now that the testsuite runs with Go test
* The `--image` arg to `engine start` and `engine restart` has been replaced with a `--version` flag, so that the full org & image is no longer required
* The `--kurtosis-api-image` flag to `sandbox` has been replaced with a `--api-container-version` flag, so that the full org & image is no longer required
* The `--api-container-image` flag to `enclave new` has been replaced with a `--api-container-version` flag, so that the full org & image is no longer required
* The `--api-container-image` flag to `module exec` has been replaced with a `--api-container-version` flag, so that the full org & image is no longer required
* The `engine status` now returns the engine version, rather than the API version
* Use engine-server 1.5.6
* Remove all references to Palantir stacktrace

### Removals
* Removed the `test` command, as tests can be written directly in your testing framework of choice by connecting to the running engine using `kurtosis-engine-api-lib`
* Removed the `AdvancedNetworkTest`, because we no longer have `Network` types
* Removed alternating colors for the tables, because it's a pain to maintain
* Stop publishing a `latest` version of the REPL images, because the CLI should use pinned X.Y.Z version to avoid problems

### Breaking Changes
* Removed the `test` command
    * Users should migrate their tests out of the Kurtosis testing framework, and into a testing framework of choice in their language
* The `--image` arg to `engine start` and `engine restart` has been replaced with a `--version` flag
    * Users should use the new flag with the Docker tag of the engine to start
* The `--kurtosis-api-image` flag to `sandbox` has been replaced with a `--api-container-version` flag
    * Users should use the new flag with the Docker tag of the API container to start
* The `--api-container-image` flag to `enclave new` has been replaced with a `--api-container-version` flag
    * Users should use the new flag with the Docker tag of the API container to start
* The `--api-container-image` flag to `module exec` has been replaced with a `--api-container-version` flag
    * Users should use the new flag with the Docker tag of the API container to start

# 0.6.8
### Features
* Added a cache file for getting the latest released CLI version from GitHUB API

# 0.6.7
### Features
* Added Yellow and White alternating colors in TablePrinter

### Fixes
* The `kurtosis engine restart` suggestion when the engine is out-of-date now:
    * No longer has a trailing space
    * Is on the same line as the "engine is out-of-date" message

# 0.6.6
### Features
* The API Container host port was added when showing the data with the command `enclave inspect`

# 0.6.5
### Fixes
* `enclave inspect` host port bindings now properly return `127.0.0.1`, to match what's returned by the `AddService`

# 0.6.4
### Fixes
* Fixed issue #69 - now the CLI version checker passes when the current version is newer than the latest public version (e.g. during a release)
* Enable the unit test for the `RootCmd` because issue #69 is fixed

### Changes
* Removed `version_checker` class, now the `checkCLILatestVersion` functionality is part of the `RootCmd` and the `checkIfEngineIsUpToDate` functionality is controlled by the `engine_existence_guarantor` 

# 0.6.3
### Fixes
* Temporarily disable the unit test for the `RootCmd` until issue #69 is fixed

# 0.6.2
### Features
* `enclave inspect` also prints the `Kurtosis modules`
* Added `version_checker.CheckLatestVersion` method to check if it is running the latest CLI version before running any CLI command
* Added `version_checker.CheckIfEngineIsUpToDate` method to check if it is running engine is up-to-date.

### Fixes
* Fixed error where `service logs` command is executed with a nonexistent enclave ID or nonexistent GUID just silently exits
* Upgraded to engine server 0.5.2, which returns host port bindings in the format `127.0.0.1` rather than `0.0.0.0` for Windows users
* Upped the run timeouts of the advanced network test, module test, and bulk command execution test to 90s

### Changes
* Replaced `kurtosistech/example-microservices_datastore` Docker image with `kurtosistech/example-datastore-server` in `golang_internal_testsuite`
* Replaced `kurtosistech/example-microservices_api` Docker image with `kurtosistech/example-api-server` in `golang_internal_testsuite`
* Replaced `kurtosistech/example-microservices_datastore` Docker image with `docker/getting-started` in `bulk_command_execution_test` and `wait_for_endpoint_availability_test`
* Upgraded `datastore army module` Docker image to the latest version `kurtosistech/datastore-army-module:0.1.5` in `module_test` 

# 0.6.1
### Fixes
* Fixed a bug where a testsuite could be reported as passing, even when the tests were failing

# 0.6.0
### Features
* The engine loglevel can be configured with the new `--log-level` flag to `engine start`

### Changes
* Renamed the `repl new` image flag to make more sense
* Update to using the engine server that stores engine/enclave data on the user's local machine

### Breaking Changes
* The `--js-repl-image` flag of `repl new` has been renamed to `--image`, with shorthand `-i`

# 0.5.5
### Fixes
* A failed `module exec` or `sandbox` stops, rather than destroys, the enclave it created

# 0.5.4
### Features
* `enclave new` prints the new enclave's ID
* Information about how to stop or remove the enclave created by `sandbox` is printed after the REPL exits
* Added a `clean` command, to clean up accumulated Kurtosis artifacts
* Added a `repl inspect` command to list installed packages on the REPL

### Fixes
* Use `--image` flag in `kurtosis engine start` command, it was not being used when the engine is being executed
* Fix the returning values order when `DestroyEnclave` method is called in `kurtosis sandbox` command
* Fixed a bug where `engine status` wouldn't check the error value from getting the engine status object
* The Javascript REPL's module installation paths in the Dockerfile are now filled from Go code constants (rather than being hardcoded)

### Changes
* The `sandbox` command no longer destroys the enclave after the REPL exits
* Upgrade to engine server 0.4.7, where API container doesn't shut down the containers after it exits (instead relying on the engine server to do that)

# 0.5.3
### Fixes
* Upgrade to the `goreleaser-ci-image` 0.1.1 to publish a new Homebrew formula with a fix for the `bottle :unneeded` deprecation warning

# 0.5.2
### Features
* Added `enclave stop` and `enclave rm` commands

# 0.5.1
### Features
* Add instructions for users on what to do if no Kurtosis engine is running
* If an engine isn't running, the CLI will try to start one automatically

# 0.5.0
### Changes
* Replaced `EnclaveManager` with `Kurtosis Engine API Libs` which handle all the interactions with the `Kurtosis Engine Server`

### Features
* Add a `version` command to print the CLI's version, with a test
* Added a global `--cli-log-level` flag that controls what level the CLI will log at

### Fixes
* The Kurtosis Client version used by the JS REPL image will now use the `KurtosisApiVersion` constant published by Kurt Client
* Fixed bug where testsuite containers weren't getting any labels

### Breaking Changes
* Interactions with the CLI now require a Kurtosis engine to be running
    * Users should run `kurtosis engine start` to start an engine

# 0.4.3
### Features
* Added documentation in README about how to develop on this repo
* Upgraded to `kurtosis-core` 1.25.2, which contains fixes for `container-engine-lib` 0.7.0 feature that allows binding container ports to specific host machine ports
* Added `engine start` command to the CLI
* Added `engine stop` command to the CLI
* `engine start` waits until the engine is responding to gRPC requests before it reports the engine as up
* Added `engine status` command to the CLI
* Start a Kurtosis engine server in the CI environment

### Fixes
* Clarified the difference between the two types of params in `module exec`
* `engine start` won't start another container if one is already running
* `engine start` waits for gRPC availability before it reports the engine up

# 0.4.2
### Features
* `enclave` commands also show enclave state
* Standardized table-printing logic into a `TablePrinter` object 
* Added a `KeyValuePrinter` for pretty-printing key-value pairs
* `enclave inspect` also prints the enclave ID & state

### Fixes
* `module exec` will attempt to update the module & API container images before running
* Fixed a bug where having a `node_modules` directory in your current directory when starting a REPL will cause the REPL to fail

### Changes
* Upgrade to testsuite-api-lib 0.11.0, which uses Kurt Client 0.19.0 (already handled in v0.4.0 of this repo)
* When running a REPL, your current directory is now mounted at `/local` rather than the present directory

# 0.4.1
### Fixes
* Update the Javascript CLI's `core-api-lib` version to 0.19.0, to match the rest of the code

# 0.4.0
### Changes
* Switched all references to "Lambda" to "module"

### Fixes
* `ModuleTest` (renamed from `LambdaTest`) now uses the ports returned by the Datastore Army module
* Fixed bug in CI where `pipefail` wasn't set which would result in the testsuite-running step passing when it shouldn't

### Breaking Changes
* Renamed the `lambda` command to `module`

# 0.3.4
### Fixes
* Stop attempting to upload APK packages to Gemfury (which can't accept APK packages and throws an error)

# 0.3.3
### Features
* Added a `repl install` command for installing NPM packages to a running REPL container
* `ParsePositionalArgs` (renamed to `ParsePositionalArgsAndRejectEmptyStrings`) now also errors on empty strings

# 0.3.2
### Features
* Added `enclave new` command to create a new enclave
* Added `repl new` command to start a new Javascript REPL
* Added `REPL runner` to reuse the creation and execution of the REPL container
* Print interactive REPLs in `enclave inspect`
* Added `GetEnclave` method in `EnclaveManager` in order to get information of a running enclave
* Upgrade Kurtosis Core Engine Libs to v0.6.0 which adds `Network` type
* Upgrade Kurtosis Core to v1.24.0 which splits `api-container-url` into `api-container-ip` and `api-container-port`

# 0.3.1
### Fixes
* Pinned the default API container version to the same version as in the `go.mod`, so that its version can't silently upgrade under users and break everything

# 0.3.0
### Changes
* Changed the Homebrew/deb/rpm package name to `kurtosis-cli` (was `kurtosis`)

### Breaking Changes
* The CLI is now installed via the `kurtosis-cli` package (for Homebrew, APT, and Yum) rather than just `kurtosis`

# 0.2.1
### Fixes
* Fixed missing `FURY_TOKEN` when publishing

# 0.2.0
### Features
* Ported over the CLI & internal testsuite from `kurtosis-core`

### Breaking Changes
* Changed pretty much everything to add the CLI

# 0.1.0
* Initial commit<|MERGE_RESOLUTION|>--- conflicted
+++ resolved
@@ -1,10 +1,7 @@
 # TBD
 ### Features
-<<<<<<< HEAD
-* Add the `-f` flag to `service logs` to allow users to keep following logs
-=======
 * `enclave inspect` now also prints the service ID in addition to the GUID
->>>>>>> f80485e1
+* * Add the `-f` flag to `service logs` to allow users to keep following logs
 
 # 0.8.9
 ### Fixes
