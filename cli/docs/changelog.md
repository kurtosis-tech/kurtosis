--- conflicted
+++ resolved
@@ -1,12 +1,8 @@
 # TBD
-<<<<<<< HEAD
 ### Features
 * Added `enclave new` command to create a new enclave
 
-=======
-
 # 0.3.1
->>>>>>> 73493eb5
 ### Fixes
 * Pinned the default API container version to the same version as in the `go.mod`, so that its version can't silently upgrade under users and break everything
 
