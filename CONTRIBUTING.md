# Welcome to Kurtosis contributing guide

Thank you for investing your time in contributing to our project! In this guide you will get an overview of the contribution workflow.

### Bugs

If you spot a bug, [search if an issue already exists](https://github.com/kurtosis-tech/kurtosis/issues?q=is%3Aissue+is%3Aopen+label%3Abug). If a related issue doesn't exist, you can open a new issue using the [bug report template](https://github.com/kurtosis-tech/kurtosis/issues/new?assignees=&labels=bug&template=bug-report.yml&title=%5Bbug%5D%3A+). 

### Feature Requests

If you have a feature request, search if a similar [feature request already exists](https://github.com/kurtosis-tech/kurtosis/issues?q=is%3Aopen+is%3Aissue+label%3A%22feature+request%22). If a related feature request doesn't exist, you can open a [feature request](https://github.com/kurtosis-tech/kurtosis/issues/new?assignees=&labels=feature+request&template=feature-request.yml&title=%5BFR%5D%3A+). 

### Documentation

If you notice an issue in our docs (e.g. typo, grammar, conflicting information), first search to see if there is [already an issue open for it](https://github.com/kurtosis-tech/kurtosis/issues?q=is%3Aopen+is%3Aissue+label%3Adocs). Otherwise, please file a [docs issue report](https://github.com/kurtosis-tech/kurtosis/issues/new?assignees=leeederek&labels=docs&template=docs-issue.yml&title=%5BDocs%5D%3A+) and we will address it as soon as we can.


### Questions, help, or feedback

If you have a question around how Kurtosis works and the [docs](https://docs.kurtosis.com) aren't enough, we're more than happy to help and chat about your use case via the following ways:
<<<<<<< HEAD
- Post your question on our [Github Discussions Forum](https://github.com/kurtosis-tech/kurtosis/discussions/new?category=q-a)
- Get help in our [Discord server](https://discord.gg/Es7QHbY4)
=======
- Get help in our [Discord server](https://discord.gg/6Jjp9c89z9)
>>>>>>> 7dfcceaa
- Email us at [feedback@kurtosistech.com](mailto:feedback@kurtosistech.com)
- Schedule a 1:1 session with us [here](https://calendly.com/d/zgt-f2c-66p/kurtosis-onboarding)

### Pull Request

To submit code for review, follow these steps:

1. Make sure your changes are building and passing all tests locally, project following [README's guidance](./README.md#build-instructions)
2. Make sure your code is in accordance with our [Style Guide](https://github.com/kurtosis-tech/style-guide)
3. Open a PR whose title obeys the [conventional commits](https://www.conventionalcommits.org/en/v1.0.0/#summary) convention and fill out the information provided in the Pull Request template. 
4. After all CI checks pass, tag `@kurtosis-tech/engineers` for review<|MERGE_RESOLUTION|>--- conflicted
+++ resolved
@@ -18,12 +18,8 @@
 ### Questions, help, or feedback
 
 If you have a question around how Kurtosis works and the [docs](https://docs.kurtosis.com) aren't enough, we're more than happy to help and chat about your use case via the following ways:
-<<<<<<< HEAD
 - Post your question on our [Github Discussions Forum](https://github.com/kurtosis-tech/kurtosis/discussions/new?category=q-a)
-- Get help in our [Discord server](https://discord.gg/Es7QHbY4)
-=======
 - Get help in our [Discord server](https://discord.gg/6Jjp9c89z9)
->>>>>>> 7dfcceaa
 - Email us at [feedback@kurtosistech.com](mailto:feedback@kurtosistech.com)
 - Schedule a 1:1 session with us [here](https://calendly.com/d/zgt-f2c-66p/kurtosis-onboarding)
 
