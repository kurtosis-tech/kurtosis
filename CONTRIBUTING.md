--- conflicted
+++ resolved
@@ -29,9 +29,5 @@
 
 1. Make sure your changes are building and passing all tests locally, project following [README's guidance](./README.md#build-instructions)
 2. Make sure your code is in accordance with our [Style Guide](https://github.com/kurtosis-tech/style-guide)
-<<<<<<< HEAD
-3. Open a PR whose title obeys the [conventional commits] convention and fill out the information provided in the Pull Request template. 
-=======
 3. Open a PR whose title obeys the conventional commits convention and fill out the information provided in the Pull Request template. 
->>>>>>> 254b2ef5
 4. After all CI checks pass, tag `@kurtosis-tech/engineers` for review