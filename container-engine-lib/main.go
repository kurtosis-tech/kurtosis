--- conflicted
+++ resolved
@@ -4,11 +4,10 @@
 	"context"
 	"fmt"
 	"github.com/docker/docker/client"
-	"github.com/kurtosis-tech/container-engine-lib/lib/backend_impls/docker/docker_kurtosis_backend/backend_creator"
+	"github.com/kurtosis-tech/container-engine-lib/lib"
 	"github.com/kurtosis-tech/container-engine-lib/lib/backend_impls/docker/docker_manager"
 	"github.com/kurtosis-tech/container-engine-lib/lib/backend_impls/kubernetes/kubernetes_manager"
 	"github.com/kurtosis-tech/stacktrace"
-	"github.com/sirupsen/logrus"
 	"k8s.io/client-go/kubernetes"
 	"k8s.io/client-go/tools/clientcmd"
 	"os"
@@ -90,44 +89,19 @@
 func runKurtosisBackendTesting() error {
 	ctx := context.Background()
 
-<<<<<<< HEAD
-
-	backend, err := backend_creator.GetLocalDockerKurtosisBackend(nil)
-	if err != nil {
-		return err
-	}
-=======
 	/*
 		backend, err := backend_creator.GetLocalDockerKurtosisBackend(nil)
 		if err != nil {
 			return err
 		}
->>>>>>> 3442dd6e
 
-	serializedArgs := map[string]string{
-		"SERIALIZED_ARGS": `{"grpcListenPortNum":9710,"grpcProxyListenPortNum":9711,"logLevelStr":"debug","imageVersionTag":"1.29.0","metricsUserId":"552f","didUserAcceptSendingMetrics":false,"kurtosisBackendType":"docker","kurtosisBackendConfig":{}}`,
-	}
+	*/
 
-	engine, err := backend.CreateEngine(
-		ctx,
-		"kurtosistech/kurtosis-engine-server",
-		"1.29.0",
-		9710,
-		9810,
-		serializedArgs,
-	)
+
+	_, err := lib.GetCLIKubernetesKurtosisBackend(ctx)
 	if err != nil {
 		return err
 	}
-
-	logrus.Infof("Engine info: %+v", engine)
-
-	/*
-		_, err := lib.GetCLIKubernetesKurtosisBackend(ctx)
-		if err != nil {
-			return err
-		}
-	*/
 
 
 	// vvvvvvvvvvvvvvvvvvvvvvvvvvvvvvv Arbitrary logic goes here vvvvvvvvvvvvvvvvvvvvvvvvvvvvvvvvvvvv
@@ -144,4 +118,4 @@
 
 
 	return nil
-}
+}