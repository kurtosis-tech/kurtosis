# TBD
<<<<<<< HEAD
### Features
* Added `KurtosisBackend.CopyFromUserService` in Docker implementation
* 
=======

# 0.15.2
>>>>>>> 502dc645
### Fixes
* Fix `DockerKurtosisBackend.getEnclaveDataVolumeByEnclaveId` helper method that was accidentally broken

# 0.15.1
### Features
* The enclave data volume gets mounted on all services
* Updated `DockerKurtosisBackend.CreateEnclave`, now also creates an enclave data volume
* Parallelized several operations to improve perf:
    * `DockerKurtosisBackend.StopEnclaves`
    * `DockerKurtosisBackend.DestroyEnclaves`
    * `DockerKurtosisBackend.StopAPIContainers`
    * `DockerKurtosisBackend.DestroyAPIContainers`
    * `DockerKurtosisBackend.StopEngines`
    * `DockerKurtosisBackend.DestroyEngines`
    * `DockerKurtosisBackend.StopModules`
    * `DockerKurtosisBackend.DestroyModules`
    * `DockerKurtosisBackend.StopNetworkingSidecars`
    * `DockerKurtosisBackend.DestroyNetworkingSidecars`
    * `DockerKurtosisBackend.StopUserServices`
    * `DockerKurtosisBackend.DestroyUserServices`

# 0.15.0
### Fixes
* Fixed `UserService` object not having a `GetPrivatePorts` method
* Fixed `UserService` to correctly have `nil` public ports if it's not running to match the spec

### Breaking Changes
* Renamed `UserService.GetPublicPorts` -> `UserService.GetMaybePublicPorts`
    * Users should rename the method call appropriately

# 0.14.5
### Features
* Removed enclave's volumes when executing `KurtosisBackend.DestroyEnclaves` in Docker implementation

# 0.14.4
### Fixes
* Fix the exec commands on user services & networking sidecars being wrapped in `sh`, leading to unintended consequences

# 0.14.3
### Fixes
* Temporarily support the old port spec (`portId.number-protocol_portId.number-protocol`) so that we're still backwards-compatible

# 0.14.2
### Fixes
* Added a check to prevent generate user service's public IP address and public ports if it does not contain host port bindings

# 0.14.1
### Fixes
* Fixed nil pointer dereference error when calling enclave's methods with nil filters argument
* Fixed instances of propagating nil errors
* Fixed ApiContainer GetPublicGRPCProxyPort returning PublicGRPCPort

# 0.14.0
### Features
* Added `FilesArtifactExpander` general object
* Added `KurtosisBackend.RunFilesArtifactExpander` and `KurtosisBackend.DestroyFilesArtifactExpanders`
* Added `DockerEnclaveObjectAttributesProvider.ForFilesArtifactExpanderContainer`
* Added `FilesArtifactExpansionVolume` general object
* Added `KurtosisBackend.CreateFilesArtifactExpansionVolume` and `KurtosisBackend.DestroyFilesArtifactExpansionVolumes`
* Added `DockerEnclaveObjectAttributesProvider.ForFilesArtifactExpansionVolume`

### Breaking Changes
* Change `DockerManager.GetVolumesByLabels` returned type, now it returns a `volume` Docker object list instead of a volume name list
  * Users can use the new returned object and get the name from it.

### Fixes
* Fixed nil pointer dereference error when sending nil `filter.IDs` value in `enclave` CRUD methods

# 0.13.0
### Breaking Changes
* Reverted the port specification delimeters back to new style
  * From: rpc.8545-TCP_ws.8546-TCP_tcpDiscovery.30303-TCP_udpDiscovery.30303-UDP
  * To:   rpc:8545/TCP,ws:8546/TCP,tcpDiscovery:30303/TCP,udpDiscovery:30303/UDP
  * Users should upgrade the Kurtosis Client.
  * Users should restart enclaves.

# 0.12.0
### Breaking Changes
* Reverted the port specification delimeters back to original style.
  * From: rpc:8545/TCP,ws:8546/TCP,tcpDiscovery:30303/TCP,udpDiscovery:30303/UDP
  * To:   rpc.8545-TCP_ws.8546-TCP_tcpDiscovery.30303-TCP_udpDiscovery.30303-UDP
  * Users should upgrade the Kurtosis Client.
  * Users should restart enclaves.
  
# 0.11.3
### Features
* Added `KurtosisBackend.GetModuleLogs`

### Fixes
* Fixed assigning entry to nil map in `killContainers` in `docker_kurtosis_backend`
* Set CGO_ENABLED=0 for tests. Complete tests without prompting for GCC-5 now.

# 0.11.1
### Features
* Added `KurtosisBackend.StopModules`

### Fixes
* Fixed a bug where we weren't being efficient when killing containers in the `StopXXXXXX` calls

# 0.11.0
### Features
* Added `ExecResult` object to represent the result of commands execution inside an instance

### Breaking Changes
* Replaced the first returned var type `map[service.ServiceGUID]bool` in `RunUserServiceExecCommands` and `RunNetworkingSidecarExecCommands` with `map[service.ServiceGUID]*exec_result.ExecResult`
  * Users can get the new returned map and use the `ExecResult` object to obtain the execution exit code and output 

# 0.10.4
### Features
* Implemented the methods: `CreateNetworkingSidecar`, `GetNetworkingSidecars`, `RunNetworkingSidecarExecCommands`, `StopNetworkingSidecars` and `DestroyNetworkingSidecars` in `DockerKurtosisBackend`
* Implemented the methods: `CreateUserService`, `GetUserServices`, `StopUserServices`, `GetUserServiceLogs` and `DestroyUserServices` in `DockerKurtosisBackend`
* Implemented the methods: `WaitForUserServiceHttpEndpointAvailability`, `GetConnectionWithUserService` and `RunUserServiceExecCommands` methods in `DockerKurtosisBackend`
* Added `NetworkingSidecarContainerTypeLabelValue` label value constant
* Added `UserServiceContainerTypeLabelValue` and `NetworkingSidecarContainerTypeLabelValue` label key constants

# 0.10.3
### Features
* Added module CRUD methods

### Fixes
* Fixed a bug in `CreateAPIContainer` where the wrong label was being used to check for enclave ID

# 0.10.2
### Features
* Added `UserService` methods, `Modules` methods and `CreateRepartition` method in `KurtosisBackend` interface
* Stubbing out methods for `UserService`, `Modules` and `CreateRepartition` into Docker implementation
* Expose information of an `APIContainer` object
* Implemented the methods: `CreateEnclave`, `GetEnclaves`, `StopEnclaves` and `DestroyEnclaves` in `DockerKurtosisBackend`
* Added `IsNetworkPartitioningEnabledLabelKey` label key constant
* Added `NetworkPartitioningEnabledLabelValue` and `NetworkPartitioningDisabledLabelValue` label value constants
* Added API container CRUD methods
* Added `KurtosisBackend.DumpEnclave`

# 0.10.1
### Features
* Added API container CRUD stubs to `KurtosisBackend`

# 0.10.0
### Features
* Created a generic `ContainerStatus` object in the `KurtosisBackend` API for representing the state of containers
* Added enclave CRUD commands to `KurtosisBackend`

### Breaking Changes
* The `Engine` object's status will now be a `ContainerStatus`, rather than `EngineStatus`
  * Users should migrate to the new version

# 0.9.1
### Fixes
* Fixed container `removing` state erroneously counting as running

# 0.9.0
### Changes
* Switched from fairly-specific engine methods on `KurtosisBackend` to generic CRUD methods (`CreateEngine`, `GetEngines`, etc.)
* Pull the `ForEngineServer` method into this repo, rather than relying on obj-attrs-schema-lib, since the name/label determination really makes sense next to the DockerKurtosisBackend
* Commented out the `KubernetesKurtosisBackend` until we can revisit it in the future
* The `DockerManager` now logs to the system `logrus` instance like everything else

### Removals
* Removed the `KurtosisXXXDrivers` classes, as we're going to use `KurtosisBackend` as the external-facing API instead

### Breaking Changes
* Removed the `KurtosisXXXDrivers` classes
  * Users should use the `KurtosisBackend` struct instead
* Changed the API of `KurtosisBackend` to have generic CRUD methods for engines
  * Users should adapt their previous uses of specific methods (like `Clean`) to instead use these generic CRUD APIs
* Switched the `ContainerStatus` enum to be an `int` with dmarkham/enumer autogenerated code
  * Users should switch to using the new methods autogenerated by the enumer code
* Removed the `logger` parameter to the `NewDockerManager` function, as it's no longer needed
  * Users should remove the parameter
* The `HostMachineDomainInsideContainer` and `HostGatewayName` parameters are no longer public
  * There is no replacement; users who were depending on this should use the `needsAccessToHostMachine` parameter when starting a container
* The `DockerManager` package has been moved
  * Users should replace `github.com/kurtosis-tech/container-engine-lib/lib/docker_manager` -> `github.com/kurtosis-tech/container-engine-lib/lib/backends/docker/docker_manager`


# 0.8.8
### Features
* Added the `KurtosisDockerDriver` struct with methods that don't do anything

# 0.8.7
### Features
* Added KubernetesManager, KurtosisBackendCore Interface with implementations for both kubernetes and docker and the KurtosisBackend layer
* Upgraded `object-attributes-schema-lib` to 0.7.2

# 0.8.6
### Fixes
* Run `go mod tidy`, to get rid of unnecessary `palantir/stacktrace` dependency

# 0.8.5
### Fixes
* `stacktrace.Propagate` now panics when it receives a `nil` input

# 0.8.4
### Features
* Container logs are propagated throughout the returning error when container start fails

# 0.8.3
### Fixes
* Fixed issue where `GetContainersByLabel` would return `0.0.0.0` addresses rather than `127.0.0.1`
* Replaced redundant `getContainerIdsByName` with `getContainersByFilterArgs`

# 0.8.2
### Fixes
* Host port bindings will be returned as `127.0.0.1` rather than `0.0.0.0`, because Windows machines don't automatically correct `0.0.0.0` to `127.0.0.1`

# 0.8.1
### Features
* Added `GetVolumesByLabels` and `GetNetworksByLabels` functions

### Fixes
* For comments on the public functions, added the function name as the first line of the comment to make GoLand stop complaining

# 0.8.0
### Features
* Added the ability to add labels to networks & volumes

### Breaking Changes
* `CreateNetwork` now also takes in a list of labels to give the network
* `CreateVolume` now also takes in a list of labels to give the volume

# 0.7.0
### Features
* Added the ability to specify fixed host machine port bindings when starting a container is now available via the key of the map in `CreateAndStartContainerArgsBuilder.WithUsedPorts` function

### Breaking Changes
* The `CreateAndStartContainerArgsBuilder.WithUsedPorts`'s parameter now has a value of `PortPublishSpec`, which defines how the port should be published
* `CreateAndStartContainerArgsBuilder.ShouldPublishAllPorts` parameter has been removed
  * Users should migrate to `CreateAndStartContainerArgsBuilder.WithUsedPorts` instead

# 0.6.1
### Features
* Added `RemoveVolume` and `RemoveContainer` functions
* Added a `GetVolumesByName` function

### Changes
* Clarified that the `all` argument to `GetContainersByLabels` is for whether stopped containers should be shown

# 0.6.0
### Features
* Add `Network` type to store Docker Network information as ID, name, ip and mask

### Breaking Changes
* Replaced `GetNetworkIdsByName` method with `GetNetworksByName` because it returns a `Network` list which offers more information
  * Users should replace `GetNetworkIdsByName` calls with `GetNetworksByName` and get the network ID and other network information from the `Network` list returned by this new method

# 0.5.0
### Breaking Changes
* Renamed `Status` type to `ContainerStatus` which is used in the `Container` struct
  * Users should replace `Status` type with `ContainerStatus` in all places where it being used

### Features
* Add `HostPortBindings` field into `Container` type to store the container public ports

# 0.4.4
### Changes
* Removes Docker container name prefix `/` before using it to set a Container's name

# 0.4.3
### Features
* Add `Container` type to store container's information as ID, names, labels and status
* Add `GetContainersByLabels` method to get a container list by labels

### Changes
* Removes `GetContainerIdsByLabels` it'll be replaced by `GetContainersByLabels`which returns container ids as well along with other container info

### Fixes
* Fixed a bug where `CreateAndStartContainerArgsBuilder.Build` method wasn't setting container labels

# 0.4.2
### Fixes
* Fixed a bug where the defer function in `CreateAndStartContainer` would try to kill an empty container ID

# 0.4.1
### Features
* Add container's labels configuration when a container is started
* Add a new method `DockerManager.GetContainerIdsByLabels` to get a container ids list by container's labels

# 0.4.0
### Features
* `CreateAndStartContainerArgsBuilder`'s boolean-setting functions now accept a boolean

### Breaking Changes
* `CreateAndStartContainerArgsBuilder`'s boolean-setting functions now accept a boolean (used to be no-arg)

# 0.3.0
### Features
* `CreateAndStartContainer` now accepts args as built by a builder (hallelujah!)

### Breaking Changes
* `CreateAndStartContainer` now accepts a `CreateAndStartContainerArgs` object, rather than the gigantic list of parameters

# 0.2.10
### Fixes
* Fixed some logging that was being incorrectly being done through `logrus`, rather than `DockerManager.log`

# 0.2.9
### Fixes
* Added retry logic when trying to get host port bindings for a container, to account for https://github.com/moby/moby/issues/42860

# 0.2.8
### Features
* Made `PullImage` a public function on `DockerManager`

# 0.2.7
### Features
* Added extra trace logging to Docker manager

# 0.2.6
### Changes
* Added extra debug logging to hunt down an issue where the `defer` to remove a container that doesn't start properly would try to remove a container with an empty container ID (which would return a "not found" from the Docker engine)

# 0.2.5
### Fixes
* Fixed a bug where not specifying an image tag (which should default to `latest`) wouldn't actually pull the image if it didn't exist locally

# 0.2.4
### Fixes
* Add extra error-checking to handle a very weird case we just saw where container creation succeeds but no container ID is allocated

# 0.2.3
### Features
* Verify that, when starting a container with `shouldPublishAllPorts` == `true`, each used port gets exactly one host machine port binding

### Fixes
* Fixed ports not getting bound when running a container with an `EXPOSE` directive in the image Dockerfile
* Fixed broken CI

# 0.2.2
### Fixes
* Fixed bug in markdown-link-check property

# 0.2.1
### Features
* Set up CircleCI checks

# 0.2.0
### Breaking Changes
* Added an `alias` field to `CreateAndStartContainer`

# 0.1.0
* Init commit<|MERGE_RESOLUTION|>--- conflicted
+++ resolved
@@ -1,12 +1,8 @@
 # TBD
-<<<<<<< HEAD
 ### Features
 * Added `KurtosisBackend.CopyFromUserService` in Docker implementation
-* 
-=======
 
 # 0.15.2
->>>>>>> 502dc645
 ### Fixes
 * Fix `DockerKurtosisBackend.getEnclaveDataVolumeByEnclaveId` helper method that was accidentally broken
 
