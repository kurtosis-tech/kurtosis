# TBD
### Changes
<<<<<<< HEAD
* `GetObjectByLabels` methods in Kubernetes manager only return non-tombstoned objects
=======
* Use `kurtosis-enclave--UUID` for enclave namespace names

### Fixes
* Fixed an issue when getting a single enclave object by its ID fails because a condition was wrong
* Fixed a bug related to using array of reference variables for `enclaveKubernetesResources.pods` and `enclaveKubernetesResources.services` fields
>>>>>>> d9c7f69d

# 0.30.1
### Fixes
* Fixed an issue where a Service and a Pod could exist at the same time even though the Service won't have private port annotations

# 0.30.0
### Features
* Failed file artifact expansion jobs will now return their logs

### Changes
* Set pod restart policies to `Never` so that we have less magic going on

### Fixes
* Fixed issue with the files artifact expansion not waiting for the volume to get bound
* Gave the API container permission to create jobs
* Fixed issue with engine and API containers not having permissions to get Pod logs
* Fixed bug with the files artifact expansion job not mounting the enclave data volume
* Changed pod wait-for-availability timeout (how long the pod can stay in "Pending") from 1 minute to 15 minutes, because Pending also includes the time spent pulling images and some images can be very large (e.g. NEAR)
* Return an error if a pod's container hits ImagePullBackOff
* Fixed a bug where user services were mounting the same volume multiple times due to a reference to a for-loop variable (which will always have the value of the last iteration of the loop)
* Fixed a bug in declaring user service ports, due to the same reference-to-a-for-loop-variable thing

### Breaking Changes
* `CreateFilesArtifactExpansion` no longer takes in a `FilesArtifactID` (as it's unneeded)
    * Remediation: remove the argument in the call

# 0.29.1
### Changes
* Trying to run networking partitioning methods in Kubernetes will result in an error, rather than a panic
* Tidying up several things inside the codebase:
    * Kubernetes network partitioning methods now return an `error` rather than panicking
    * `PullImage` returns an error, rather than panicking, for both Docker & Kubernetes Kurtosis backends
    * Removed some dead code
* Remove synchronous deletes because they're too slow

# 0.29.0
### Features
* Implement Kubernetes-backed file artifact expansion
* Build `CopyFilesFromUserService` in Kubernetes
* Added a `main.go` that's Gitignored with some local testing structure already set up

### Changes
* Calls to remove Kubernetes resources are now synchronous

### Fixes
* Fix DockerLogStreamingReadCloser logging at ERROR level when it should log at DEBUG
* Ensured we're not going to get race conditions when writing the output of Docker & Kubernetes exec commands
* Fixed a bug in `getSingleUserServiceObjectAndKubernetesResources`

### Breaking Changes
* Renamed `KurtosisBackend.CopyFromUserService` -> `CopyFilesFromUserService`
    * Users should update their usages accordingly
* `KurtosisBackend.CopyFilesFromUserService` now copies all bytes synchronously, rather than returning a `ReadCloser` for the user to deal with
    * Remediation: pass in a `io.Writer` where the bytes should go

# 0.28.0
### Fixes
* Fixed bug related to having two annotations-key-consts for Kubernetes objects

### Breaking Changes
* `Module.GetPublicIP` is renamed to `GetMaybePublicIP`
    * Remediation: switch to new version
* `Module.GetPublicPorts` renamed to `GetMaybePublicPorts`
    * Remediation: switch to new version
* `Module.GetPublicIp` renamed to `Module.GetPublicIP`
    * Remediation: switch to new version
    
# 0.27.0
### Breaking Changes
* Unified file expansion volume and expanders into one interface with two associated methods (instead of two interfaces and four methods)

### Changes
* Switched the API container to get its port info from the serialized port specs on the Kubernetes service

### Fixes
* Fixed the engine container being listed as running if the engine service had selectors defined
* Switched our UUID generation to be fully random (v4) UUIDs rather than v1
* Fixed our exec command
* Fixed API containers and engines not being able to run pod exec commands
* Fixed a bug that caused service registration to fail
* Fixed the user services and modules Docker log streams not actually coming back demultiplexed

# 0.26.1
### Features
* Added `KubernetesKurtosisBackend.GetModuleLogs`

# 0.26.0
### Features
* Added the functionality to wait until the GRPC port is available before returning when creating `Engines`, `API containers` and `Modules`  
* Added `KubernetesKurtosisBackend.CreateModule`, `KubernetesKurtosisBackend.GetModules`, `KubernetesKurtosisBackend.StopModules` and `KubernetesKurtosisBackend.DestroyModules`
* Added `ForModulePod` and `ForModuleService` to `KubernetesEnclaveObjectAttributesProvider`
* Started proto-documentation on README about how the CRUD methods work, and why
* Switched user service objects to use UUIDs for service GUIDs
* Implement remaining user service methods:
    * `GetUserServices`
    * `StopUserServices`
    * `DestroyUserServices`
    
### Breaking Changes
* Removed `ModuleGUID` argument in `KurtosisBackend.CreateModule`
  * Users will need to remove the argument on each call, the module's GUID will be automatically created in the backend for them

### Changes
* Upgraded Kubernetes client SDK from v0.20 to v0.24
* Upgraded this library to depend on Go 1.17 (required for latest Kubernetes SDK)
* Switched the `UpdateService` implementation to use server-side apply

### Fixes
* Fix a bug in gathering user service Services and Pods
* Fix a nil pointer exception bug when starting a user service
* Fixes a bug with setting a user service's Service ports to empty if the user doesn't declare any ports

# 0.25.0
### Features
* Built out Kubernetes `GetUserServiceLogs`
* Built out Kubernetes `RunUserServiceExecCommands`

### Fixes
* Fixed `grpcProxy` port ID not being acceptable to Kubernetes
* Fixed a bug where RegisterService was creating Kubernetes Services without ports, which Kubernetes doesn't allow

### Changes
* The API container objects no longer get prefixed with the enclave name, and all get called `kurtosis-api` (which is fine because they're namespaced)

### Breaking Changes
* NewKubernetesManager now additionally takes in a Kubernetes configuration object
    * Users will need to pass in this new configuration (the same as is created when instantiating the Kubernetes clientset)
* Engine IDs are now of the formal type `EngineGUID` rather than `string`
    * All instances of engine ID strings need to be replaced with `EngineID` (e.g. all of the engine CRUD methods coming back from KurtosisBackend)
* The engine object's `GetID` method has now been renamed `GetGUID`
    * Users should switch to using the new method


### Breaking Changes
* Added the `enclaveId` argument in `GetModules`, `GetModuleLogs`, `StopModules` and `DestroyModules`
  * Users should add this new argument on each call

# 0.24.0
### Fixes
* Fixed a bug where the API container resources map would have entries even if the enclave was empty of API containers
* Fixed a bug where the API container didn't have a way to get enclave namespace names, because it isn't allowed to list namespaces given that its service account is a namespaced object

### Breaking Changes
* Renamed `GetLocalKubernetesKurtosisBackend` -> `GetCLIKubernetesKurtosisBackend`
    * Users should switch to the new version
* Split `GetInClusterKubernetesKurtosisBackend` -> `GetAPIContainerKubernetesKurtosisBackend` and `GetEngineServerKubernetesKurtosisBackend`
    * Users should select the right version appropriate to the user case

# 0.23.4
### Features
* Build out the following user service functions in Kubernetes:
    * `RegisterService`
    * `StartService`
    * All the pipeline for transforming Kubernetes objects into user services

### Fixes
* Fix bug in `waitForPersistentVolumeClaimBound` in which PVC name and namespace were flipped in args

### Changes
* Renamed all Kubernetes constants that were `XXXXXLabelKey` to be `XXXXXKubernetesLabelKey` to make it more visually obvious that we're using the Kubernetes constants rather than Docker
* Renamed all constants that were `XXXXXLabelValue` to be `XXXXXKubernetesLabelValue` to make it more visually obvious that we're using the Kubernetes constants rather than Docker
* Renamed all Docker constants that were `XXXXXLabelKey` to be `XXXXXDockerLabelKey` to make it more visually obvious that we're using the Docker constants rather than Kubernetes
* Renamed all constants that were `XXXXXLabelValue` to be `XXXXXDockerLabelValue` to make it more visually obvious that we're using the Docker constants rather than Kubernetes
* Renamed the Docker & Kubernetes port spec serializers to include their respective names, to be easier to visually identify in code

### Breaking Changes
* `StartUserService` now takes in a `map[FilesArtifactVolumeName]string` rather than `map[string]string` to be more explicit about the data it's consuming

### Fixes
* `KubernetesManager.CreatePod` now waits for pods to become available before returning

# 0.23.3
### Features
* Added `KubernetesKurtosisBackend.StopEnclaves` and `KubernetesKurtosisBackend.DestroyEnclaves`
* Added `KubernetesManager.IsPersistentVolumeClaimBound` to check when a Persistent Volume has been bound to a Persistent Volume Claim
* Updated `KubernetesManager.CreatePersistentVolumeClaim` to wait for the PersistentVolumeClaim to get bound
* Added `CollectMatchingRoles` and `CollectMatchingRoleBindings` in `kubernetes_resource_collectors` package
* Upped the CircleCI resource class to 'large' since builds are 1m30s and CircleCI showed that we're maxing out the CPU
* Added a build cache to each build
* Build out `KubernetesKurtosisBackend.DumpEnclave`

### Fixes
* Added apiv1 prefix to `KubernetesManager.GetPodPortforwardEndpointUrl`

### Fixes
* Added apiv1 prefix to `KubernetesManager.GetPodPortforwardEndpointUrl`

# 0.23.2
### Fixes
* Don't error when parsing public ports on stopped containers

# 0.23.1
### Fixes
* Fix accidentally calling pause when we should be unpausing
* Fix error-checking not getting checked after creating a service
* Fix bug with improper `nil` check in creating networking sidecar

# 0.23.0
### Breaking Changes
* For KubernetesBackends, `EnclaveVolumeSizeInGigabytes` has been changed from an int to a uint `EnclaveVolumeSizeInMegabytes`
  * Remediation: change all calls to KubernetesBackend factory methods to use megabytes (not gigabytes)

# 0.22.0
### Changes
* Upgrade to Docker SDK v20.10 to try and fix a bug where Docker network containers wouldn't be populated

### Fixes
* Fix an issue with network container IPs not being correctly made available when starting a DockerKurtosisBackend in API container mode
* Allowed removal of user service registrations independent of the underlying service registration (which is necessary for deregistering services in the API container)

### Removals
* Removed unneeded & unused `KurtosisBackend.WaitForEndpointAvailability` function

### Breaking Changes
* `user_service_registration.ServiceID` is now once again `service.ServiceID`
    * Users should update their code
* `user_service_registration.UserServiceRegistration` objects have been removed and replaced with `service.ServiceRegistration`
    * Users should use the new objects
* `user_service_registration.UserServiceRegistrationGUID` no longer exists
    * Users should switch to using `ServiceGUID`
* `CreateUserServiceRegistration` has been replaced with `RegisterUserService`
    * Users should use `RegisterUserService`
* `DestroyUserServiceRegistration` has been removed
    * Users should use `DestroyUserServices`
* `CreateUserService` has been renamed to `StartUserService`
    * Users should call `RegisterUserService` first, then `StartUserService`
* All user service functions now take in an `enclaveId` parameter
    * Users should provide the new parameter
* `CreateFilesArtifactExpansionVolume` now takes in a `ServiceGUID` once more
    * Users should switch back to providing a `ServiceGUID`

### Features
* Added `ForUserServiceService` for `KubernetesEngineObjectAttributesProvider`

# 0.21.1
### Fixes
* Add ID & GUID labels to enclave networks & namespaces

# 0.21.0
### Changes
* The `DockerKurtosisBackend` will now track the free IPs of networks
* `KurtosisBackend` now has `UserServiceRegistration` CRUD methods
* Service containers in Docker no longer get tagged with a service ID (this is now on the service registration object)

### Breaking Changes
* Renamed `service.ServiceID` to `user_service_registration.UserServiceID`
    * Users should update their imports/packages accordingly
* Removed the `ServiceID` field of the `Service` object
    * Users should query for the `UserServiceRegistration` associated with the service to find service ID
* `KurtosisBackend.CreateUserService` now takes in a service registration GUID, rather than a static IP
    * Users should make sure to call `CreateUserServiceRegistration` and pass in the returned GUID to the user service
* `GetLocalDockerKurtosisBackend` now takes in an optional argument for providing the enclave ID, if running inside an enclave
    * API containers should pass in the information; all other consumers of the `DockerKurtosisBackend` should pass in `nil`
* Removed the GUID parameter from `KurtosisBackend.CreateService`
    * Users no longer need to provide this parameter; it's autogenerated
* Switched the `CreateFilesArtifactExpansionVolume` from using `ServiceGUID` -> `UserServiceRegistrationGUID`
    * Users should now provide the registration GUID
* Removed the IP address argument from the following methods in `KurtosisBackend`:
    * `CreateAPIContainer`
    * `CreateModule`
    * `CreateService`
    * `CreateNetworkingSidecar`
    * `RunFilesArtifactExpander`
* `CreateAPIContainer` now takes in an extra `ownIpAddressEnvVar` environment variable, which is the environment variable the `KurtosisBackend` should populate with the API container's IP address
* Removed the following from the `Enclave` object:
    * `GetNetworkCIDR`
    * `GetNetworkID`
    * `GetNetworkGatewayIp`
    * `GetNetworkIpAddrTracker`

# 0.20.2

### Changes
* Updated Kurtosis Kubernetes `label_key_consts` and tests.
* Added `GetPodPortforwardEndpointUrl` method to kubernetes_manager

# 0.20.1
### Features
* Added `KubernetesKurtosisBackend.GetEnclaves` functionality to kubernetes backend
* Added `KubernetesKurtosisBackend.CreateAPIContainer`, `KubernetesKurtosisBackend.GetAPIContainers`, `KubernetesKurtosisBackend.StopAPIContainers` and `KubernetesKurtosisBackend.DestroyAPIContainers` 
* Added `KubernetesKurtosisBackend.isPodRunningDeterminer` utility variable that we use for determine if a pod is running
* Added `GetInClusterKubernetesKurtosisBackend` Kurtosis backend factory method to be used for pods inside Kubernetes cluster
* `Network` objects returned by `DockerManager` will have the gateway IP and the IPs of the containers on the network

# 0.20.0
### Features
* Added persistent volume claim creation to kubernetes-backed enclaves
* Added `CreateEnclave` functionality to kubernetes backend
* Added `ServiceAccounts`, `Roles`, `RoleBindings`, `ClusterRole`, and `ClusterRoleBindings` create, getByLabels and remove methods to `KubernetesManager`
* Added `ForEngineNamespace`, `ForEngineServiceAccount`, `ForEngineClusterRole` and `ForEngineClusterRoleBindings` to  `KubernetesEngineObjectAttributesProvider`
* Updated `KubernetesBackend.CreateEngine` added the kubernetes role based resources creation and namespace creation process
* Fixed `KubernetesBackend.GetEngines`returning an empty list for filters with no IDs specified
* Added a (currently unused) framework for collecting all Kubernetes resource that match a specific filter
* Add `getEngineKubernetesResources` in preparation for refactoring the engine methods
* Implement `KubernetesKurtosisBackend.DestroyEngines`

### Changes
* Updated `KubernetesManager.CreatePod` added `serviceAccount` argument to set the pod's service account
* Switched all the engine methods to use a more Kubernetes-friendly way of getting & managing resources
* Cleaned up the `KubernetesManager.CreateEngine` method

### Breaking Changes
* NewKurtosisKubernetesBackend now takes in extra arguments - `volumeStorageClassName` and `volumeSizePerEnclaveInGigabytes`

# 0.19.0
### Breaking Changes
* Removed `enclaveDataDirpathOnHostMachine` and `enclaveDataDirpathOnServiceContainer` from `KurtosisBackend.CreateUserService`
    * Users no longer need to provide this argument
* Removed `enclaveDataDirpathOnHostMachine` argument from `KurtosisBackend.CreateModule`
    * Users no longer need to provide this argument
* Removed `engineDataDirpathOnHostMachine` from `KurtosisBackend.CreateEngine`
    * Users no longer need to provide this argument

# 0.18.0
### Features
* Added `ServiceAccounts`, `Roles`, `RoleBindings`, `ClusterRole`, and `ClusterRoleBindings` create and remove methods to `KubernetesManager`
* Added `CreateEnclave` functionality to Kubernetes backend

### Changes
* Stopped mounting an enclave data directory on the API container

### Fixes
* `RunFilesArtifactExpander` now correctly only requires the user to pass in the filepath of the artifact to expand, relative to the enclave data volume root

### Breaking Changes
* Removed the `enclaveDataDirpathOnHostMachine` parameter from `KurtosisBackend.CreateAPIContainer`
    * Users no longer need to provide this parameter

# 0.17.0
### Features
* Added `PauseService` and `UnpauseService` to `KurtosisBackend`
* Added docker implementation of `PauseService` and `UnpauseService`
* Added Kubernetes implementation of engine functions in kubernetes backend

### Breaking Changes
* Added an extra `enclaveDataVolumeDirpath` to `KurtosisBackend.CreateAPIContainer`
    * Users should pass in the location where the enclave data volume should be mounted

# 0.16.0
### Removals
* Removed `files_artifact.FilesArtifactID` because it was a duplicate of `serivce.FilesArtifactID`

### Breaking Change
* Removed `files_artifact.FilesArtifactID`
    * Users should switch to `service.FilesArtifactID`

# 0.15.3
### Features
* Added `KurtosisBackend.CopyFromUserService` in Docker implementation

### Fixes
* Fixed a bug where module containers were getting duplicate mountpoints for enclave data volume & bindmounted dirpath

# 0.15.2
### Fixes
* Fix `DockerKurtosisBackend.getEnclaveDataVolumeByEnclaveId` helper method that was accidentally broken

# 0.15.1
### Features
* The enclave data volume gets mounted on all services
* Updated `DockerKurtosisBackend.CreateEnclave`, now also creates an enclave data volume
* Parallelized several operations to improve perf:
    * `DockerKurtosisBackend.StopEnclaves`
    * `DockerKurtosisBackend.DestroyEnclaves`
    * `DockerKurtosisBackend.StopAPIContainers`
    * `DockerKurtosisBackend.DestroyAPIContainers`
    * `DockerKurtosisBackend.StopEngines`
    * `DockerKurtosisBackend.DestroyEngines`
    * `DockerKurtosisBackend.StopModules`
    * `DockerKurtosisBackend.DestroyModules`
    * `DockerKurtosisBackend.StopNetworkingSidecars`
    * `DockerKurtosisBackend.DestroyNetworkingSidecars`
    * `DockerKurtosisBackend.StopUserServices`
    * `DockerKurtosisBackend.DestroyUserServices`

# 0.15.0
### Fixes
* Fixed `UserService` object not having a `GetPrivatePorts` method
* Fixed `UserService` to correctly have `nil` public ports if it's not running to match the spec

### Breaking Changes
* Renamed `UserService.GetPublicPorts` -> `UserService.GetMaybePublicPorts`
    * Users should rename the method call appropriately

# 0.14.5
### Features
* Removed enclave's volumes when executing `KurtosisBackend.DestroyEnclaves` in Docker implementation

# 0.14.4
### Fixes
* Fix the exec commands on user services & networking sidecars being wrapped in `sh`, leading to unintended consequences

# 0.14.3
### Fixes
* Temporarily support the old port spec (`portId.number-protocol_portId.number-protocol`) so that we're still backwards-compatible

# 0.14.2
### Fixes
* Added a check to prevent generate user service's public IP address and public ports if it does not contain host port bindings

# 0.14.1
### Fixes
* Fixed nil pointer dereference error when calling enclave's methods with nil filters argument
* Fixed instances of propagating nil errors
* Fixed ApiContainer GetPublicGRPCProxyPort returning PublicGRPCPort

# 0.14.0
### Features
* Added `FilesArtifactExpander` general object
* Added `KurtosisBackend.RunFilesArtifactExpander` and `KurtosisBackend.DestroyFilesArtifactExpanders`
* Added `DockerEnclaveObjectAttributesProvider.ForFilesArtifactExpanderContainer`
* Added `FilesArtifactExpansionVolume` general object
* Added `KurtosisBackend.CreateFilesArtifactExpansionVolume` and `KurtosisBackend.DestroyFilesArtifactExpansionVolumes`
* Added `DockerEnclaveObjectAttributesProvider.ForFilesArtifactExpansionVolume`

### Breaking Changes
* Change `DockerManager.GetVolumesByLabels` returned type, now it returns a `volume` Docker object list instead of a volume name list
  * Users can use the new returned object and get the name from it.

### Fixes
* Fixed nil pointer dereference error when sending nil `filter.IDs` value in `enclave` CRUD methods

# 0.13.0
### Breaking Changes
* Reverted the port specification delimeters back to new style
  * From: rpc.8545-TCP_ws.8546-TCP_tcpDiscovery.30303-TCP_udpDiscovery.30303-UDP
  * To:   rpc:8545/TCP,ws:8546/TCP,tcpDiscovery:30303/TCP,udpDiscovery:30303/UDP
  * Users should upgrade the Kurtosis Client.
  * Users should restart enclaves.

# 0.12.0
### Breaking Changes
* Reverted the port specification delimeters back to original style.
  * From: rpc:8545/TCP,ws:8546/TCP,tcpDiscovery:30303/TCP,udpDiscovery:30303/UDP
  * To:   rpc.8545-TCP_ws.8546-TCP_tcpDiscovery.30303-TCP_udpDiscovery.30303-UDP
  * Users should upgrade the Kurtosis Client.
  * Users should restart enclaves.
  
# 0.11.3
### Features
* Added `KurtosisBackend.GetModuleLogs`

### Fixes
* Fixed assigning entry to nil map in `killContainers` in `docker_kurtosis_backend`
* Set CGO_ENABLED=0 for tests. Complete tests without prompting for GCC-5 now.

# 0.11.1
### Features
* Added `KurtosisBackend.StopModules`

### Fixes
* Fixed a bug where we weren't being efficient when killing containers in the `StopXXXXXX` calls

# 0.11.0
### Features
* Added `ExecResult` object to represent the result of commands execution inside an instance

### Breaking Changes
* Replaced the first returned var type `map[service.ServiceGUID]bool` in `RunUserServiceExecCommands` and `RunNetworkingSidecarExecCommands` with `map[service.ServiceGUID]*exec_result.ExecResult`
  * Users can get the new returned map and use the `ExecResult` object to obtain the execution exit code and output 

# 0.10.4
### Features
* Implemented the methods: `CreateNetworkingSidecar`, `GetNetworkingSidecars`, `RunNetworkingSidecarExecCommands`, `StopNetworkingSidecars` and `DestroyNetworkingSidecars` in `DockerKurtosisBackend`
* Implemented the methods: `CreateUserService`, `GetUserServices`, `StopUserServices`, `GetUserServiceLogs` and `DestroyUserServices` in `DockerKurtosisBackend`
* Implemented the methods: `WaitForUserServiceHttpEndpointAvailability`, `GetConnectionWithUserService` and `RunUserServiceExecCommands` methods in `DockerKurtosisBackend`
* Added `NetworkingSidecarContainerTypeLabelValue` label value constant
* Added `UserServiceContainerTypeLabelValue` and `NetworkingSidecarContainerTypeLabelValue` label key constants

# 0.10.3
### Features
* Added module CRUD methods

### Fixes
* Fixed a bug in `CreateAPIContainer` where the wrong label was being used to check for enclave ID

# 0.10.2
### Features
* Added `UserService` methods, `Modules` methods and `CreateRepartition` method in `KurtosisBackend` interface
* Stubbing out methods for `UserService`, `Modules` and `CreateRepartition` into Docker implementation
* Expose information of an `APIContainer` object
* Implemented the methods: `CreateEnclave`, `GetEnclaves`, `StopEnclaves` and `DestroyEnclaves` in `DockerKurtosisBackend`
* Added `IsNetworkPartitioningEnabledLabelKey` label key constant
* Added `NetworkPartitioningEnabledLabelValue` and `NetworkPartitioningDisabledLabelValue` label value constants
* Added API container CRUD methods
* Added `KurtosisBackend.DumpEnclave`

# 0.10.1
### Features
* Added API container CRUD stubs to `KurtosisBackend`

# 0.10.0
### Features
* Created a generic `ContainerStatus` object in the `KurtosisBackend` API for representing the state of containers
* Added enclave CRUD commands to `KurtosisBackend`

### Breaking Changes
* The `Engine` object's status will now be a `ContainerStatus`, rather than `EngineStatus`
  * Users should migrate to the new version

# 0.9.1
### Fixes
* Fixed container `removing` state erroneously counting as running

# 0.9.0
### Changes
* Switched from fairly-specific engine methods on `KurtosisBackend` to generic CRUD methods (`CreateEngine`, `GetEngines`, etc.)
* Pull the `ForEngineServer` method into this repo, rather than relying on obj-attrs-schema-lib, since the name/label determination really makes sense next to the DockerKurtosisBackend
* Commented out the `KubernetesKurtosisBackend` until we can revisit it in the future
* The `DockerManager` now logs to the system `logrus` instance like everything else

### Removals
* Removed the `KurtosisXXXDrivers` classes, as we're going to use `KurtosisBackend` as the external-facing API instead

### Breaking Changes
* Removed the `KurtosisXXXDrivers` classes
  * Users should use the `KurtosisBackend` struct instead
* Changed the API of `KurtosisBackend` to have generic CRUD methods for engines
  * Users should adapt their previous uses of specific methods (like `Clean`) to instead use these generic CRUD APIs
* Switched the `ContainerStatus` enum to be an `int` with dmarkham/enumer autogenerated code
  * Users should switch to using the new methods autogenerated by the enumer code
* Removed the `logger` parameter to the `NewDockerManager` function, as it's no longer needed
  * Users should remove the parameter
* The `HostMachineDomainInsideContainer` and `HostGatewayName` parameters are no longer public
  * There is no replacement; users who were depending on this should use the `needsAccessToHostMachine` parameter when starting a container
* The `DockerManager` package has been moved
  * Users should replace `github.com/kurtosis-tech/container-engine-lib/lib/docker_manager` -> `github.com/kurtosis-tech/container-engine-lib/lib/backends/docker/docker_manager`


# 0.8.8
### Features
* Added the `KurtosisDockerDriver` struct with methods that don't do anything

# 0.8.7
### Features
* Added KubernetesManager, KurtosisBackendCore Interface with implementations for both kubernetes and docker and the KurtosisBackend layer
* Upgraded `object-attributes-schema-lib` to 0.7.2

# 0.8.6
### Fixes
* Run `go mod tidy`, to get rid of unnecessary `palantir/stacktrace` dependency

# 0.8.5
### Fixes
* `stacktrace.Propagate` now panics when it receives a `nil` input

# 0.8.4
### Features
* Container logs are propagated throughout the returning error when container start fails

# 0.8.3
### Fixes
* Fixed issue where `GetContainersByLabel` would return `0.0.0.0` addresses rather than `127.0.0.1`
* Replaced redundant `getContainerIdsByName` with `getContainersByFilterArgs`

# 0.8.2
### Fixes
* Host port bindings will be returned as `127.0.0.1` rather than `0.0.0.0`, because Windows machines don't automatically correct `0.0.0.0` to `127.0.0.1`

# 0.8.1
### Features
* Added `GetVolumesByLabels` and `GetNetworksByLabels` functions

### Fixes
* For comments on the public functions, added the function name as the first line of the comment to make GoLand stop complaining

# 0.8.0
### Features
* Added the ability to add labels to networks & volumes

### Breaking Changes
* `CreateNetwork` now also takes in a list of labels to give the network
* `CreateVolume` now also takes in a list of labels to give the volume

# 0.7.0
### Features
* Added the ability to specify fixed host machine port bindings when starting a container is now available via the key of the map in `CreateAndStartContainerArgsBuilder.WithUsedPorts` function

### Breaking Changes
* The `CreateAndStartContainerArgsBuilder.WithUsedPorts`'s parameter now has a value of `PortPublishSpec`, which defines how the port should be published
* `CreateAndStartContainerArgsBuilder.ShouldPublishAllPorts` parameter has been removed
  * Users should migrate to `CreateAndStartContainerArgsBuilder.WithUsedPorts` instead

# 0.6.1
### Features
* Added `RemoveVolume` and `RemoveContainer` functions
* Added a `GetVolumesByName` function

### Changes
* Clarified that the `all` argument to `GetContainersByLabels` is for whether stopped containers should be shown

# 0.6.0
### Features
* Add `Network` type to store Docker Network information as ID, name, ip and mask

### Breaking Changes
* Replaced `GetNetworkIdsByName` method with `GetNetworksByName` because it returns a `Network` list which offers more information
  * Users should replace `GetNetworkIdsByName` calls with `GetNetworksByName` and get the network ID and other network information from the `Network` list returned by this new method

# 0.5.0
### Breaking Changes
* Renamed `Status` type to `ContainerStatus` which is used in the `Container` struct
  * Users should replace `Status` type with `ContainerStatus` in all places where it being used

### Features
* Add `HostPortBindings` field into `Container` type to store the container public ports

# 0.4.4
### Changes
* Removes Docker container name prefix `/` before using it to set a Container's name

# 0.4.3
### Features
* Add `Container` type to store container's information as ID, names, labels and status
* Add `GetContainersByLabels` method to get a container list by labels

### Changes
* Removes `GetContainerIdsByLabels` it'll be replaced by `GetContainersByLabels`which returns container ids as well along with other container info

### Fixes
* Fixed a bug where `CreateAndStartContainerArgsBuilder.Build` method wasn't setting container labels

# 0.4.2
### Fixes
* Fixed a bug where the defer function in `CreateAndStartContainer` would try to kill an empty container ID

# 0.4.1
### Features
* Add container's labels configuration when a container is started
* Add a new method `DockerManager.GetContainerIdsByLabels` to get a container ids list by container's labels

# 0.4.0
### Features
* `CreateAndStartContainerArgsBuilder`'s boolean-setting functions now accept a boolean

### Breaking Changes
* `CreateAndStartContainerArgsBuilder`'s boolean-setting functions now accept a boolean (used to be no-arg)

# 0.3.0
### Features
* `CreateAndStartContainer` now accepts args as built by a builder (hallelujah!)

### Breaking Changes
* `CreateAndStartContainer` now accepts a `CreateAndStartContainerArgs` object, rather than the gigantic list of parameters

# 0.2.10
### Fixes
* Fixed some logging that was being incorrectly being done through `logrus`, rather than `DockerManager.log`

# 0.2.9
### Fixes
* Added retry logic when trying to get host port bindings for a container, to account for https://github.com/moby/moby/issues/42860

# 0.2.8
### Features
* Made `PullImage` a public function on `DockerManager`

# 0.2.7
### Features
* Added extra trace logging to Docker manager

# 0.2.6
### Changes
* Added extra debug logging to hunt down an issue where the `defer` to remove a container that doesn't start properly would try to remove a container with an empty container ID (which would return a "not found" from the Docker engine)

# 0.2.5
### Fixes
* Fixed a bug where not specifying an image tag (which should default to `latest`) wouldn't actually pull the image if it didn't exist locally

# 0.2.4
### Fixes
* Add extra error-checking to handle a very weird case we just saw where container creation succeeds but no container ID is allocated

# 0.2.3
### Features
* Verify that, when starting a container with `shouldPublishAllPorts` == `true`, each used port gets exactly one host machine port binding

### Fixes
* Fixed ports not getting bound when running a container with an `EXPOSE` directive in the image Dockerfile
* Fixed broken CI

# 0.2.2
### Fixes
* Fixed bug in markdown-link-check property

# 0.2.1
### Features
* Set up CircleCI checks

# 0.2.0
### Breaking Changes
* Added an `alias` field to `CreateAndStartContainer`

# 0.1.0
* Init commit<|MERGE_RESOLUTION|>--- conflicted
+++ resolved
@@ -1,14 +1,11 @@
 # TBD
 ### Changes
-<<<<<<< HEAD
-* `GetObjectByLabels` methods in Kubernetes manager only return non-tombstoned objects
-=======
 * Use `kurtosis-enclave--UUID` for enclave namespace names
+* `GetXXXXX` methods in Kubernetes manager only return non-tombstoned objects
 
 ### Fixes
 * Fixed an issue when getting a single enclave object by its ID fails because a condition was wrong
 * Fixed a bug related to using array of reference variables for `enclaveKubernetesResources.pods` and `enclaveKubernetesResources.services` fields
->>>>>>> d9c7f69d
 
 # 0.30.1
 ### Fixes
