# TBD
<<<<<<< HEAD
### Features
* Added the `ForLogsDatabaseServer` and the `ForLogsCollectorServer` Docker objects attribute
* Added `LogsCollectorTypeDockerLabelValue`, `ModuleContainerTypeDockerLabelValue` and `LogsDbDataVolumeTypeDockerLabelValue` Docker labels
* Added `EngineGUIDDockerLabelKey` Docker label key

=======

# 0.36.1

### Changes
* Add checks to all Bulk API service operations to return empty maps, given an empty input

# 0.36.0


### Breaking Changes 
* Remove `RegisterUserService` and `StartUserService` from `KurtosisBackend` interface
  * Users will need to remove all references to `RegisterUserService` and `StartUserService` in favor of `RegisterUserServices` and `StartUserServices`
* Remove `RegisterUserService` and `StartUserService` in `backend_impls`
  * Users will need to remove all references to `RegisterUserService` and `StartUserService` in favor of `RegisterUserServices` and `StartUserServices`

### Changes
* Fix bug where `DockerObjectParallelizer` was using iteration variable for all `dockerObjectID` on all operations

# 0.35.0
### Breaking Changes 
* Return map of `*service.Service` instead of `service.Service` in `DockerKurtosisBackend.StartUserServices` and Kubernetes equivalent
  * Users will need to ensure they are consuming `*service.Service` objects from `DockerKurtosisBackend.StartUserServices` and Kubernetes equivalent instead of `service.Service` objects

### Changes
* Refactor `DockerOperationParallelizer` to use `operation_parallelizer` module

# 0.34.1
>>>>>>> a29c3dc7
### Changes
* Migrated the `engine functions` from `docker_kurtosis_backend` and `kubernetes_kurtosis_backned` package to the `engine_functions` package in both implementations
* Removed duplicated shared functions that where present in the both the `docker_kurtosis_backend` package and the `shared_helpers` package
* Added the `consts` package to group the general constants used in the Docker Kurtosis backend and Kubernetes Kurtosis backend

### Fixes
* Fix `StartUserServices` in `DockerKurtosisBackend` and `KubernetesKurtosisBackend` to use funnel/rollback approach for bulk operations correctly

# 0.34.0
#### Breaking Changes
* Move all `docker.DockerKurtosisBackend` functionality to `docker_kurtosis_backend` module
  * Users will need to replace their `github.com/kurtosis-tech/container-engine-lib/lib/backend_impls/docker` import for
`github.com/kurtosis-tech/container-engine-lib/lib/backend_impls/docker/docker_kurtosis_backend` (same with corresponding `kubernetes` packages)
* Move all functions in `DockerKurtosisBackend` related to user services to `user_service_functions` module
  * Users will need to replace their `github.com/kurtosis-tech/container-engine-lib/lib/backend_impls/docker` import for
`github.com/kurtosis-tech/container-engine-lib/lib/backend_impls/docker/docker_kurtosis_backend` (same with corresponding `kubernetes` packages)
* Move all `kubernetes.KubernetesKurtosisBackend` functionality to `kubernetes_kurtosis_backend` module
  * Users will need to replace their `github.com/kurtosis-tech/container-engine-lib/lib/backend_impls/kubernetes` import for
`github.com/kurtosis-tech/container-engine-lib/lib/backend_impls/kubernetes/kubernetes_kurtosis_backend` (same with corresponding `kubernetes` packages)
* Move all functions in `KubernetesKurtosisBackend` related to user services to `user_service_functions` module
  * Users will need to replace their `github.com/kurtosis-tech/container-engine-lib/lib/backend_impls/kubernetes` import for
`github.com/kurtosis-tech/container-engine-lib/lib/backend_impls/kubernetes/kubernetes_kurtosis_backend` (same with corresponding `kubernetes` packages)
* Move `ServiceConfig` and `FilesArtifactsExpansion` out of `backend_interface` module into respective files in `objects` module
  * Users will need to replace their `github.com/kurtosis-tech/container-engine-lib/lib/backend_interface` import for `ServiceConfig` 
and `FilesArtifactsExpansion` to be `github.com/kurtosis-tech/container-engine-lib/lib/backend_interface/objects/service` (same with corresponding `kubernetes` packages)
and `github.com/kurtosis-tech/container-engine-lib/lib/backend_interface/objects/files_artifacts_expansion` respectively

### Features
* Implement `operation_parallelizer` module to abstract common use case of executing multiple operations and receiving successful and failed operations
* Implement `RegisterUserServices` and `StartUserServices` to `KurtosisBackend` interface
* Implement `RegisterUserServices` in `DockerKurtosisBackend`
* Implement `RegisterUserServices` in `KubernetesKurtosisBackend`
* Implement `StartUserServices` in `DockerKurtosisBackend`
* Implement BulkAPI in `MetricsReportingKurtosisBackend`

# 0.33.1
### Features
* Implemented setting `cpuAllocationMillicpus` and `memoryAllocationMegabytes` in both Docker and Kubernetes

### Changes
* Migrate repo to use internal cli tool `kudet` for release process
* Merge `develop` into `master`

# 0.33.0
### Features
* Added a temporary parameter `publicPorts` in `KurtosisBackend.StartUserService` to support defining static public ports

### Breaking Changes
* Removed `FilesArtifactID` type because it is not used anywhere in this package
  * Users have to remove the dependency with this type and create their own type instead

# 0.32.0
### Changes
* Switched to using EmptyDir ephemeral volumes for the enclave data directory and the files artifact expansion volumes in response to learning that Kubernetes/DigitalOcean doesn't really want you creating lots of these

### Breaking Changes
* `GetEngineServerKubernetesKurtosisBackend` and `GetApiContainerKubernetesKurtosisBackend` no longer take in `storageClassName` or `enclaveSizeInMegabytes`
    * These parameters are no longer needed

# 0.31.1
### Fixes
* Fixed a bug in how we were checking for services which don't have pods yet

# 0.31.0
### Features
* Reworked how files artifact expansion works, so that our volumes only need to be mounted as `ReadWriteOnce`

### Breaking Changes
* Removed `FilesArtifactGUID` and the `FilesArtifactExpansion` types
* Removed the `KurtosisBackend.CreateFilesArtifactExpansion` and `DestroyFilesArtifactExpansions` methods
* `StartUserService` now takes in a map specifying a connection between files that get expanded on the files artifact expander container and mountpoints on the user service container


# 0.30.2
### Changes
* Use `kurtosis-enclave--UUID` for enclave namespace names
* `GetXXXXX` methods in Kubernetes manager only return non-tombstoned objects

### Fixes
* Fixed an issue when getting a single enclave object by its ID fails because a condition was wrong
* Fixed a bug related to using array of reference variables for `enclaveKubernetesResources.pods` and `enclaveKubernetesResources.services` fields

# 0.30.1
### Fixes
* Fixed an issue where a Service and a Pod could exist at the same time even though the Service won't have private port annotations

# 0.30.0
### Features
* Failed file artifact expansion jobs will now return their logs

### Changes
* Set pod restart policies to `Never` so that we have less magic going on

### Fixes
* Fixed issue with the files artifact expansion not waiting for the volume to get bound
* Gave the API container permission to create jobs
* Fixed issue with engine and API containers not having permissions to get Pod logs
* Fixed bug with the files artifact expansion job not mounting the enclave data volume
* Changed pod wait-for-availability timeout (how long the pod can stay in "Pending") from 1 minute to 15 minutes, because Pending also includes the time spent pulling images and some images can be very large (e.g. NEAR)
* Return an error if a pod's container hits ImagePullBackOff
* Fixed a bug where user services were mounting the same volume multiple times due to a reference to a for-loop variable (which will always have the value of the last iteration of the loop)
* Fixed a bug in declaring user service ports, due to the same reference-to-a-for-loop-variable thing

### Breaking Changes
* `CreateFilesArtifactExpansion` no longer takes in a `FilesArtifactID` (as it's unneeded)
    * Remediation: remove the argument in the call

# 0.29.1
### Changes
* Trying to run networking partitioning methods in Kubernetes will result in an error, rather than a panic
* Tidying up several things inside the codebase:
    * Kubernetes network partitioning methods now return an `error` rather than panicking
    * `PullImage` returns an error, rather than panicking, for both Docker & Kubernetes Kurtosis backends
    * Removed some dead code
* Remove synchronous deletes because they're too slow

# 0.29.0
### Features
* Implement Kubernetes-backed file artifact expansion
* Build `CopyFilesFromUserService` in Kubernetes
* Added a `main.go` that's Gitignored with some local testing structure already set up

### Changes
* Calls to remove Kubernetes resources are now synchronous

### Fixes
* Fix DockerLogStreamingReadCloser logging at ERROR level when it should log at DEBUG
* Ensured we're not going to get race conditions when writing the output of Docker & Kubernetes exec commands
* Fixed a bug in `getSingleUserServiceObjectAndKubernetesResources`

### Breaking Changes
* Renamed `KurtosisBackend.CopyFromUserService` -> `CopyFilesFromUserService`
    * Users should update their usages accordingly
* `KurtosisBackend.CopyFilesFromUserService` now copies all bytes synchronously, rather than returning a `ReadCloser` for the user to deal with
    * Remediation: pass in a `io.Writer` where the bytes should go

# 0.28.0
### Fixes
* Fixed bug related to having two annotations-key-consts for Kubernetes objects

### Breaking Changes
* `Module.GetPublicIP` is renamed to `GetMaybePublicIP`
    * Remediation: switch to new version
* `Module.GetPublicPorts` renamed to `GetMaybePublicPorts`
    * Remediation: switch to new version
* `Module.GetPublicIp` renamed to `Module.GetPublicIP`
    * Remediation: switch to new version
    
# 0.27.0
### Breaking Changes
* Unified file expansion volume and expanders into one interface with two associated methods (instead of two interfaces and four methods)

### Changes
* Switched the API container to get its port info from the serialized port specs on the Kubernetes service

### Fixes
* Fixed the engine container being listed as running if the engine service had selectors defined
* Switched our UUID generation to be fully random (v4) UUIDs rather than v1
* Fixed our exec command
* Fixed API containers and engines not being able to run pod exec commands
* Fixed a bug that caused service registration to fail
* Fixed the user services and modules Docker log streams not actually coming back demultiplexed

# 0.26.1
### Features
* Added `KubernetesKurtosisBackend.GetModuleLogs`

# 0.26.0
### Features
* Added the functionality to wait until the GRPC port is available before returning when creating `Engines`, `API containers` and `Modules`  
* Added `KubernetesKurtosisBackend.CreateModule`, `KubernetesKurtosisBackend.GetModules`, `KubernetesKurtosisBackend.StopModules` and `KubernetesKurtosisBackend.DestroyModules`
* Added `ForModulePod` and `ForModuleService` to `KubernetesEnclaveObjectAttributesProvider`
* Started proto-documentation on README about how the CRUD methods work, and why
* Switched user service objects to use UUIDs for service GUIDs
* Implement remaining user service methods:
    * `GetUserServices`
    * `StopUserServices`
    * `DestroyUserServices`
    
### Breaking Changes
* Removed `ModuleGUID` argument in `KurtosisBackend.CreateModule`
  * Users will need to remove the argument on each call, the module's GUID will be automatically created in the backend for them

### Changes
* Upgraded Kubernetes client SDK from v0.20 to v0.24
* Upgraded this library to depend on Go 1.17 (required for latest Kubernetes SDK)
* Switched the `UpdateService` implementation to use server-side apply

### Fixes
* Fix a bug in gathering user service Services and Pods
* Fix a nil pointer exception bug when starting a user service
* Fixes a bug with setting a user service's Service ports to empty if the user doesn't declare any ports

# 0.25.0
### Features
* Built out Kubernetes `GetUserServiceLogs`
* Built out Kubernetes `RunUserServiceExecCommands`

### Fixes
* Fixed `grpcProxy` port ID not being acceptable to Kubernetes
* Fixed a bug where RegisterService was creating Kubernetes Services without ports, which Kubernetes doesn't allow

### Changes
* The API container objects no longer get prefixed with the enclave name, and all get called `kurtosis-api` (which is fine because they're namespaced)

### Breaking Changes
* NewKubernetesManager now additionally takes in a Kubernetes configuration object
    * Users will need to pass in this new configuration (the same as is created when instantiating the Kubernetes clientset)
* Engine IDs are now of the formal type `EngineGUID` rather than `string`
    * All instances of engine ID strings need to be replaced with `EngineID` (e.g. all of the engine CRUD methods coming back from KurtosisBackend)
* The engine object's `GetID` method has now been renamed `GetGUID`
    * Users should switch to using the new method


### Breaking Changes
* Added the `enclaveId` argument in `GetModules`, `GetModuleLogs`, `StopModules` and `DestroyModules`
  * Users should add this new argument on each call

# 0.24.0
### Fixes
* Fixed a bug where the API container resources map would have entries even if the enclave was empty of API containers
* Fixed a bug where the API container didn't have a way to get enclave namespace names, because it isn't allowed to list namespaces given that its service account is a namespaced object

### Breaking Changes
* Renamed `GetLocalKubernetesKurtosisBackend` -> `GetCLIKubernetesKurtosisBackend`
    * Users should switch to the new version
* Split `GetInClusterKubernetesKurtosisBackend` -> `GetAPIContainerKubernetesKurtosisBackend` and `GetEngineServerKubernetesKurtosisBackend`
    * Users should select the right version appropriate to the user case

# 0.23.4
### Features
* Build out the following user service functions in Kubernetes:
    * `RegisterService`
    * `StartService`
    * All the pipeline for transforming Kubernetes objects into user services

### Fixes
* Fix bug in `waitForPersistentVolumeClaimBound` in which PVC name and namespace were flipped in args

### Changes
* Renamed all Kubernetes constants that were `XXXXXLabelKey` to be `XXXXXKubernetesLabelKey` to make it more visually obvious that we're using the Kubernetes constants rather than Docker
* Renamed all constants that were `XXXXXLabelValue` to be `XXXXXKubernetesLabelValue` to make it more visually obvious that we're using the Kubernetes constants rather than Docker
* Renamed all Docker constants that were `XXXXXLabelKey` to be `XXXXXDockerLabelKey` to make it more visually obvious that we're using the Docker constants rather than Kubernetes
* Renamed all constants that were `XXXXXLabelValue` to be `XXXXXDockerLabelValue` to make it more visually obvious that we're using the Docker constants rather than Kubernetes
* Renamed the Docker & Kubernetes port spec serializers to include their respective names, to be easier to visually identify in code

### Breaking Changes
* `StartUserService` now takes in a `map[FilesArtifactVolumeName]string` rather than `map[string]string` to be more explicit about the data it's consuming

### Fixes
* `KubernetesManager.CreatePod` now waits for pods to become available before returning

# 0.23.3
### Features
* Added `KubernetesKurtosisBackend.StopEnclaves` and `KubernetesKurtosisBackend.DestroyEnclaves`
* Added `KubernetesManager.IsPersistentVolumeClaimBound` to check when a Persistent Volume has been bound to a Persistent Volume Claim
* Updated `KubernetesManager.CreatePersistentVolumeClaim` to wait for the PersistentVolumeClaim to get bound
* Added `CollectMatchingRoles` and `CollectMatchingRoleBindings` in `kubernetes_resource_collectors` package
* Upped the CircleCI resource class to 'large' since builds are 1m30s and CircleCI showed that we're maxing out the CPU
* Added a build cache to each build
* Build out `KubernetesKurtosisBackend.DumpEnclave`

### Fixes
* Added apiv1 prefix to `KubernetesManager.GetPodPortforwardEndpointUrl`

### Fixes
* Added apiv1 prefix to `KubernetesManager.GetPodPortforwardEndpointUrl`

# 0.23.2
### Fixes
* Don't error when parsing public ports on stopped containers

# 0.23.1
### Fixes
* Fix accidentally calling pause when we should be unpausing
* Fix error-checking not getting checked after creating a service
* Fix bug with improper `nil` check in creating networking sidecar

# 0.23.0
### Breaking Changes
* For KubernetesBackends, `EnclaveVolumeSizeInGigabytes` has been changed from an int to a uint `EnclaveVolumeSizeInMegabytes`
  * Remediation: change all calls to KubernetesBackend factory methods to use megabytes (not gigabytes)

# 0.22.0
### Changes
* Upgrade to Docker SDK v20.10 to try and fix a bug where Docker network containers wouldn't be populated

### Fixes
* Fix an issue with network container IPs not being correctly made available when starting a DockerKurtosisBackend in API container mode
* Allowed removal of user service registrations independent of the underlying service registration (which is necessary for deregistering services in the API container)

### Removals
* Removed unneeded & unused `KurtosisBackend.WaitForEndpointAvailability` function

### Breaking Changes
* `user_service_registration.ServiceID` is now once again `service.ServiceID`
    * Users should update their code
* `user_service_registration.UserServiceRegistration` objects have been removed and replaced with `service.ServiceRegistration`
    * Users should use the new objects
* `user_service_registration.UserServiceRegistrationGUID` no longer exists
    * Users should switch to using `ServiceGUID`
* `CreateUserServiceRegistration` has been replaced with `RegisterUserService`
    * Users should use `RegisterUserService`
* `DestroyUserServiceRegistration` has been removed
    * Users should use `DestroyUserServices`
* `CreateUserService` has been renamed to `StartUserService`
    * Users should call `RegisterUserService` first, then `StartUserService`
* All user service functions now take in an `enclaveId` parameter
    * Users should provide the new parameter
* `CreateFilesArtifactExpansionVolume` now takes in a `ServiceGUID` once more
    * Users should switch back to providing a `ServiceGUID`

### Features
* Added `ForUserServiceService` for `KubernetesEngineObjectAttributesProvider`

# 0.21.1
### Fixes
* Add ID & GUID labels to enclave networks & namespaces

# 0.21.0
### Changes
* The `DockerKurtosisBackend` will now track the free IPs of networks
* `KurtosisBackend` now has `UserServiceRegistration` CRUD methods
* Service containers in Docker no longer get tagged with a service ID (this is now on the service registration object)

### Breaking Changes
* Renamed `service.ServiceID` to `user_service_registration.UserServiceID`
    * Users should update their imports/packages accordingly
* Removed the `ServiceID` field of the `Service` object
    * Users should query for the `UserServiceRegistration` associated with the service to find service ID
* `KurtosisBackend.CreateUserService` now takes in a service registration GUID, rather than a static IP
    * Users should make sure to call `CreateUserServiceRegistration` and pass in the returned GUID to the user service
* `GetLocalDockerKurtosisBackend` now takes in an optional argument for providing the enclave ID, if running inside an enclave
    * API containers should pass in the information; all other consumers of the `DockerKurtosisBackend` should pass in `nil`
* Removed the GUID parameter from `KurtosisBackend.CreateService`
    * Users no longer need to provide this parameter; it's autogenerated
* Switched the `CreateFilesArtifactExpansionVolume` from using `ServiceGUID` -> `UserServiceRegistrationGUID`
    * Users should now provide the registration GUID
* Removed the IP address argument from the following methods in `KurtosisBackend`:
    * `CreateAPIContainer`
    * `CreateModule`
    * `CreateService`
    * `CreateNetworkingSidecar`
    * `RunFilesArtifactExpander`
* `CreateAPIContainer` now takes in an extra `ownIpAddressEnvVar` environment variable, which is the environment variable the `KurtosisBackend` should populate with the API container's IP address
* Removed the following from the `Enclave` object:
    * `GetNetworkCIDR`
    * `GetNetworkID`
    * `GetNetworkGatewayIp`
    * `GetNetworkIpAddrTracker`

# 0.20.2

### Changes
* Updated Kurtosis Kubernetes `label_key_consts` and tests.
* Added `GetPodPortforwardEndpointUrl` method to kubernetes_manager

# 0.20.1
### Features
* Added `KubernetesKurtosisBackend.GetEnclaves` functionality to kubernetes backend
* Added `KubernetesKurtosisBackend.CreateAPIContainer`, `KubernetesKurtosisBackend.GetAPIContainers`, `KubernetesKurtosisBackend.StopAPIContainers` and `KubernetesKurtosisBackend.DestroyAPIContainers` 
* Added `KubernetesKurtosisBackend.isPodRunningDeterminer` utility variable that we use for determine if a pod is running
* Added `GetInClusterKubernetesKurtosisBackend` Kurtosis backend factory method to be used for pods inside Kubernetes cluster
* `Network` objects returned by `DockerManager` will have the gateway IP and the IPs of the containers on the network

# 0.20.0
### Features
* Added persistent volume claim creation to kubernetes-backed enclaves
* Added `CreateEnclave` functionality to kubernetes backend
* Added `ServiceAccounts`, `Roles`, `RoleBindings`, `ClusterRole`, and `ClusterRoleBindings` create, getByLabels and remove methods to `KubernetesManager`
* Added `ForEngineNamespace`, `ForEngineServiceAccount`, `ForEngineClusterRole` and `ForEngineClusterRoleBindings` to  `KubernetesEngineObjectAttributesProvider`
* Updated `KubernetesBackend.CreateEngine` added the kubernetes role based resources creation and namespace creation process
* Fixed `KubernetesBackend.GetEngines`returning an empty list for filters with no IDs specified
* Added a (currently unused) framework for collecting all Kubernetes resource that match a specific filter
* Add `getEngineKubernetesResources` in preparation for refactoring the engine methods
* Implement `KubernetesKurtosisBackend.DestroyEngines`

### Changes
* Updated `KubernetesManager.CreatePod` added `serviceAccount` argument to set the pod's service account
* Switched all the engine methods to use a more Kubernetes-friendly way of getting & managing resources
* Cleaned up the `KubernetesManager.CreateEngine` method

### Breaking Changes
* NewKurtosisKubernetesBackend now takes in extra arguments - `volumeStorageClassName` and `volumeSizePerEnclaveInGigabytes`

# 0.19.0
### Breaking Changes
* Removed `enclaveDataDirpathOnHostMachine` and `enclaveDataDirpathOnServiceContainer` from `KurtosisBackend.CreateUserService`
    * Users no longer need to provide this argument
* Removed `enclaveDataDirpathOnHostMachine` argument from `KurtosisBackend.CreateModule`
    * Users no longer need to provide this argument
* Removed `engineDataDirpathOnHostMachine` from `KurtosisBackend.CreateEngine`
    * Users no longer need to provide this argument

# 0.18.0
### Features
* Added `ServiceAccounts`, `Roles`, `RoleBindings`, `ClusterRole`, and `ClusterRoleBindings` create and remove methods to `KubernetesManager`
* Added `CreateEnclave` functionality to Kubernetes backend

### Changes
* Stopped mounting an enclave data directory on the API container

### Fixes
* `RunFilesArtifactExpander` now correctly only requires the user to pass in the filepath of the artifact to expand, relative to the enclave data volume root

### Breaking Changes
* Removed the `enclaveDataDirpathOnHostMachine` parameter from `KurtosisBackend.CreateAPIContainer`
    * Users no longer need to provide this parameter

# 0.17.0
### Features
* Added `PauseService` and `UnpauseService` to `KurtosisBackend`
* Added docker implementation of `PauseService` and `UnpauseService`
* Added Kubernetes implementation of engine functions in kubernetes backend

### Breaking Changes
* Added an extra `enclaveDataVolumeDirpath` to `KurtosisBackend.CreateAPIContainer`
    * Users should pass in the location where the enclave data volume should be mounted

# 0.16.0
### Removals
* Removed `files_artifact.FilesArtifactID` because it was a duplicate of `serivce.FilesArtifactID`

### Breaking Change
* Removed `files_artifact.FilesArtifactID`
    * Users should switch to `service.FilesArtifactID`

# 0.15.3
### Features
* Added `KurtosisBackend.CopyFromUserService` in Docker implementation

### Fixes
* Fixed a bug where module containers were getting duplicate mountpoints for enclave data volume & bindmounted dirpath

# 0.15.2
### Fixes
* Fix `DockerKurtosisBackend.getEnclaveDataVolumeByEnclaveId` helper method that was accidentally broken

# 0.15.1
### Features
* The enclave data volume gets mounted on all services
* Updated `DockerKurtosisBackend.CreateEnclave`, now also creates an enclave data volume
* Parallelized several operations to improve perf:
    * `DockerKurtosisBackend.StopEnclaves`
    * `DockerKurtosisBackend.DestroyEnclaves`
    * `DockerKurtosisBackend.StopAPIContainers`
    * `DockerKurtosisBackend.DestroyAPIContainers`
    * `DockerKurtosisBackend.StopEngines`
    * `DockerKurtosisBackend.DestroyEngines`
    * `DockerKurtosisBackend.StopModules`
    * `DockerKurtosisBackend.DestroyModules`
    * `DockerKurtosisBackend.StopNetworkingSidecars`
    * `DockerKurtosisBackend.DestroyNetworkingSidecars`
    * `DockerKurtosisBackend.StopUserServices`
    * `DockerKurtosisBackend.DestroyUserServices`

# 0.15.0
### Fixes
* Fixed `UserService` object not having a `GetPrivatePorts` method
* Fixed `UserService` to correctly have `nil` public ports if it's not running to match the spec

### Breaking Changes
* Renamed `UserService.GetPublicPorts` -> `UserService.GetMaybePublicPorts`
    * Users should rename the method call appropriately

# 0.14.5
### Features
* Removed enclave's volumes when executing `KurtosisBackend.DestroyEnclaves` in Docker implementation

# 0.14.4
### Fixes
* Fix the exec commands on user services & networking sidecars being wrapped in `sh`, leading to unintended consequences

# 0.14.3
### Fixes
* Temporarily support the old port spec (`portId.number-protocol_portId.number-protocol`) so that we're still backwards-compatible

# 0.14.2
### Fixes
* Added a check to prevent generate user service's public IP address and public ports if it does not contain host port bindings

# 0.14.1
### Fixes
* Fixed nil pointer dereference error when calling enclave's methods with nil filters argument
* Fixed instances of propagating nil errors
* Fixed ApiContainer GetPublicGRPCProxyPort returning PublicGRPCPort

# 0.14.0
### Features
* Added `FilesArtifactExpander` general object
* Added `KurtosisBackend.RunFilesArtifactExpander` and `KurtosisBackend.DestroyFilesArtifactExpanders`
* Added `DockerEnclaveObjectAttributesProvider.ForFilesArtifactExpanderContainer`
* Added `FilesArtifactExpansionVolume` general object
* Added `KurtosisBackend.CreateFilesArtifactExpansionVolume` and `KurtosisBackend.DestroyFilesArtifactExpansionVolumes`
* Added `DockerEnclaveObjectAttributesProvider.ForFilesArtifactExpansionVolume`

### Breaking Changes
* Change `DockerManager.GetVolumesByLabels` returned type, now it returns a `volume` Docker object list instead of a volume name list
  * Users can use the new returned object and get the name from it.

### Fixes
* Fixed nil pointer dereference error when sending nil `filter.IDs` value in `enclave` CRUD methods

# 0.13.0
### Breaking Changes
* Reverted the port specification delimeters back to new style
  * From: rpc.8545-TCP_ws.8546-TCP_tcpDiscovery.30303-TCP_udpDiscovery.30303-UDP
  * To:   rpc:8545/TCP,ws:8546/TCP,tcpDiscovery:30303/TCP,udpDiscovery:30303/UDP
  * Users should upgrade the Kurtosis Client.
  * Users should restart enclaves.

# 0.12.0
### Breaking Changes
* Reverted the port specification delimeters back to original style.
  * From: rpc:8545/TCP,ws:8546/TCP,tcpDiscovery:30303/TCP,udpDiscovery:30303/UDP
  * To:   rpc.8545-TCP_ws.8546-TCP_tcpDiscovery.30303-TCP_udpDiscovery.30303-UDP
  * Users should upgrade the Kurtosis Client.
  * Users should restart enclaves.
  
# 0.11.3
### Features
* Added `KurtosisBackend.GetModuleLogs`

### Fixes
* Fixed assigning entry to nil map in `killContainers` in `docker_kurtosis_backend`
* Set CGO_ENABLED=0 for tests. Complete tests without prompting for GCC-5 now.

# 0.11.1
### Features
* Added `KurtosisBackend.StopModules`

### Fixes
* Fixed a bug where we weren't being efficient when killing containers in the `StopXXXXXX` calls

# 0.11.0
### Features
* Added `ExecResult` object to represent the result of commands execution inside an instance

### Breaking Changes
* Replaced the first returned var type `map[service.ServiceGUID]bool` in `RunUserServiceExecCommands` and `RunNetworkingSidecarExecCommands` with `map[service.ServiceGUID]*exec_result.ExecResult`
  * Users can get the new returned map and use the `ExecResult` object to obtain the execution exit code and output 

# 0.10.4
### Features
* Implemented the methods: `CreateNetworkingSidecar`, `GetNetworkingSidecars`, `RunNetworkingSidecarExecCommands`, `StopNetworkingSidecars` and `DestroyNetworkingSidecars` in `DockerKurtosisBackend`
* Implemented the methods: `CreateUserService`, `GetUserServices`, `StopUserServices`, `GetUserServiceLogs` and `DestroyUserServices` in `DockerKurtosisBackend`
* Implemented the methods: `WaitForUserServiceHttpEndpointAvailability`, `GetConnectionWithUserService` and `RunUserServiceExecCommands` methods in `DockerKurtosisBackend`
* Added `NetworkingSidecarContainerTypeLabelValue` label value constant
* Added `UserServiceContainerTypeLabelValue` and `NetworkingSidecarContainerTypeLabelValue` label key constants

# 0.10.3
### Features
* Added module CRUD methods

### Fixes
* Fixed a bug in `CreateAPIContainer` where the wrong label was being used to check for enclave ID

# 0.10.2
### Features
* Added `UserService` methods, `Modules` methods and `CreateRepartition` method in `KurtosisBackend` interface
* Stubbing out methods for `UserService`, `Modules` and `CreateRepartition` into Docker implementation
* Expose information of an `APIContainer` object
* Implemented the methods: `CreateEnclave`, `GetEnclaves`, `StopEnclaves` and `DestroyEnclaves` in `DockerKurtosisBackend`
* Added `IsNetworkPartitioningEnabledLabelKey` label key constant
* Added `NetworkPartitioningEnabledLabelValue` and `NetworkPartitioningDisabledLabelValue` label value constants
* Added API container CRUD methods
* Added `KurtosisBackend.DumpEnclave`

# 0.10.1
### Features
* Added API container CRUD stubs to `KurtosisBackend`

# 0.10.0
### Features
* Created a generic `ContainerStatus` object in the `KurtosisBackend` API for representing the state of containers
* Added enclave CRUD commands to `KurtosisBackend`

### Breaking Changes
* The `Engine` object's status will now be a `ContainerStatus`, rather than `EngineStatus`
  * Users should migrate to the new version

# 0.9.1
### Fixes
* Fixed container `removing` state erroneously counting as running

# 0.9.0
### Changes
* Switched from fairly-specific engine methods on `KurtosisBackend` to generic CRUD methods (`CreateEngine`, `GetEngines`, etc.)
* Pull the `ForEngineServer` method into this repo, rather than relying on obj-attrs-schema-lib, since the name/label determination really makes sense next to the DockerKurtosisBackend
* Commented out the `KubernetesKurtosisBackend` until we can revisit it in the future
* The `DockerManager` now logs to the system `logrus` instance like everything else

### Removals
* Removed the `KurtosisXXXDrivers` classes, as we're going to use `KurtosisBackend` as the external-facing API instead

### Breaking Changes
* Removed the `KurtosisXXXDrivers` classes
  * Users should use the `KurtosisBackend` struct instead
* Changed the API of `KurtosisBackend` to have generic CRUD methods for engines
  * Users should adapt their previous uses of specific methods (like `Clean`) to instead use these generic CRUD APIs
* Switched the `ContainerStatus` enum to be an `int` with dmarkham/enumer autogenerated code
  * Users should switch to using the new methods autogenerated by the enumer code
* Removed the `logger` parameter to the `NewDockerManager` function, as it's no longer needed
  * Users should remove the parameter
* The `HostMachineDomainInsideContainer` and `HostGatewayName` parameters are no longer public
  * There is no replacement; users who were depending on this should use the `needsAccessToHostMachine` parameter when starting a container
* The `DockerManager` package has been moved
  * Users should replace `github.com/kurtosis-tech/container-engine-lib/lib/docker_manager` -> `github.com/kurtosis-tech/container-engine-lib/lib/backends/docker/docker_manager`


# 0.8.8
### Features
* Added the `KurtosisDockerDriver` struct with methods that don't do anything

# 0.8.7
### Features
* Added KubernetesManager, KurtosisBackendCore Interface with implementations for both kubernetes and docker and the KurtosisBackend layer
* Upgraded `object-attributes-schema-lib` to 0.7.2

# 0.8.6
### Fixes
* Run `go mod tidy`, to get rid of unnecessary `palantir/stacktrace` dependency

# 0.8.5
### Fixes
* `stacktrace.Propagate` now panics when it receives a `nil` input

# 0.8.4
### Features
* Container logs are propagated throughout the returning error when container start fails

# 0.8.3
### Fixes
* Fixed issue where `GetContainersByLabel` would return `0.0.0.0` addresses rather than `127.0.0.1`
* Replaced redundant `getContainerIdsByName` with `getContainersByFilterArgs`

# 0.8.2
### Fixes
* Host port bindings will be returned as `127.0.0.1` rather than `0.0.0.0`, because Windows machines don't automatically correct `0.0.0.0` to `127.0.0.1`

# 0.8.1
### Features
* Added `GetVolumesByLabels` and `GetNetworksByLabels` functions

### Fixes
* For comments on the public functions, added the function name as the first line of the comment to make GoLand stop complaining

# 0.8.0
### Features
* Added the ability to add labels to networks & volumes

### Breaking Changes
* `CreateNetwork` now also takes in a list of labels to give the network
* `CreateVolume` now also takes in a list of labels to give the volume

# 0.7.0
### Features
* Added the ability to specify fixed host machine port bindings when starting a container is now available via the key of the map in `CreateAndStartContainerArgsBuilder.WithUsedPorts` function

### Breaking Changes
* The `CreateAndStartContainerArgsBuilder.WithUsedPorts`'s parameter now has a value of `PortPublishSpec`, which defines how the port should be published
* `CreateAndStartContainerArgsBuilder.ShouldPublishAllPorts` parameter has been removed
  * Users should migrate to `CreateAndStartContainerArgsBuilder.WithUsedPorts` instead

# 0.6.1
### Features
* Added `RemoveVolume` and `RemoveContainer` functions
* Added a `GetVolumesByName` function

### Changes
* Clarified that the `all` argument to `GetContainersByLabels` is for whether stopped containers should be shown

# 0.6.0
### Features
* Add `Network` type to store Docker Network information as ID, name, ip and mask

### Breaking Changes
* Replaced `GetNetworkIdsByName` method with `GetNetworksByName` because it returns a `Network` list which offers more information
  * Users should replace `GetNetworkIdsByName` calls with `GetNetworksByName` and get the network ID and other network information from the `Network` list returned by this new method

# 0.5.0
### Breaking Changes
* Renamed `Status` type to `ContainerStatus` which is used in the `Container` struct
  * Users should replace `Status` type with `ContainerStatus` in all places where it being used

### Features
* Add `HostPortBindings` field into `Container` type to store the container public ports

# 0.4.4
### Changes
* Removes Docker container name prefix `/` before using it to set a Container's name

# 0.4.3
### Features
* Add `Container` type to store container's information as ID, names, labels and status
* Add `GetContainersByLabels` method to get a container list by labels

### Changes
* Removes `GetContainerIdsByLabels` it'll be replaced by `GetContainersByLabels`which returns container ids as well along with other container info

### Fixes
* Fixed a bug where `CreateAndStartContainerArgsBuilder.Build` method wasn't setting container labels

# 0.4.2
### Fixes
* Fixed a bug where the defer function in `CreateAndStartContainer` would try to kill an empty container ID

# 0.4.1
### Features
* Add container's labels configuration when a container is started
* Add a new method `DockerManager.GetContainerIdsByLabels` to get a container ids list by container's labels

# 0.4.0
### Features
* `CreateAndStartContainerArgsBuilder`'s boolean-setting functions now accept a boolean

### Breaking Changes
* `CreateAndStartContainerArgsBuilder`'s boolean-setting functions now accept a boolean (used to be no-arg)

# 0.3.0
### Features
* `CreateAndStartContainer` now accepts args as built by a builder (hallelujah!)

### Breaking Changes
* `CreateAndStartContainer` now accepts a `CreateAndStartContainerArgs` object, rather than the gigantic list of parameters

# 0.2.10
### Fixes
* Fixed some logging that was being incorrectly being done through `logrus`, rather than `DockerManager.log`

# 0.2.9
### Fixes
* Added retry logic when trying to get host port bindings for a container, to account for https://github.com/moby/moby/issues/42860

# 0.2.8
### Features
* Made `PullImage` a public function on `DockerManager`

# 0.2.7
### Features
* Added extra trace logging to Docker manager

# 0.2.6
### Changes
* Added extra debug logging to hunt down an issue where the `defer` to remove a container that doesn't start properly would try to remove a container with an empty container ID (which would return a "not found" from the Docker engine)

# 0.2.5
### Fixes
* Fixed a bug where not specifying an image tag (which should default to `latest`) wouldn't actually pull the image if it didn't exist locally

# 0.2.4
### Fixes
* Add extra error-checking to handle a very weird case we just saw where container creation succeeds but no container ID is allocated

# 0.2.3
### Features
* Verify that, when starting a container with `shouldPublishAllPorts` == `true`, each used port gets exactly one host machine port binding

### Fixes
* Fixed ports not getting bound when running a container with an `EXPOSE` directive in the image Dockerfile
* Fixed broken CI

# 0.2.2
### Fixes
* Fixed bug in markdown-link-check property

# 0.2.1
### Features
* Set up CircleCI checks

# 0.2.0
### Breaking Changes
* Added an `alias` field to `CreateAndStartContainer`

# 0.1.0
* Init commit<|MERGE_RESOLUTION|>--- conflicted
+++ resolved
@@ -1,20 +1,14 @@
 # TBD
-<<<<<<< HEAD
 ### Features
 * Added the `ForLogsDatabaseServer` and the `ForLogsCollectorServer` Docker objects attribute
 * Added `LogsCollectorTypeDockerLabelValue`, `ModuleContainerTypeDockerLabelValue` and `LogsDbDataVolumeTypeDockerLabelValue` Docker labels
 * Added `EngineGUIDDockerLabelKey` Docker label key
 
-=======
-
 # 0.36.1
-
 ### Changes
 * Add checks to all Bulk API service operations to return empty maps, given an empty input
 
 # 0.36.0
-
-
 ### Breaking Changes 
 * Remove `RegisterUserService` and `StartUserService` from `KurtosisBackend` interface
   * Users will need to remove all references to `RegisterUserService` and `StartUserService` in favor of `RegisterUserServices` and `StartUserServices`
@@ -33,7 +27,6 @@
 * Refactor `DockerOperationParallelizer` to use `operation_parallelizer` module
 
 # 0.34.1
->>>>>>> a29c3dc7
 ### Changes
 * Migrated the `engine functions` from `docker_kurtosis_backend` and `kubernetes_kurtosis_backned` package to the `engine_functions` package in both implementations
 * Removed duplicated shared functions that where present in the both the `docker_kurtosis_backend` package and the `shared_helpers` package
