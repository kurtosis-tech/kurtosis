# TBD

<<<<<<< HEAD
### Features
* Implemented setting `cpuAllocationMillicpus` and `memoryAllocationMegabytes` in both Docker and Kubernetes

### Changes
=======
# 0.33.1

>>>>>>> 92e8f5b2
* Migrate repo to use internal cli tool `kudet` for release process
* Merge `develop` into `master`

# 0.33.0
### Features
* Added a temporary parameter `publicPorts` in `KurtosisBackend.StartUserService` to support defining static public ports

### Breaking Changes
* Removed `FilesArtifactID` type because it is not used anywhere in this package
  * Users have to remove the dependency with this type and create their own type instead

# 0.32.0
### Changes
* Switched to using EmptyDir ephemeral volumes for the enclave data directory and the files artifact expansion volumes in response to learning that Kubernetes/DigitalOcean doesn't really want you creating lots of these

### Breaking Changes
* `GetEngineServerKubernetesKurtosisBackend` and `GetApiContainerKubernetesKurtosisBackend` no longer take in `storageClassName` or `enclaveSizeInMegabytes`
    * These parameters are no longer needed

# 0.31.1
### Fixes
* Fixed a bug in how we were checking for services which don't have pods yet

# 0.31.0
### Features
* Reworked how files artifact expansion works, so that our volumes only need to be mounted as `ReadWriteOnce`

### Breaking Changes
* Removed `FilesArtifactGUID` and the `FilesArtifactExpansion` types
* Removed the `KurtosisBackend.CreateFilesArtifactExpansion` and `DestroyFilesArtifactExpansions` methods
* `StartUserService` now takes in a map specifying a connection between files that get expanded on the files artifact expander container and mountpoints on the user service container


# 0.30.2
### Changes
* Use `kurtosis-enclave--UUID` for enclave namespace names
* `GetXXXXX` methods in Kubernetes manager only return non-tombstoned objects

### Fixes
* Fixed an issue when getting a single enclave object by its ID fails because a condition was wrong
* Fixed a bug related to using array of reference variables for `enclaveKubernetesResources.pods` and `enclaveKubernetesResources.services` fields

# 0.30.1
### Fixes
* Fixed an issue where a Service and a Pod could exist at the same time even though the Service won't have private port annotations

# 0.30.0
### Features
* Failed file artifact expansion jobs will now return their logs

### Changes
* Set pod restart policies to `Never` so that we have less magic going on

### Fixes
* Fixed issue with the files artifact expansion not waiting for the volume to get bound
* Gave the API container permission to create jobs
* Fixed issue with engine and API containers not having permissions to get Pod logs
* Fixed bug with the files artifact expansion job not mounting the enclave data volume
* Changed pod wait-for-availability timeout (how long the pod can stay in "Pending") from 1 minute to 15 minutes, because Pending also includes the time spent pulling images and some images can be very large (e.g. NEAR)
* Return an error if a pod's container hits ImagePullBackOff
* Fixed a bug where user services were mounting the same volume multiple times due to a reference to a for-loop variable (which will always have the value of the last iteration of the loop)
* Fixed a bug in declaring user service ports, due to the same reference-to-a-for-loop-variable thing

### Breaking Changes
* `CreateFilesArtifactExpansion` no longer takes in a `FilesArtifactID` (as it's unneeded)
    * Remediation: remove the argument in the call

# 0.29.1
### Changes
* Trying to run networking partitioning methods in Kubernetes will result in an error, rather than a panic
* Tidying up several things inside the codebase:
    * Kubernetes network partitioning methods now return an `error` rather than panicking
    * `PullImage` returns an error, rather than panicking, for both Docker & Kubernetes Kurtosis backends
    * Removed some dead code
* Remove synchronous deletes because they're too slow

# 0.29.0
### Features
* Implement Kubernetes-backed file artifact expansion
* Build `CopyFilesFromUserService` in Kubernetes
* Added a `main.go` that's Gitignored with some local testing structure already set up

### Changes
* Calls to remove Kubernetes resources are now synchronous

### Fixes
* Fix DockerLogStreamingReadCloser logging at ERROR level when it should log at DEBUG
* Ensured we're not going to get race conditions when writing the output of Docker & Kubernetes exec commands
* Fixed a bug in `getSingleUserServiceObjectAndKubernetesResources`

### Breaking Changes
* Renamed `KurtosisBackend.CopyFromUserService` -> `CopyFilesFromUserService`
    * Users should update their usages accordingly
* `KurtosisBackend.CopyFilesFromUserService` now copies all bytes synchronously, rather than returning a `ReadCloser` for the user to deal with
    * Remediation: pass in a `io.Writer` where the bytes should go

# 0.28.0
### Fixes
* Fixed bug related to having two annotations-key-consts for Kubernetes objects

### Breaking Changes
* `Module.GetPublicIP` is renamed to `GetMaybePublicIP`
    * Remediation: switch to new version
* `Module.GetPublicPorts` renamed to `GetMaybePublicPorts`
    * Remediation: switch to new version
* `Module.GetPublicIp` renamed to `Module.GetPublicIP`
    * Remediation: switch to new version
    
# 0.27.0
### Breaking Changes
* Unified file expansion volume and expanders into one interface with two associated methods (instead of two interfaces and four methods)

### Changes
* Switched the API container to get its port info from the serialized port specs on the Kubernetes service

### Fixes
* Fixed the engine container being listed as running if the engine service had selectors defined
* Switched our UUID generation to be fully random (v4) UUIDs rather than v1
* Fixed our exec command
* Fixed API containers and engines not being able to run pod exec commands
* Fixed a bug that caused service registration to fail
* Fixed the user services and modules Docker log streams not actually coming back demultiplexed

# 0.26.1
### Features
* Added `KubernetesKurtosisBackend.GetModuleLogs`

# 0.26.0
### Features
* Added the functionality to wait until the GRPC port is available before returning when creating `Engines`, `API containers` and `Modules`  
* Added `KubernetesKurtosisBackend.CreateModule`, `KubernetesKurtosisBackend.GetModules`, `KubernetesKurtosisBackend.StopModules` and `KubernetesKurtosisBackend.DestroyModules`
* Added `ForModulePod` and `ForModuleService` to `KubernetesEnclaveObjectAttributesProvider`
* Started proto-documentation on README about how the CRUD methods work, and why
* Switched user service objects to use UUIDs for service GUIDs
* Implement remaining user service methods:
    * `GetUserServices`
    * `StopUserServices`
    * `DestroyUserServices`
    
### Breaking Changes
* Removed `ModuleGUID` argument in `KurtosisBackend.CreateModule`
  * Users will need to remove the argument on each call, the module's GUID will be automatically created in the backend for them

### Changes
* Upgraded Kubernetes client SDK from v0.20 to v0.24
* Upgraded this library to depend on Go 1.17 (required for latest Kubernetes SDK)
* Switched the `UpdateService` implementation to use server-side apply

### Fixes
* Fix a bug in gathering user service Services and Pods
* Fix a nil pointer exception bug when starting a user service
* Fixes a bug with setting a user service's Service ports to empty if the user doesn't declare any ports

# 0.25.0
### Features
* Built out Kubernetes `GetUserServiceLogs`
* Built out Kubernetes `RunUserServiceExecCommands`

### Fixes
* Fixed `grpcProxy` port ID not being acceptable to Kubernetes
* Fixed a bug where RegisterService was creating Kubernetes Services without ports, which Kubernetes doesn't allow

### Changes
* The API container objects no longer get prefixed with the enclave name, and all get called `kurtosis-api` (which is fine because they're namespaced)

### Breaking Changes
* NewKubernetesManager now additionally takes in a Kubernetes configuration object
    * Users will need to pass in this new configuration (the same as is created when instantiating the Kubernetes clientset)
* Engine IDs are now of the formal type `EngineGUID` rather than `string`
    * All instances of engine ID strings need to be replaced with `EngineID` (e.g. all of the engine CRUD methods coming back from KurtosisBackend)
* The engine object's `GetID` method has now been renamed `GetGUID`
    * Users should switch to using the new method


### Breaking Changes
* Added the `enclaveId` argument in `GetModules`, `GetModuleLogs`, `StopModules` and `DestroyModules`
  * Users should add this new argument on each call

# 0.24.0
### Fixes
* Fixed a bug where the API container resources map would have entries even if the enclave was empty of API containers
* Fixed a bug where the API container didn't have a way to get enclave namespace names, because it isn't allowed to list namespaces given that its service account is a namespaced object

### Breaking Changes
* Renamed `GetLocalKubernetesKurtosisBackend` -> `GetCLIKubernetesKurtosisBackend`
    * Users should switch to the new version
* Split `GetInClusterKubernetesKurtosisBackend` -> `GetAPIContainerKubernetesKurtosisBackend` and `GetEngineServerKubernetesKurtosisBackend`
    * Users should select the right version appropriate to the user case

# 0.23.4
### Features
* Build out the following user service functions in Kubernetes:
    * `RegisterService`
    * `StartService`
    * All the pipeline for transforming Kubernetes objects into user services

### Fixes
* Fix bug in `waitForPersistentVolumeClaimBound` in which PVC name and namespace were flipped in args

### Changes
* Renamed all Kubernetes constants that were `XXXXXLabelKey` to be `XXXXXKubernetesLabelKey` to make it more visually obvious that we're using the Kubernetes constants rather than Docker
* Renamed all constants that were `XXXXXLabelValue` to be `XXXXXKubernetesLabelValue` to make it more visually obvious that we're using the Kubernetes constants rather than Docker
* Renamed all Docker constants that were `XXXXXLabelKey` to be `XXXXXDockerLabelKey` to make it more visually obvious that we're using the Docker constants rather than Kubernetes
* Renamed all constants that were `XXXXXLabelValue` to be `XXXXXDockerLabelValue` to make it more visually obvious that we're using the Docker constants rather than Kubernetes
* Renamed the Docker & Kubernetes port spec serializers to include their respective names, to be easier to visually identify in code

### Breaking Changes
* `StartUserService` now takes in a `map[FilesArtifactVolumeName]string` rather than `map[string]string` to be more explicit about the data it's consuming

### Fixes
* `KubernetesManager.CreatePod` now waits for pods to become available before returning

# 0.23.3
### Features
* Added `KubernetesKurtosisBackend.StopEnclaves` and `KubernetesKurtosisBackend.DestroyEnclaves`
* Added `KubernetesManager.IsPersistentVolumeClaimBound` to check when a Persistent Volume has been bound to a Persistent Volume Claim
* Updated `KubernetesManager.CreatePersistentVolumeClaim` to wait for the PersistentVolumeClaim to get bound
* Added `CollectMatchingRoles` and `CollectMatchingRoleBindings` in `kubernetes_resource_collectors` package
* Upped the CircleCI resource class to 'large' since builds are 1m30s and CircleCI showed that we're maxing out the CPU
* Added a build cache to each build
* Build out `KubernetesKurtosisBackend.DumpEnclave`

### Fixes
* Added apiv1 prefix to `KubernetesManager.GetPodPortforwardEndpointUrl`

### Fixes
* Added apiv1 prefix to `KubernetesManager.GetPodPortforwardEndpointUrl`

# 0.23.2
### Fixes
* Don't error when parsing public ports on stopped containers

# 0.23.1
### Fixes
* Fix accidentally calling pause when we should be unpausing
* Fix error-checking not getting checked after creating a service
* Fix bug with improper `nil` check in creating networking sidecar

# 0.23.0
### Breaking Changes
* For KubernetesBackends, `EnclaveVolumeSizeInGigabytes` has been changed from an int to a uint `EnclaveVolumeSizeInMegabytes`
  * Remediation: change all calls to KubernetesBackend factory methods to use megabytes (not gigabytes)

# 0.22.0
### Changes
* Upgrade to Docker SDK v20.10 to try and fix a bug where Docker network containers wouldn't be populated

### Fixes
* Fix an issue with network container IPs not being correctly made available when starting a DockerKurtosisBackend in API container mode
* Allowed removal of user service registrations independent of the underlying service registration (which is necessary for deregistering services in the API container)

### Removals
* Removed unneeded & unused `KurtosisBackend.WaitForEndpointAvailability` function

### Breaking Changes
* `user_service_registration.ServiceID` is now once again `service.ServiceID`
    * Users should update their code
* `user_service_registration.UserServiceRegistration` objects have been removed and replaced with `service.ServiceRegistration`
    * Users should use the new objects
* `user_service_registration.UserServiceRegistrationGUID` no longer exists
    * Users should switch to using `ServiceGUID`
* `CreateUserServiceRegistration` has been replaced with `RegisterUserService`
    * Users should use `RegisterUserService`
* `DestroyUserServiceRegistration` has been removed
    * Users should use `DestroyUserServices`
* `CreateUserService` has been renamed to `StartUserService`
    * Users should call `RegisterUserService` first, then `StartUserService`
* All user service functions now take in an `enclaveId` parameter
    * Users should provide the new parameter
* `CreateFilesArtifactExpansionVolume` now takes in a `ServiceGUID` once more
    * Users should switch back to providing a `ServiceGUID`

### Features
* Added `ForUserServiceService` for `KubernetesEngineObjectAttributesProvider`

# 0.21.1
### Fixes
* Add ID & GUID labels to enclave networks & namespaces

# 0.21.0
### Changes
* The `DockerKurtosisBackend` will now track the free IPs of networks
* `KurtosisBackend` now has `UserServiceRegistration` CRUD methods
* Service containers in Docker no longer get tagged with a service ID (this is now on the service registration object)

### Breaking Changes
* Renamed `service.ServiceID` to `user_service_registration.UserServiceID`
    * Users should update their imports/packages accordingly
* Removed the `ServiceID` field of the `Service` object
    * Users should query for the `UserServiceRegistration` associated with the service to find service ID
* `KurtosisBackend.CreateUserService` now takes in a service registration GUID, rather than a static IP
    * Users should make sure to call `CreateUserServiceRegistration` and pass in the returned GUID to the user service
* `GetLocalDockerKurtosisBackend` now takes in an optional argument for providing the enclave ID, if running inside an enclave
    * API containers should pass in the information; all other consumers of the `DockerKurtosisBackend` should pass in `nil`
* Removed the GUID parameter from `KurtosisBackend.CreateService`
    * Users no longer need to provide this parameter; it's autogenerated
* Switched the `CreateFilesArtifactExpansionVolume` from using `ServiceGUID` -> `UserServiceRegistrationGUID`
    * Users should now provide the registration GUID
* Removed the IP address argument from the following methods in `KurtosisBackend`:
    * `CreateAPIContainer`
    * `CreateModule`
    * `CreateService`
    * `CreateNetworkingSidecar`
    * `RunFilesArtifactExpander`
* `CreateAPIContainer` now takes in an extra `ownIpAddressEnvVar` environment variable, which is the environment variable the `KurtosisBackend` should populate with the API container's IP address
* Removed the following from the `Enclave` object:
    * `GetNetworkCIDR`
    * `GetNetworkID`
    * `GetNetworkGatewayIp`
    * `GetNetworkIpAddrTracker`

# 0.20.2

### Changes
* Updated Kurtosis Kubernetes `label_key_consts` and tests.
* Added `GetPodPortforwardEndpointUrl` method to kubernetes_manager

# 0.20.1
### Features
* Added `KubernetesKurtosisBackend.GetEnclaves` functionality to kubernetes backend
* Added `KubernetesKurtosisBackend.CreateAPIContainer`, `KubernetesKurtosisBackend.GetAPIContainers`, `KubernetesKurtosisBackend.StopAPIContainers` and `KubernetesKurtosisBackend.DestroyAPIContainers` 
* Added `KubernetesKurtosisBackend.isPodRunningDeterminer` utility variable that we use for determine if a pod is running
* Added `GetInClusterKubernetesKurtosisBackend` Kurtosis backend factory method to be used for pods inside Kubernetes cluster
* `Network` objects returned by `DockerManager` will have the gateway IP and the IPs of the containers on the network

# 0.20.0
### Features
* Added persistent volume claim creation to kubernetes-backed enclaves
* Added `CreateEnclave` functionality to kubernetes backend
* Added `ServiceAccounts`, `Roles`, `RoleBindings`, `ClusterRole`, and `ClusterRoleBindings` create, getByLabels and remove methods to `KubernetesManager`
* Added `ForEngineNamespace`, `ForEngineServiceAccount`, `ForEngineClusterRole` and `ForEngineClusterRoleBindings` to  `KubernetesEngineObjectAttributesProvider`
* Updated `KubernetesBackend.CreateEngine` added the kubernetes role based resources creation and namespace creation process
* Fixed `KubernetesBackend.GetEngines`returning an empty list for filters with no IDs specified
* Added a (currently unused) framework for collecting all Kubernetes resource that match a specific filter
* Add `getEngineKubernetesResources` in preparation for refactoring the engine methods
* Implement `KubernetesKurtosisBackend.DestroyEngines`

### Changes
* Updated `KubernetesManager.CreatePod` added `serviceAccount` argument to set the pod's service account
* Switched all the engine methods to use a more Kubernetes-friendly way of getting & managing resources
* Cleaned up the `KubernetesManager.CreateEngine` method

### Breaking Changes
* NewKurtosisKubernetesBackend now takes in extra arguments - `volumeStorageClassName` and `volumeSizePerEnclaveInGigabytes`

# 0.19.0
### Breaking Changes
* Removed `enclaveDataDirpathOnHostMachine` and `enclaveDataDirpathOnServiceContainer` from `KurtosisBackend.CreateUserService`
    * Users no longer need to provide this argument
* Removed `enclaveDataDirpathOnHostMachine` argument from `KurtosisBackend.CreateModule`
    * Users no longer need to provide this argument
* Removed `engineDataDirpathOnHostMachine` from `KurtosisBackend.CreateEngine`
    * Users no longer need to provide this argument

# 0.18.0
### Features
* Added `ServiceAccounts`, `Roles`, `RoleBindings`, `ClusterRole`, and `ClusterRoleBindings` create and remove methods to `KubernetesManager`
* Added `CreateEnclave` functionality to Kubernetes backend

### Changes
* Stopped mounting an enclave data directory on the API container

### Fixes
* `RunFilesArtifactExpander` now correctly only requires the user to pass in the filepath of the artifact to expand, relative to the enclave data volume root

### Breaking Changes
* Removed the `enclaveDataDirpathOnHostMachine` parameter from `KurtosisBackend.CreateAPIContainer`
    * Users no longer need to provide this parameter

# 0.17.0
### Features
* Added `PauseService` and `UnpauseService` to `KurtosisBackend`
* Added docker implementation of `PauseService` and `UnpauseService`
* Added Kubernetes implementation of engine functions in kubernetes backend

### Breaking Changes
* Added an extra `enclaveDataVolumeDirpath` to `KurtosisBackend.CreateAPIContainer`
    * Users should pass in the location where the enclave data volume should be mounted

# 0.16.0
### Removals
* Removed `files_artifact.FilesArtifactID` because it was a duplicate of `serivce.FilesArtifactID`

### Breaking Change
* Removed `files_artifact.FilesArtifactID`
    * Users should switch to `service.FilesArtifactID`

# 0.15.3
### Features
* Added `KurtosisBackend.CopyFromUserService` in Docker implementation

### Fixes
* Fixed a bug where module containers were getting duplicate mountpoints for enclave data volume & bindmounted dirpath

# 0.15.2
### Fixes
* Fix `DockerKurtosisBackend.getEnclaveDataVolumeByEnclaveId` helper method that was accidentally broken

# 0.15.1
### Features
* The enclave data volume gets mounted on all services
* Updated `DockerKurtosisBackend.CreateEnclave`, now also creates an enclave data volume
* Parallelized several operations to improve perf:
    * `DockerKurtosisBackend.StopEnclaves`
    * `DockerKurtosisBackend.DestroyEnclaves`
    * `DockerKurtosisBackend.StopAPIContainers`
    * `DockerKurtosisBackend.DestroyAPIContainers`
    * `DockerKurtosisBackend.StopEngines`
    * `DockerKurtosisBackend.DestroyEngines`
    * `DockerKurtosisBackend.StopModules`
    * `DockerKurtosisBackend.DestroyModules`
    * `DockerKurtosisBackend.StopNetworkingSidecars`
    * `DockerKurtosisBackend.DestroyNetworkingSidecars`
    * `DockerKurtosisBackend.StopUserServices`
    * `DockerKurtosisBackend.DestroyUserServices`

# 0.15.0
### Fixes
* Fixed `UserService` object not having a `GetPrivatePorts` method
* Fixed `UserService` to correctly have `nil` public ports if it's not running to match the spec

### Breaking Changes
* Renamed `UserService.GetPublicPorts` -> `UserService.GetMaybePublicPorts`
    * Users should rename the method call appropriately

# 0.14.5
### Features
* Removed enclave's volumes when executing `KurtosisBackend.DestroyEnclaves` in Docker implementation

# 0.14.4
### Fixes
* Fix the exec commands on user services & networking sidecars being wrapped in `sh`, leading to unintended consequences

# 0.14.3
### Fixes
* Temporarily support the old port spec (`portId.number-protocol_portId.number-protocol`) so that we're still backwards-compatible

# 0.14.2
### Fixes
* Added a check to prevent generate user service's public IP address and public ports if it does not contain host port bindings

# 0.14.1
### Fixes
* Fixed nil pointer dereference error when calling enclave's methods with nil filters argument
* Fixed instances of propagating nil errors
* Fixed ApiContainer GetPublicGRPCProxyPort returning PublicGRPCPort

# 0.14.0
### Features
* Added `FilesArtifactExpander` general object
* Added `KurtosisBackend.RunFilesArtifactExpander` and `KurtosisBackend.DestroyFilesArtifactExpanders`
* Added `DockerEnclaveObjectAttributesProvider.ForFilesArtifactExpanderContainer`
* Added `FilesArtifactExpansionVolume` general object
* Added `KurtosisBackend.CreateFilesArtifactExpansionVolume` and `KurtosisBackend.DestroyFilesArtifactExpansionVolumes`
* Added `DockerEnclaveObjectAttributesProvider.ForFilesArtifactExpansionVolume`

### Breaking Changes
* Change `DockerManager.GetVolumesByLabels` returned type, now it returns a `volume` Docker object list instead of a volume name list
  * Users can use the new returned object and get the name from it.

### Fixes
* Fixed nil pointer dereference error when sending nil `filter.IDs` value in `enclave` CRUD methods

# 0.13.0
### Breaking Changes
* Reverted the port specification delimeters back to new style
  * From: rpc.8545-TCP_ws.8546-TCP_tcpDiscovery.30303-TCP_udpDiscovery.30303-UDP
  * To:   rpc:8545/TCP,ws:8546/TCP,tcpDiscovery:30303/TCP,udpDiscovery:30303/UDP
  * Users should upgrade the Kurtosis Client.
  * Users should restart enclaves.

# 0.12.0
### Breaking Changes
* Reverted the port specification delimeters back to original style.
  * From: rpc:8545/TCP,ws:8546/TCP,tcpDiscovery:30303/TCP,udpDiscovery:30303/UDP
  * To:   rpc.8545-TCP_ws.8546-TCP_tcpDiscovery.30303-TCP_udpDiscovery.30303-UDP
  * Users should upgrade the Kurtosis Client.
  * Users should restart enclaves.
  
# 0.11.3
### Features
* Added `KurtosisBackend.GetModuleLogs`

### Fixes
* Fixed assigning entry to nil map in `killContainers` in `docker_kurtosis_backend`
* Set CGO_ENABLED=0 for tests. Complete tests without prompting for GCC-5 now.

# 0.11.1
### Features
* Added `KurtosisBackend.StopModules`

### Fixes
* Fixed a bug where we weren't being efficient when killing containers in the `StopXXXXXX` calls

# 0.11.0
### Features
* Added `ExecResult` object to represent the result of commands execution inside an instance

### Breaking Changes
* Replaced the first returned var type `map[service.ServiceGUID]bool` in `RunUserServiceExecCommands` and `RunNetworkingSidecarExecCommands` with `map[service.ServiceGUID]*exec_result.ExecResult`
  * Users can get the new returned map and use the `ExecResult` object to obtain the execution exit code and output 

# 0.10.4
### Features
* Implemented the methods: `CreateNetworkingSidecar`, `GetNetworkingSidecars`, `RunNetworkingSidecarExecCommands`, `StopNetworkingSidecars` and `DestroyNetworkingSidecars` in `DockerKurtosisBackend`
* Implemented the methods: `CreateUserService`, `GetUserServices`, `StopUserServices`, `GetUserServiceLogs` and `DestroyUserServices` in `DockerKurtosisBackend`
* Implemented the methods: `WaitForUserServiceHttpEndpointAvailability`, `GetConnectionWithUserService` and `RunUserServiceExecCommands` methods in `DockerKurtosisBackend`
* Added `NetworkingSidecarContainerTypeLabelValue` label value constant
* Added `UserServiceContainerTypeLabelValue` and `NetworkingSidecarContainerTypeLabelValue` label key constants

# 0.10.3
### Features
* Added module CRUD methods

### Fixes
* Fixed a bug in `CreateAPIContainer` where the wrong label was being used to check for enclave ID

# 0.10.2
### Features
* Added `UserService` methods, `Modules` methods and `CreateRepartition` method in `KurtosisBackend` interface
* Stubbing out methods for `UserService`, `Modules` and `CreateRepartition` into Docker implementation
* Expose information of an `APIContainer` object
* Implemented the methods: `CreateEnclave`, `GetEnclaves`, `StopEnclaves` and `DestroyEnclaves` in `DockerKurtosisBackend`
* Added `IsNetworkPartitioningEnabledLabelKey` label key constant
* Added `NetworkPartitioningEnabledLabelValue` and `NetworkPartitioningDisabledLabelValue` label value constants
* Added API container CRUD methods
* Added `KurtosisBackend.DumpEnclave`

# 0.10.1
### Features
* Added API container CRUD stubs to `KurtosisBackend`

# 0.10.0
### Features
* Created a generic `ContainerStatus` object in the `KurtosisBackend` API for representing the state of containers
* Added enclave CRUD commands to `KurtosisBackend`

### Breaking Changes
* The `Engine` object's status will now be a `ContainerStatus`, rather than `EngineStatus`
  * Users should migrate to the new version

# 0.9.1
### Fixes
* Fixed container `removing` state erroneously counting as running

# 0.9.0
### Changes
* Switched from fairly-specific engine methods on `KurtosisBackend` to generic CRUD methods (`CreateEngine`, `GetEngines`, etc.)
* Pull the `ForEngineServer` method into this repo, rather than relying on obj-attrs-schema-lib, since the name/label determination really makes sense next to the DockerKurtosisBackend
* Commented out the `KubernetesKurtosisBackend` until we can revisit it in the future
* The `DockerManager` now logs to the system `logrus` instance like everything else

### Removals
* Removed the `KurtosisXXXDrivers` classes, as we're going to use `KurtosisBackend` as the external-facing API instead

### Breaking Changes
* Removed the `KurtosisXXXDrivers` classes
  * Users should use the `KurtosisBackend` struct instead
* Changed the API of `KurtosisBackend` to have generic CRUD methods for engines
  * Users should adapt their previous uses of specific methods (like `Clean`) to instead use these generic CRUD APIs
* Switched the `ContainerStatus` enum to be an `int` with dmarkham/enumer autogenerated code
  * Users should switch to using the new methods autogenerated by the enumer code
* Removed the `logger` parameter to the `NewDockerManager` function, as it's no longer needed
  * Users should remove the parameter
* The `HostMachineDomainInsideContainer` and `HostGatewayName` parameters are no longer public
  * There is no replacement; users who were depending on this should use the `needsAccessToHostMachine` parameter when starting a container
* The `DockerManager` package has been moved
  * Users should replace `github.com/kurtosis-tech/container-engine-lib/lib/docker_manager` -> `github.com/kurtosis-tech/container-engine-lib/lib/backends/docker/docker_manager`


# 0.8.8
### Features
* Added the `KurtosisDockerDriver` struct with methods that don't do anything

# 0.8.7
### Features
* Added KubernetesManager, KurtosisBackendCore Interface with implementations for both kubernetes and docker and the KurtosisBackend layer
* Upgraded `object-attributes-schema-lib` to 0.7.2

# 0.8.6
### Fixes
* Run `go mod tidy`, to get rid of unnecessary `palantir/stacktrace` dependency

# 0.8.5
### Fixes
* `stacktrace.Propagate` now panics when it receives a `nil` input

# 0.8.4
### Features
* Container logs are propagated throughout the returning error when container start fails

# 0.8.3
### Fixes
* Fixed issue where `GetContainersByLabel` would return `0.0.0.0` addresses rather than `127.0.0.1`
* Replaced redundant `getContainerIdsByName` with `getContainersByFilterArgs`

# 0.8.2
### Fixes
* Host port bindings will be returned as `127.0.0.1` rather than `0.0.0.0`, because Windows machines don't automatically correct `0.0.0.0` to `127.0.0.1`

# 0.8.1
### Features
* Added `GetVolumesByLabels` and `GetNetworksByLabels` functions

### Fixes
* For comments on the public functions, added the function name as the first line of the comment to make GoLand stop complaining

# 0.8.0
### Features
* Added the ability to add labels to networks & volumes

### Breaking Changes
* `CreateNetwork` now also takes in a list of labels to give the network
* `CreateVolume` now also takes in a list of labels to give the volume

# 0.7.0
### Features
* Added the ability to specify fixed host machine port bindings when starting a container is now available via the key of the map in `CreateAndStartContainerArgsBuilder.WithUsedPorts` function

### Breaking Changes
* The `CreateAndStartContainerArgsBuilder.WithUsedPorts`'s parameter now has a value of `PortPublishSpec`, which defines how the port should be published
* `CreateAndStartContainerArgsBuilder.ShouldPublishAllPorts` parameter has been removed
  * Users should migrate to `CreateAndStartContainerArgsBuilder.WithUsedPorts` instead

# 0.6.1
### Features
* Added `RemoveVolume` and `RemoveContainer` functions
* Added a `GetVolumesByName` function

### Changes
* Clarified that the `all` argument to `GetContainersByLabels` is for whether stopped containers should be shown

# 0.6.0
### Features
* Add `Network` type to store Docker Network information as ID, name, ip and mask

### Breaking Changes
* Replaced `GetNetworkIdsByName` method with `GetNetworksByName` because it returns a `Network` list which offers more information
  * Users should replace `GetNetworkIdsByName` calls with `GetNetworksByName` and get the network ID and other network information from the `Network` list returned by this new method

# 0.5.0
### Breaking Changes
* Renamed `Status` type to `ContainerStatus` which is used in the `Container` struct
  * Users should replace `Status` type with `ContainerStatus` in all places where it being used

### Features
* Add `HostPortBindings` field into `Container` type to store the container public ports

# 0.4.4
### Changes
* Removes Docker container name prefix `/` before using it to set a Container's name

# 0.4.3
### Features
* Add `Container` type to store container's information as ID, names, labels and status
* Add `GetContainersByLabels` method to get a container list by labels

### Changes
* Removes `GetContainerIdsByLabels` it'll be replaced by `GetContainersByLabels`which returns container ids as well along with other container info

### Fixes
* Fixed a bug where `CreateAndStartContainerArgsBuilder.Build` method wasn't setting container labels

# 0.4.2
### Fixes
* Fixed a bug where the defer function in `CreateAndStartContainer` would try to kill an empty container ID

# 0.4.1
### Features
* Add container's labels configuration when a container is started
* Add a new method `DockerManager.GetContainerIdsByLabels` to get a container ids list by container's labels

# 0.4.0
### Features
* `CreateAndStartContainerArgsBuilder`'s boolean-setting functions now accept a boolean

### Breaking Changes
* `CreateAndStartContainerArgsBuilder`'s boolean-setting functions now accept a boolean (used to be no-arg)

# 0.3.0
### Features
* `CreateAndStartContainer` now accepts args as built by a builder (hallelujah!)

### Breaking Changes
* `CreateAndStartContainer` now accepts a `CreateAndStartContainerArgs` object, rather than the gigantic list of parameters

# 0.2.10
### Fixes
* Fixed some logging that was being incorrectly being done through `logrus`, rather than `DockerManager.log`

# 0.2.9
### Fixes
* Added retry logic when trying to get host port bindings for a container, to account for https://github.com/moby/moby/issues/42860

# 0.2.8
### Features
* Made `PullImage` a public function on `DockerManager`

# 0.2.7
### Features
* Added extra trace logging to Docker manager

# 0.2.6
### Changes
* Added extra debug logging to hunt down an issue where the `defer` to remove a container that doesn't start properly would try to remove a container with an empty container ID (which would return a "not found" from the Docker engine)

# 0.2.5
### Fixes
* Fixed a bug where not specifying an image tag (which should default to `latest`) wouldn't actually pull the image if it didn't exist locally

# 0.2.4
### Fixes
* Add extra error-checking to handle a very weird case we just saw where container creation succeeds but no container ID is allocated

# 0.2.3
### Features
* Verify that, when starting a container with `shouldPublishAllPorts` == `true`, each used port gets exactly one host machine port binding

### Fixes
* Fixed ports not getting bound when running a container with an `EXPOSE` directive in the image Dockerfile
* Fixed broken CI

# 0.2.2
### Fixes
* Fixed bug in markdown-link-check property

# 0.2.1
### Features
* Set up CircleCI checks

# 0.2.0
### Breaking Changes
* Added an `alias` field to `CreateAndStartContainer`

# 0.1.0
* Init commit<|MERGE_RESOLUTION|>--- conflicted
+++ resolved
@@ -1,14 +1,10 @@
 # TBD
 
-<<<<<<< HEAD
+# 0.33.1
 ### Features
 * Implemented setting `cpuAllocationMillicpus` and `memoryAllocationMegabytes` in both Docker and Kubernetes
 
 ### Changes
-=======
-# 0.33.1
-
->>>>>>> 92e8f5b2
 * Migrate repo to use internal cli tool `kudet` for release process
 * Merge `develop` into `master`
 
