# TBD

#### Breaking Changes
* Move all `docker.DockerKurtosisBackend` functionality to `docker_kurtosis_backend` module
  * Users will need to replace their `github.com/kurtosis-tech/container-engine-lib/lib/backend_impls/docker` import for
`github.com/kurtosis-tech/container-engine-lib/lib/backend_impls/docker/docker_kurtosis_backend` (same with corresponding `kubernetes` packages)
* Move all functions in `DockerKurtosisBackend` related to user services to `user_service_functions` module
  * Users will need to replace their `github.com/kurtosis-tech/container-engine-lib/lib/backend_impls/docker` import for
`github.com/kurtosis-tech/container-engine-lib/lib/backend_impls/docker/docker_kurtosis_backend` (same with corresponding `kubernetes` packages)
* Move all `kubernetes.KubernetesKurtosisBackend` functionality to `kubernetes_kurtosis_backend` module
  * Users will need to replace their `github.com/kurtosis-tech/container-engine-lib/lib/backend_impls/kubernetes` import for
`github.com/kurtosis-tech/container-engine-lib/lib/backend_impls/kubernetes/kubernetes_kurtosis_backend` (same with corresponding `kubernetes` packages)
* Move all functions in `KubernetesKurtosisBackend` related to user services to `user_service_functions` module
  * Users will need to replace their `github.com/kurtosis-tech/container-engine-lib/lib/backend_impls/kubernetes` import for
`github.com/kurtosis-tech/container-engine-lib/lib/backend_impls/kubernetes/kubernetes_kurtosis_backend` (same with corresponding `kubernetes` packages)
* Move `ServiceConfig` and `FilesArtifactsExpansion` out of `backend_interface` module into respective files in `objects` module
  * Users will need to replace their `github.com/kurtosis-tech/container-engine-lib/lib/backend_interface` import for `ServiceConfig` 
and `FilesArtifactsExpansion` to be `github.com/kurtosis-tech/container-engine-lib/lib/backend_interface/objects/service` (same with corresponding `kubernetes` packages)
and `github.com/kurtosis-tech/container-engine-lib/lib/backend_interface/objects/files_artifacts_expansion` respectively

### Changes
* Add `RegisterUserServices` and `StartUserServices` to `KurtosisBackend` interface
* Implement `RegisterUserServices` in `DockerKurtosisBackend`
* Implement `RunOperationInParallel` module to abstract common use case of executing multiple operations and receiving successful and failed operations
<<<<<<< HEAD
* Implement `StartUserServices` in `DockerKurtosisBackend`
=======
* Implement `RegisterUserServices` in `KubernetesKurtosisBackend`
>>>>>>> ccc06b11

# 0.33.1
### Features
* Implemented setting `cpuAllocationMillicpus` and `memoryAllocationMegabytes` in both Docker and Kubernetes

### Changes
* Migrate repo to use internal cli tool `kudet` for release process
* Merge `develop` into `master`

# 0.33.0
### Features
* Added a temporary parameter `publicPorts` in `KurtosisBackend.StartUserService` to support defining static public ports

### Breaking Changes
* Removed `FilesArtifactID` type because it is not used anywhere in this package
  * Users have to remove the dependency with this type and create their own type instead

# 0.32.0
### Changes
* Switched to using EmptyDir ephemeral volumes for the enclave data directory and the files artifact expansion volumes in response to learning that Kubernetes/DigitalOcean doesn't really want you creating lots of these

### Breaking Changes
* `GetEngineServerKubernetesKurtosisBackend` and `GetApiContainerKubernetesKurtosisBackend` no longer take in `storageClassName` or `enclaveSizeInMegabytes`
    * These parameters are no longer needed

# 0.31.1
### Fixes
* Fixed a bug in how we were checking for services which don't have pods yet

# 0.31.0
### Features
* Reworked how files artifact expansion works, so that our volumes only need to be mounted as `ReadWriteOnce`

### Breaking Changes
* Removed `FilesArtifactGUID` and the `FilesArtifactExpansion` types
* Removed the `KurtosisBackend.CreateFilesArtifactExpansion` and `DestroyFilesArtifactExpansions` methods
* `StartUserService` now takes in a map specifying a connection between files that get expanded on the files artifact expander container and mountpoints on the user service container


# 0.30.2
### Changes
* Use `kurtosis-enclave--UUID` for enclave namespace names
* `GetXXXXX` methods in Kubernetes manager only return non-tombstoned objects

### Fixes
* Fixed an issue when getting a single enclave object by its ID fails because a condition was wrong
* Fixed a bug related to using array of reference variables for `enclaveKubernetesResources.pods` and `enclaveKubernetesResources.services` fields

# 0.30.1
### Fixes
* Fixed an issue where a Service and a Pod could exist at the same time even though the Service won't have private port annotations

# 0.30.0
### Features
* Failed file artifact expansion jobs will now return their logs

### Changes
* Set pod restart policies to `Never` so that we have less magic going on

### Fixes
* Fixed issue with the files artifact expansion not waiting for the volume to get bound
* Gave the API container permission to create jobs
* Fixed issue with engine and API containers not having permissions to get Pod logs
* Fixed bug with the files artifact expansion job not mounting the enclave data volume
* Changed pod wait-for-availability timeout (how long the pod can stay in "Pending") from 1 minute to 15 minutes, because Pending also includes the time spent pulling images and some images can be very large (e.g. NEAR)
* Return an error if a pod's container hits ImagePullBackOff
* Fixed a bug where user services were mounting the same volume multiple times due to a reference to a for-loop variable (which will always have the value of the last iteration of the loop)
* Fixed a bug in declaring user service ports, due to the same reference-to-a-for-loop-variable thing

### Breaking Changes
* `CreateFilesArtifactExpansion` no longer takes in a `FilesArtifactID` (as it's unneeded)
    * Remediation: remove the argument in the call

# 0.29.1
### Changes
* Trying to run networking partitioning methods in Kubernetes will result in an error, rather than a panic
* Tidying up several things inside the codebase:
    * Kubernetes network partitioning methods now return an `error` rather than panicking
    * `PullImage` returns an error, rather than panicking, for both Docker & Kubernetes Kurtosis backends
    * Removed some dead code
* Remove synchronous deletes because they're too slow

# 0.29.0
### Features
* Implement Kubernetes-backed file artifact expansion
* Build `CopyFilesFromUserService` in Kubernetes
* Added a `main.go` that's Gitignored with some local testing structure already set up

### Changes
* Calls to remove Kubernetes resources are now synchronous

### Fixes
* Fix DockerLogStreamingReadCloser logging at ERROR level when it should log at DEBUG
* Ensured we're not going to get race conditions when writing the output of Docker & Kubernetes exec commands
* Fixed a bug in `getSingleUserServiceObjectAndKubernetesResources`

### Breaking Changes
* Renamed `KurtosisBackend.CopyFromUserService` -> `CopyFilesFromUserService`
    * Users should update their usages accordingly
* `KurtosisBackend.CopyFilesFromUserService` now copies all bytes synchronously, rather than returning a `ReadCloser` for the user to deal with
    * Remediation: pass in a `io.Writer` where the bytes should go

# 0.28.0
### Fixes
* Fixed bug related to having two annotations-key-consts for Kubernetes objects

### Breaking Changes
* `Module.GetPublicIP` is renamed to `GetMaybePublicIP`
    * Remediation: switch to new version
* `Module.GetPublicPorts` renamed to `GetMaybePublicPorts`
    * Remediation: switch to new version
* `Module.GetPublicIp` renamed to `Module.GetPublicIP`
    * Remediation: switch to new version
    
# 0.27.0
### Breaking Changes
* Unified file expansion volume and expanders into one interface with two associated methods (instead of two interfaces and four methods)

### Changes
* Switched the API container to get its port info from the serialized port specs on the Kubernetes service

### Fixes
* Fixed the engine container being listed as running if the engine service had selectors defined
* Switched our UUID generation to be fully random (v4) UUIDs rather than v1
* Fixed our exec command
* Fixed API containers and engines not being able to run pod exec commands
* Fixed a bug that caused service registration to fail
* Fixed the user services and modules Docker log streams not actually coming back demultiplexed

# 0.26.1
### Features
* Added `KubernetesKurtosisBackend.GetModuleLogs`

# 0.26.0
### Features
* Added the functionality to wait until the GRPC port is available before returning when creating `Engines`, `API containers` and `Modules`  
* Added `KubernetesKurtosisBackend.CreateModule`, `KubernetesKurtosisBackend.GetModules`, `KubernetesKurtosisBackend.StopModules` and `KubernetesKurtosisBackend.DestroyModules`
* Added `ForModulePod` and `ForModuleService` to `KubernetesEnclaveObjectAttributesProvider`
* Started proto-documentation on README about how the CRUD methods work, and why
* Switched user service objects to use UUIDs for service GUIDs
* Implement remaining user service methods:
    * `GetUserServices`
    * `StopUserServices`
    * `DestroyUserServices`
    
### Breaking Changes
* Removed `ModuleGUID` argument in `KurtosisBackend.CreateModule`
  * Users will need to remove the argument on each call, the module's GUID will be automatically created in the backend for them

### Changes
* Upgraded Kubernetes client SDK from v0.20 to v0.24
* Upgraded this library to depend on Go 1.17 (required for latest Kubernetes SDK)
* Switched the `UpdateService` implementation to use server-side apply

### Fixes
* Fix a bug in gathering user service Services and Pods
* Fix a nil pointer exception bug when starting a user service
* Fixes a bug with setting a user service's Service ports to empty if the user doesn't declare any ports

# 0.25.0
### Features
* Built out Kubernetes `GetUserServiceLogs`
* Built out Kubernetes `RunUserServiceExecCommands`

### Fixes
* Fixed `grpcProxy` port ID not being acceptable to Kubernetes
* Fixed a bug where RegisterService was creating Kubernetes Services without ports, which Kubernetes doesn't allow

### Changes
* The API container objects no longer get prefixed with the enclave name, and all get called `kurtosis-api` (which is fine because they're namespaced)

### Breaking Changes
* NewKubernetesManager now additionally takes in a Kubernetes configuration object
    * Users will need to pass in this new configuration (the same as is created when instantiating the Kubernetes clientset)
* Engine IDs are now of the formal type `EngineGUID` rather than `string`
    * All instances of engine ID strings need to be replaced with `EngineID` (e.g. all of the engine CRUD methods coming back from KurtosisBackend)
* The engine object's `GetID` method has now been renamed `GetGUID`
    * Users should switch to using the new method


### Breaking Changes
* Added the `enclaveId` argument in `GetModules`, `GetModuleLogs`, `StopModules` and `DestroyModules`
  * Users should add this new argument on each call

# 0.24.0
### Fixes
* Fixed a bug where the API container resources map would have entries even if the enclave was empty of API containers
* Fixed a bug where the API container didn't have a way to get enclave namespace names, because it isn't allowed to list namespaces given that its service account is a namespaced object

### Breaking Changes
* Renamed `GetLocalKubernetesKurtosisBackend` -> `GetCLIKubernetesKurtosisBackend`
    * Users should switch to the new version
* Split `GetInClusterKubernetesKurtosisBackend` -> `GetAPIContainerKubernetesKurtosisBackend` and `GetEngineServerKubernetesKurtosisBackend`
    * Users should select the right version appropriate to the user case

# 0.23.4
### Features
* Build out the following user service functions in Kubernetes:
    * `RegisterService`
    * `StartService`
    * All the pipeline for transforming Kubernetes objects into user services

### Fixes
* Fix bug in `waitForPersistentVolumeClaimBound` in which PVC name and namespace were flipped in args

### Changes
* Renamed all Kubernetes constants that were `XXXXXLabelKey` to be `XXXXXKubernetesLabelKey` to make it more visually obvious that we're using the Kubernetes constants rather than Docker
* Renamed all constants that were `XXXXXLabelValue` to be `XXXXXKubernetesLabelValue` to make it more visually obvious that we're using the Kubernetes constants rather than Docker
* Renamed all Docker constants that were `XXXXXLabelKey` to be `XXXXXDockerLabelKey` to make it more visually obvious that we're using the Docker constants rather than Kubernetes
* Renamed all constants that were `XXXXXLabelValue` to be `XXXXXDockerLabelValue` to make it more visually obvious that we're using the Docker constants rather than Kubernetes
* Renamed the Docker & Kubernetes port spec serializers to include their respective names, to be easier to visually identify in code

### Breaking Changes
* `StartUserService` now takes in a `map[FilesArtifactVolumeName]string` rather than `map[string]string` to be more explicit about the data it's consuming

### Fixes
* `KubernetesManager.CreatePod` now waits for pods to become available before returning

# 0.23.3
### Features
* Added `KubernetesKurtosisBackend.StopEnclaves` and `KubernetesKurtosisBackend.DestroyEnclaves`
* Added `KubernetesManager.IsPersistentVolumeClaimBound` to check when a Persistent Volume has been bound to a Persistent Volume Claim
* Updated `KubernetesManager.CreatePersistentVolumeClaim` to wait for the PersistentVolumeClaim to get bound
* Added `CollectMatchingRoles` and `CollectMatchingRoleBindings` in `kubernetes_resource_collectors` package
* Upped the CircleCI resource class to 'large' since builds are 1m30s and CircleCI showed that we're maxing out the CPU
* Added a build cache to each build
* Build out `KubernetesKurtosisBackend.DumpEnclave`

### Fixes
* Added apiv1 prefix to `KubernetesManager.GetPodPortforwardEndpointUrl`

### Fixes
* Added apiv1 prefix to `KubernetesManager.GetPodPortforwardEndpointUrl`

# 0.23.2
### Fixes
* Don't error when parsing public ports on stopped containers

# 0.23.1
### Fixes
* Fix accidentally calling pause when we should be unpausing
* Fix error-checking not getting checked after creating a service
* Fix bug with improper `nil` check in creating networking sidecar

# 0.23.0
### Breaking Changes
* For KubernetesBackends, `EnclaveVolumeSizeInGigabytes` has been changed from an int to a uint `EnclaveVolumeSizeInMegabytes`
  * Remediation: change all calls to KubernetesBackend factory methods to use megabytes (not gigabytes)

# 0.22.0
### Changes
* Upgrade to Docker SDK v20.10 to try and fix a bug where Docker network containers wouldn't be populated

### Fixes
* Fix an issue with network container IPs not being correctly made available when starting a DockerKurtosisBackend in API container mode
* Allowed removal of user service registrations independent of the underlying service registration (which is necessary for deregistering services in the API container)

### Removals
* Removed unneeded & unused `KurtosisBackend.WaitForEndpointAvailability` function

### Breaking Changes
* `user_service_registration.ServiceID` is now once again `service.ServiceID`
    * Users should update their code
* `user_service_registration.UserServiceRegistration` objects have been removed and replaced with `service.ServiceRegistration`
    * Users should use the new objects
* `user_service_registration.UserServiceRegistrationGUID` no longer exists
    * Users should switch to using `ServiceGUID`
* `CreateUserServiceRegistration` has been replaced with `RegisterUserService`
    * Users should use `RegisterUserService`
* `DestroyUserServiceRegistration` has been removed
    * Users should use `DestroyUserServices`
* `CreateUserService` has been renamed to `StartUserService`
    * Users should call `RegisterUserService` first, then `StartUserService`
* All user service functions now take in an `enclaveId` parameter
    * Users should provide the new parameter
* `CreateFilesArtifactExpansionVolume` now takes in a `ServiceGUID` once more
    * Users should switch back to providing a `ServiceGUID`

### Features
* Added `ForUserServiceService` for `KubernetesEngineObjectAttributesProvider`

# 0.21.1
### Fixes
* Add ID & GUID labels to enclave networks & namespaces

# 0.21.0
### Changes
* The `DockerKurtosisBackend` will now track the free IPs of networks
* `KurtosisBackend` now has `UserServiceRegistration` CRUD methods
* Service containers in Docker no longer get tagged with a service ID (this is now on the service registration object)

### Breaking Changes
* Renamed `service.ServiceID` to `user_service_registration.UserServiceID`
    * Users should update their imports/packages accordingly
* Removed the `ServiceID` field of the `Service` object
    * Users should query for the `UserServiceRegistration` associated with the service to find service ID
* `KurtosisBackend.CreateUserService` now takes in a service registration GUID, rather than a static IP
    * Users should make sure to call `CreateUserServiceRegistration` and pass in the returned GUID to the user service
* `GetLocalDockerKurtosisBackend` now takes in an optional argument for providing the enclave ID, if running inside an enclave
    * API containers should pass in the information; all other consumers of the `DockerKurtosisBackend` should pass in `nil`
* Removed the GUID parameter from `KurtosisBackend.CreateService`
    * Users no longer need to provide this parameter; it's autogenerated
* Switched the `CreateFilesArtifactExpansionVolume` from using `ServiceGUID` -> `UserServiceRegistrationGUID`
    * Users should now provide the registration GUID
* Removed the IP address argument from the following methods in `KurtosisBackend`:
    * `CreateAPIContainer`
    * `CreateModule`
    * `CreateService`
    * `CreateNetworkingSidecar`
    * `RunFilesArtifactExpander`
* `CreateAPIContainer` now takes in an extra `ownIpAddressEnvVar` environment variable, which is the environment variable the `KurtosisBackend` should populate with the API container's IP address
* Removed the following from the `Enclave` object:
    * `GetNetworkCIDR`
    * `GetNetworkID`
    * `GetNetworkGatewayIp`
    * `GetNetworkIpAddrTracker`

# 0.20.2

### Changes
* Updated Kurtosis Kubernetes `label_key_consts` and tests.
* Added `GetPodPortforwardEndpointUrl` method to kubernetes_manager

# 0.20.1
### Features
* Added `KubernetesKurtosisBackend.GetEnclaves` functionality to kubernetes backend
* Added `KubernetesKurtosisBackend.CreateAPIContainer`, `KubernetesKurtosisBackend.GetAPIContainers`, `KubernetesKurtosisBackend.StopAPIContainers` and `KubernetesKurtosisBackend.DestroyAPIContainers` 
* Added `KubernetesKurtosisBackend.isPodRunningDeterminer` utility variable that we use for determine if a pod is running
* Added `GetInClusterKubernetesKurtosisBackend` Kurtosis backend factory method to be used for pods inside Kubernetes cluster
* `Network` objects returned by `DockerManager` will have the gateway IP and the IPs of the containers on the network

# 0.20.0
### Features
* Added persistent volume claim creation to kubernetes-backed enclaves
* Added `CreateEnclave` functionality to kubernetes backend
* Added `ServiceAccounts`, `Roles`, `RoleBindings`, `ClusterRole`, and `ClusterRoleBindings` create, getByLabels and remove methods to `KubernetesManager`
* Added `ForEngineNamespace`, `ForEngineServiceAccount`, `ForEngineClusterRole` and `ForEngineClusterRoleBindings` to  `KubernetesEngineObjectAttributesProvider`
* Updated `KubernetesBackend.CreateEngine` added the kubernetes role based resources creation and namespace creation process
* Fixed `KubernetesBackend.GetEngines`returning an empty list for filters with no IDs specified
* Added a (currently unused) framework for collecting all Kubernetes resource that match a specific filter
* Add `getEngineKubernetesResources` in preparation for refactoring the engine methods
* Implement `KubernetesKurtosisBackend.DestroyEngines`

### Changes
* Updated `KubernetesManager.CreatePod` added `serviceAccount` argument to set the pod's service account
* Switched all the engine methods to use a more Kubernetes-friendly way of getting & managing resources
* Cleaned up the `KubernetesManager.CreateEngine` method

### Breaking Changes
* NewKurtosisKubernetesBackend now takes in extra arguments - `volumeStorageClassName` and `volumeSizePerEnclaveInGigabytes`

# 0.19.0
### Breaking Changes
* Removed `enclaveDataDirpathOnHostMachine` and `enclaveDataDirpathOnServiceContainer` from `KurtosisBackend.CreateUserService`
    * Users no longer need to provide this argument
* Removed `enclaveDataDirpathOnHostMachine` argument from `KurtosisBackend.CreateModule`
    * Users no longer need to provide this argument
* Removed `engineDataDirpathOnHostMachine` from `KurtosisBackend.CreateEngine`
    * Users no longer need to provide this argument

# 0.18.0
### Features
* Added `ServiceAccounts`, `Roles`, `RoleBindings`, `ClusterRole`, and `ClusterRoleBindings` create and remove methods to `KubernetesManager`
* Added `CreateEnclave` functionality to Kubernetes backend

### Changes
* Stopped mounting an enclave data directory on the API container

### Fixes
* `RunFilesArtifactExpander` now correctly only requires the user to pass in the filepath of the artifact to expand, relative to the enclave data volume root

### Breaking Changes
* Removed the `enclaveDataDirpathOnHostMachine` parameter from `KurtosisBackend.CreateAPIContainer`
    * Users no longer need to provide this parameter

# 0.17.0
### Features
* Added `PauseService` and `UnpauseService` to `KurtosisBackend`
* Added docker implementation of `PauseService` and `UnpauseService`
* Added Kubernetes implementation of engine functions in kubernetes backend

### Breaking Changes
* Added an extra `enclaveDataVolumeDirpath` to `KurtosisBackend.CreateAPIContainer`
    * Users should pass in the location where the enclave data volume should be mounted

# 0.16.0
### Removals
* Removed `files_artifact.FilesArtifactID` because it was a duplicate of `serivce.FilesArtifactID`

### Breaking Change
* Removed `files_artifact.FilesArtifactID`
    * Users should switch to `service.FilesArtifactID`

# 0.15.3
### Features
* Added `KurtosisBackend.CopyFromUserService` in Docker implementation

### Fixes
* Fixed a bug where module containers were getting duplicate mountpoints for enclave data volume & bindmounted dirpath

# 0.15.2
### Fixes
* Fix `DockerKurtosisBackend.getEnclaveDataVolumeByEnclaveId` helper method that was accidentally broken

# 0.15.1
### Features
* The enclave data volume gets mounted on all services
* Updated `DockerKurtosisBackend.CreateEnclave`, now also creates an enclave data volume
* Parallelized several operations to improve perf:
    * `DockerKurtosisBackend.StopEnclaves`
    * `DockerKurtosisBackend.DestroyEnclaves`
    * `DockerKurtosisBackend.StopAPIContainers`
    * `DockerKurtosisBackend.DestroyAPIContainers`
    * `DockerKurtosisBackend.StopEngines`
    * `DockerKurtosisBackend.DestroyEngines`
    * `DockerKurtosisBackend.StopModules`
    * `DockerKurtosisBackend.DestroyModules`
    * `DockerKurtosisBackend.StopNetworkingSidecars`
    * `DockerKurtosisBackend.DestroyNetworkingSidecars`
    * `DockerKurtosisBackend.StopUserServices`
    * `DockerKurtosisBackend.DestroyUserServices`

# 0.15.0
### Fixes
* Fixed `UserService` object not having a `GetPrivatePorts` method
* Fixed `UserService` to correctly have `nil` public ports if it's not running to match the spec

### Breaking Changes
* Renamed `UserService.GetPublicPorts` -> `UserService.GetMaybePublicPorts`
    * Users should rename the method call appropriately

# 0.14.5
### Features
* Removed enclave's volumes when executing `KurtosisBackend.DestroyEnclaves` in Docker implementation

# 0.14.4
### Fixes
* Fix the exec commands on user services & networking sidecars being wrapped in `sh`, leading to unintended consequences

# 0.14.3
### Fixes
* Temporarily support the old port spec (`portId.number-protocol_portId.number-protocol`) so that we're still backwards-compatible

# 0.14.2
### Fixes
* Added a check to prevent generate user service's public IP address and public ports if it does not contain host port bindings

# 0.14.1
### Fixes
* Fixed nil pointer dereference error when calling enclave's methods with nil filters argument
* Fixed instances of propagating nil errors
* Fixed ApiContainer GetPublicGRPCProxyPort returning PublicGRPCPort

# 0.14.0
### Features
* Added `FilesArtifactExpander` general object
* Added `KurtosisBackend.RunFilesArtifactExpander` and `KurtosisBackend.DestroyFilesArtifactExpanders`
* Added `DockerEnclaveObjectAttributesProvider.ForFilesArtifactExpanderContainer`
* Added `FilesArtifactExpansionVolume` general object
* Added `KurtosisBackend.CreateFilesArtifactExpansionVolume` and `KurtosisBackend.DestroyFilesArtifactExpansionVolumes`
* Added `DockerEnclaveObjectAttributesProvider.ForFilesArtifactExpansionVolume`

### Breaking Changes
* Change `DockerManager.GetVolumesByLabels` returned type, now it returns a `volume` Docker object list instead of a volume name list
  * Users can use the new returned object and get the name from it.

### Fixes
* Fixed nil pointer dereference error when sending nil `filter.IDs` value in `enclave` CRUD methods

# 0.13.0
### Breaking Changes
* Reverted the port specification delimeters back to new style
  * From: rpc.8545-TCP_ws.8546-TCP_tcpDiscovery.30303-TCP_udpDiscovery.30303-UDP
  * To:   rpc:8545/TCP,ws:8546/TCP,tcpDiscovery:30303/TCP,udpDiscovery:30303/UDP
  * Users should upgrade the Kurtosis Client.
  * Users should restart enclaves.

# 0.12.0
### Breaking Changes
* Reverted the port specification delimeters back to original style.
  * From: rpc:8545/TCP,ws:8546/TCP,tcpDiscovery:30303/TCP,udpDiscovery:30303/UDP
  * To:   rpc.8545-TCP_ws.8546-TCP_tcpDiscovery.30303-TCP_udpDiscovery.30303-UDP
  * Users should upgrade the Kurtosis Client.
  * Users should restart enclaves.
  
# 0.11.3
### Features
* Added `KurtosisBackend.GetModuleLogs`

### Fixes
* Fixed assigning entry to nil map in `killContainers` in `docker_kurtosis_backend`
* Set CGO_ENABLED=0 for tests. Complete tests without prompting for GCC-5 now.

# 0.11.1
### Features
* Added `KurtosisBackend.StopModules`

### Fixes
* Fixed a bug where we weren't being efficient when killing containers in the `StopXXXXXX` calls

# 0.11.0
### Features
* Added `ExecResult` object to represent the result of commands execution inside an instance

### Breaking Changes
* Replaced the first returned var type `map[service.ServiceGUID]bool` in `RunUserServiceExecCommands` and `RunNetworkingSidecarExecCommands` with `map[service.ServiceGUID]*exec_result.ExecResult`
  * Users can get the new returned map and use the `ExecResult` object to obtain the execution exit code and output 

# 0.10.4
### Features
* Implemented the methods: `CreateNetworkingSidecar`, `GetNetworkingSidecars`, `RunNetworkingSidecarExecCommands`, `StopNetworkingSidecars` and `DestroyNetworkingSidecars` in `DockerKurtosisBackend`
* Implemented the methods: `CreateUserService`, `GetUserServices`, `StopUserServices`, `GetUserServiceLogs` and `DestroyUserServices` in `DockerKurtosisBackend`
* Implemented the methods: `WaitForUserServiceHttpEndpointAvailability`, `GetConnectionWithUserService` and `RunUserServiceExecCommands` methods in `DockerKurtosisBackend`
* Added `NetworkingSidecarContainerTypeLabelValue` label value constant
* Added `UserServiceContainerTypeLabelValue` and `NetworkingSidecarContainerTypeLabelValue` label key constants

# 0.10.3
### Features
* Added module CRUD methods

### Fixes
* Fixed a bug in `CreateAPIContainer` where the wrong label was being used to check for enclave ID

# 0.10.2
### Features
* Added `UserService` methods, `Modules` methods and `CreateRepartition` method in `KurtosisBackend` interface
* Stubbing out methods for `UserService`, `Modules` and `CreateRepartition` into Docker implementation
* Expose information of an `APIContainer` object
* Implemented the methods: `CreateEnclave`, `GetEnclaves`, `StopEnclaves` and `DestroyEnclaves` in `DockerKurtosisBackend`
* Added `IsNetworkPartitioningEnabledLabelKey` label key constant
* Added `NetworkPartitioningEnabledLabelValue` and `NetworkPartitioningDisabledLabelValue` label value constants
* Added API container CRUD methods
* Added `KurtosisBackend.DumpEnclave`

# 0.10.1
### Features
* Added API container CRUD stubs to `KurtosisBackend`

# 0.10.0
### Features
* Created a generic `ContainerStatus` object in the `KurtosisBackend` API for representing the state of containers
* Added enclave CRUD commands to `KurtosisBackend`

### Breaking Changes
* The `Engine` object's status will now be a `ContainerStatus`, rather than `EngineStatus`
  * Users should migrate to the new version

# 0.9.1
### Fixes
* Fixed container `removing` state erroneously counting as running

# 0.9.0
### Changes
* Switched from fairly-specific engine methods on `KurtosisBackend` to generic CRUD methods (`CreateEngine`, `GetEngines`, etc.)
* Pull the `ForEngineServer` method into this repo, rather than relying on obj-attrs-schema-lib, since the name/label determination really makes sense next to the DockerKurtosisBackend
* Commented out the `KubernetesKurtosisBackend` until we can revisit it in the future
* The `DockerManager` now logs to the system `logrus` instance like everything else

### Removals
* Removed the `KurtosisXXXDrivers` classes, as we're going to use `KurtosisBackend` as the external-facing API instead

### Breaking Changes
* Removed the `KurtosisXXXDrivers` classes
  * Users should use the `KurtosisBackend` struct instead
* Changed the API of `KurtosisBackend` to have generic CRUD methods for engines
  * Users should adapt their previous uses of specific methods (like `Clean`) to instead use these generic CRUD APIs
* Switched the `ContainerStatus` enum to be an `int` with dmarkham/enumer autogenerated code
  * Users should switch to using the new methods autogenerated by the enumer code
* Removed the `logger` parameter to the `NewDockerManager` function, as it's no longer needed
  * Users should remove the parameter
* The `HostMachineDomainInsideContainer` and `HostGatewayName` parameters are no longer public
  * There is no replacement; users who were depending on this should use the `needsAccessToHostMachine` parameter when starting a container
* The `DockerManager` package has been moved
  * Users should replace `github.com/kurtosis-tech/container-engine-lib/lib/docker_manager` -> `github.com/kurtosis-tech/container-engine-lib/lib/backends/docker/docker_manager`


# 0.8.8
### Features
* Added the `KurtosisDockerDriver` struct with methods that don't do anything

# 0.8.7
### Features
* Added KubernetesManager, KurtosisBackendCore Interface with implementations for both kubernetes and docker and the KurtosisBackend layer
* Upgraded `object-attributes-schema-lib` to 0.7.2

# 0.8.6
### Fixes
* Run `go mod tidy`, to get rid of unnecessary `palantir/stacktrace` dependency

# 0.8.5
### Fixes
* `stacktrace.Propagate` now panics when it receives a `nil` input

# 0.8.4
### Features
* Container logs are propagated throughout the returning error when container start fails

# 0.8.3
### Fixes
* Fixed issue where `GetContainersByLabel` would return `0.0.0.0` addresses rather than `127.0.0.1`
* Replaced redundant `getContainerIdsByName` with `getContainersByFilterArgs`

# 0.8.2
### Fixes
* Host port bindings will be returned as `127.0.0.1` rather than `0.0.0.0`, because Windows machines don't automatically correct `0.0.0.0` to `127.0.0.1`

# 0.8.1
### Features
* Added `GetVolumesByLabels` and `GetNetworksByLabels` functions

### Fixes
* For comments on the public functions, added the function name as the first line of the comment to make GoLand stop complaining

# 0.8.0
### Features
* Added the ability to add labels to networks & volumes

### Breaking Changes
* `CreateNetwork` now also takes in a list of labels to give the network
* `CreateVolume` now also takes in a list of labels to give the volume

# 0.7.0
### Features
* Added the ability to specify fixed host machine port bindings when starting a container is now available via the key of the map in `CreateAndStartContainerArgsBuilder.WithUsedPorts` function

### Breaking Changes
* The `CreateAndStartContainerArgsBuilder.WithUsedPorts`'s parameter now has a value of `PortPublishSpec`, which defines how the port should be published
* `CreateAndStartContainerArgsBuilder.ShouldPublishAllPorts` parameter has been removed
  * Users should migrate to `CreateAndStartContainerArgsBuilder.WithUsedPorts` instead

# 0.6.1
### Features
* Added `RemoveVolume` and `RemoveContainer` functions
* Added a `GetVolumesByName` function

### Changes
* Clarified that the `all` argument to `GetContainersByLabels` is for whether stopped containers should be shown

# 0.6.0
### Features
* Add `Network` type to store Docker Network information as ID, name, ip and mask

### Breaking Changes
* Replaced `GetNetworkIdsByName` method with `GetNetworksByName` because it returns a `Network` list which offers more information
  * Users should replace `GetNetworkIdsByName` calls with `GetNetworksByName` and get the network ID and other network information from the `Network` list returned by this new method

# 0.5.0
### Breaking Changes
* Renamed `Status` type to `ContainerStatus` which is used in the `Container` struct
  * Users should replace `Status` type with `ContainerStatus` in all places where it being used

### Features
* Add `HostPortBindings` field into `Container` type to store the container public ports

# 0.4.4
### Changes
* Removes Docker container name prefix `/` before using it to set a Container's name

# 0.4.3
### Features
* Add `Container` type to store container's information as ID, names, labels and status
* Add `GetContainersByLabels` method to get a container list by labels

### Changes
* Removes `GetContainerIdsByLabels` it'll be replaced by `GetContainersByLabels`which returns container ids as well along with other container info

### Fixes
* Fixed a bug where `CreateAndStartContainerArgsBuilder.Build` method wasn't setting container labels

# 0.4.2
### Fixes
* Fixed a bug where the defer function in `CreateAndStartContainer` would try to kill an empty container ID

# 0.4.1
### Features
* Add container's labels configuration when a container is started
* Add a new method `DockerManager.GetContainerIdsByLabels` to get a container ids list by container's labels

# 0.4.0
### Features
* `CreateAndStartContainerArgsBuilder`'s boolean-setting functions now accept a boolean

### Breaking Changes
* `CreateAndStartContainerArgsBuilder`'s boolean-setting functions now accept a boolean (used to be no-arg)

# 0.3.0
### Features
* `CreateAndStartContainer` now accepts args as built by a builder (hallelujah!)

### Breaking Changes
* `CreateAndStartContainer` now accepts a `CreateAndStartContainerArgs` object, rather than the gigantic list of parameters

# 0.2.10
### Fixes
* Fixed some logging that was being incorrectly being done through `logrus`, rather than `DockerManager.log`

# 0.2.9
### Fixes
* Added retry logic when trying to get host port bindings for a container, to account for https://github.com/moby/moby/issues/42860

# 0.2.8
### Features
* Made `PullImage` a public function on `DockerManager`

# 0.2.7
### Features
* Added extra trace logging to Docker manager

# 0.2.6
### Changes
* Added extra debug logging to hunt down an issue where the `defer` to remove a container that doesn't start properly would try to remove a container with an empty container ID (which would return a "not found" from the Docker engine)

# 0.2.5
### Fixes
* Fixed a bug where not specifying an image tag (which should default to `latest`) wouldn't actually pull the image if it didn't exist locally

# 0.2.4
### Fixes
* Add extra error-checking to handle a very weird case we just saw where container creation succeeds but no container ID is allocated

# 0.2.3
### Features
* Verify that, when starting a container with `shouldPublishAllPorts` == `true`, each used port gets exactly one host machine port binding

### Fixes
* Fixed ports not getting bound when running a container with an `EXPOSE` directive in the image Dockerfile
* Fixed broken CI

# 0.2.2
### Fixes
* Fixed bug in markdown-link-check property

# 0.2.1
### Features
* Set up CircleCI checks

# 0.2.0
### Breaking Changes
* Added an `alias` field to `CreateAndStartContainer`

# 0.1.0
* Init commit<|MERGE_RESOLUTION|>--- conflicted
+++ resolved
@@ -22,11 +22,8 @@
 * Add `RegisterUserServices` and `StartUserServices` to `KurtosisBackend` interface
 * Implement `RegisterUserServices` in `DockerKurtosisBackend`
 * Implement `RunOperationInParallel` module to abstract common use case of executing multiple operations and receiving successful and failed operations
-<<<<<<< HEAD
+* Implement `RegisterUserServices` in `KubernetesKurtosisBackend`
 * Implement `StartUserServices` in `DockerKurtosisBackend`
-=======
-* Implement `RegisterUserServices` in `KubernetesKurtosisBackend`
->>>>>>> ccc06b11
 
 # 0.33.1
 ### Features
