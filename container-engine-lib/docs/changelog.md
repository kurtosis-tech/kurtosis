# TBD
### Features
<<<<<<< HEAD
* Added `KubernetesKurtosisBackend.CreateModule`, `KubernetesKurtosisBackend.GetModules`, `KubernetesKurtosisBackend.StopModules` and `KubernetesKurtosisBackend.DestroyModules`
* Added `ForModulePod` and `ForModuleService` to `KubernetesEnclaveObjectAttributesProvider`

### Breaking Changes
* Added the `enclaveId` argument in `GetModules`, `GetModuleLogs`, `StopModules` and `DestroyModules`
  * Users should add this new argument on each call
=======
* Built out Kubernetes `GetUserServiceLogs`
>>>>>>> 34a400d3

# 0.24.0
### Fixes
* Fixed a bug where the API container resources map would have entries even if the enclave was empty of API containers
* Fixed a bug where the API container didn't have a way to get enclave namespace names, because it isn't allowed to list namespaces given that its service account is a namespaced object

### Breaking Changes
* Renamed `GetLocalKubernetesKurtosisBackend` -> `GetCLIKubernetesKurtosisBackend`
    * Users should switch to the new version
* Split `GetInClusterKubernetesKurtosisBackend` -> `GetAPIContainerKubernetesKurtosisBackend` and `GetEngineServerKubernetesKurtosisBackend`
    * Users should select the right version appropriate to the user case

# 0.23.4
### Features
* Build out the following user service functions in Kubernetes:
    * `RegisterService`
    * `StartService`
    * All the pipeline for transforming Kubernetes objects into user services

### Fixes
* Fix bug in `waitForPersistentVolumeClaimBound` in which PVC name and namespace were flipped in args

### Changes
* Renamed all Kubernetes constants that were `XXXXXLabelKey` to be `XXXXXKubernetesLabelKey` to make it more visually obvious that we're using the Kubernetes constants rather than Docker
* Renamed all constants that were `XXXXXLabelValue` to be `XXXXXKubernetesLabelValue` to make it more visually obvious that we're using the Kubernetes constants rather than Docker
* Renamed all Docker constants that were `XXXXXLabelKey` to be `XXXXXDockerLabelKey` to make it more visually obvious that we're using the Docker constants rather than Kubernetes
* Renamed all constants that were `XXXXXLabelValue` to be `XXXXXDockerLabelValue` to make it more visually obvious that we're using the Docker constants rather than Kubernetes
* Renamed the Docker & Kubernetes port spec serializers to include their respective names, to be easier to visually identify in code

### Breaking Changes
* `StartUserService` now takes in a `map[FilesArtifactVolumeName]string` rather than `map[string]string` to be more explicit about the data it's consuming

### Fixes
* `KubernetesManager.CreatePod` now waits for pods to become available before returning

# 0.23.3
### Features
* Added `KubernetesKurtosisBackend.StopEnclaves` and `KubernetesKurtosisBackend.DestroyEnclaves`
* Added `KubernetesManager.IsPersistentVolumeClaimBound` to check when a Persistent Volume has been bound to a Persistent Volume Claim
* Updated `KubernetesManager.CreatePersistentVolumeClaim` to wait for the PersistentVolumeClaim to get bound
* Added `CollectMatchingRoles` and `CollectMatchingRoleBindings` in `kubernetes_resource_collectors` package
* Upped the CircleCI resource class to 'large' since builds are 1m30s and CircleCI showed that we're maxing out the CPU
* Added a build cache to each build
* Build out `KubernetesKurtosisBackend.DumpEnclave`

### Fixes
* Added apiv1 prefix to `KubernetesManager.GetPodPortforwardEndpointUrl`

### Fixes
* Added apiv1 prefix to `KubernetesManager.GetPodPortforwardEndpointUrl`

# 0.23.2
### Fixes
* Don't error when parsing public ports on stopped containers

# 0.23.1
### Fixes
* Fix accidentally calling pause when we should be unpausing
* Fix error-checking not getting checked after creating a service
* Fix bug with improper `nil` check in creating networking sidecar

# 0.23.0
### Breaking Changes
* For KubernetesBackends, `EnclaveVolumeSizeInGigabytes` has been changed from an int to a uint `EnclaveVolumeSizeInMegabytes`
  * Remediation: change all calls to KubernetesBackend factory methods to use megabytes (not gigabytes)

# 0.22.0
### Changes
* Upgrade to Docker SDK v20.10 to try and fix a bug where Docker network containers wouldn't be populated

### Fixes
* Fix an issue with network container IPs not being correctly made available when starting a DockerKurtosisBackend in API container mode
* Allowed removal of user service registrations independent of the underlying service registration (which is necessary for deregistering services in the API container)

### Removals
* Removed unneeded & unused `KurtosisBackend.WaitForEndpointAvailability` function

### Breaking Changes
* `user_service_registration.ServiceID` is now once again `service.ServiceID`
    * Users should update their code
* `user_service_registration.UserServiceRegistration` objects have been removed and replaced with `service.ServiceRegistration`
    * Users should use the new objects
* `user_service_registration.UserServiceRegistrationGUID` no longer exists
    * Users should switch to using `ServiceGUID`
* `CreateUserServiceRegistration` has been replaced with `RegisterUserService`
    * Users should use `RegisterUserService`
* `DestroyUserServiceRegistration` has been removed
    * Users should use `DestroyUserServices`
* `CreateUserService` has been renamed to `StartUserService`
    * Users should call `RegisterUserService` first, then `StartUserService`
* All user service functions now take in an `enclaveId` parameter
    * Users should provide the new parameter
* `CreateFilesArtifactExpansionVolume` now takes in a `ServiceGUID` once more
    * Users should switch back to providing a `ServiceGUID`

### Features
* Added `ForUserServiceService` for `KubernetesEngineObjectAttributesProvider`

# 0.21.1
### Fixes
* Add ID & GUID labels to enclave networks & namespaces

# 0.21.0
### Changes
* The `DockerKurtosisBackend` will now track the free IPs of networks
* `KurtosisBackend` now has `UserServiceRegistration` CRUD methods
* Service containers in Docker no longer get tagged with a service ID (this is now on the service registration object)

### Breaking Changes
* Renamed `service.ServiceID` to `user_service_registration.UserServiceID`
    * Users should update their imports/packages accordingly
* Removed the `ServiceID` field of the `Service` object
    * Users should query for the `UserServiceRegistration` associated with the service to find service ID
* `KurtosisBackend.CreateUserService` now takes in a service registration GUID, rather than a static IP
    * Users should make sure to call `CreateUserServiceRegistration` and pass in the returned GUID to the user service
* `GetLocalDockerKurtosisBackend` now takes in an optional argument for providing the enclave ID, if running inside an enclave
    * API containers should pass in the information; all other consumers of the `DockerKurtosisBackend` should pass in `nil`
* Removed the GUID parameter from `KurtosisBackend.CreateService`
    * Users no longer need to provide this parameter; it's autogenerated
* Switched the `CreateFilesArtifactExpansionVolume` from using `ServiceGUID` -> `UserServiceRegistrationGUID`
    * Users should now provide the registration GUID
* Removed the IP address argument from the following methods in `KurtosisBackend`:
    * `CreateAPIContainer`
    * `CreateModule`
    * `CreateService`
    * `CreateNetworkingSidecar`
    * `RunFilesArtifactExpander`
* `CreateAPIContainer` now takes in an extra `ownIpAddressEnvVar` environment variable, which is the environment variable the `KurtosisBackend` should populate with the API container's IP address
* Removed the following from the `Enclave` object:
    * `GetNetworkCIDR`
    * `GetNetworkID`
    * `GetNetworkGatewayIp`
    * `GetNetworkIpAddrTracker`

# 0.20.2

### Changes
* Updated Kurtosis Kubernetes `label_key_consts` and tests.
* Added `GetPodPortforwardEndpointUrl` method to kubernetes_manager

# 0.20.1
### Features
* Added `KubernetesKurtosisBackend.GetEnclaves` functionality to kubernetes backend
* Added `KubernetesKurtosisBackend.CreateAPIContainer`, `KubernetesKurtosisBackend.GetAPIContainers`, `KubernetesKurtosisBackend.StopAPIContainers` and `KubernetesKurtosisBackend.DestroyAPIContainers` 
* Added `KubernetesKurtosisBackend.isPodRunningDeterminer` utility variable that we use for determine if a pod is running
* Added `GetInClusterKubernetesKurtosisBackend` Kurtosis backend factory method to be used for pods inside Kubernetes cluster
* `Network` objects returned by `DockerManager` will have the gateway IP and the IPs of the containers on the network

# 0.20.0
### Features
* Added persistent volume claim creation to kubernetes-backed enclaves
* Added `CreateEnclave` functionality to kubernetes backend
* Added `ServiceAccounts`, `Roles`, `RoleBindings`, `ClusterRole`, and `ClusterRoleBindings` create, getByLabels and remove methods to `KubernetesManager`
* Added `ForEngineNamespace`, `ForEngineServiceAccount`, `ForEngineClusterRole` and `ForEngineClusterRoleBindings` to  `KubernetesEngineObjectAttributesProvider`
* Updated `KubernetesBackend.CreateEngine` added the kubernetes role based resources creation and namespace creation process
* Fixed `KubernetesBackend.GetEngines`returning an empty list for filters with no IDs specified
* Added a (currently unused) framework for collecting all Kubernetes resource that match a specific filter
* Add `getEngineKubernetesResources` in preparation for refactoring the engine methods
* Implement `KubernetesKurtosisBackend.DestroyEngines`

### Changes
* Updated `KubernetesManager.CreatePod` added `serviceAccount` argument to set the pod's service account
* Switched all the engine methods to use a more Kubernetes-friendly way of getting & managing resources
* Cleaned up the `KubernetesManager.CreateEngine` method

### Breaking Changes
* NewKurtosisKubernetesBackend now takes in extra arguments - `volumeStorageClassName` and `volumeSizePerEnclaveInGigabytes`

# 0.19.0
### Breaking Changes
* Removed `enclaveDataDirpathOnHostMachine` and `enclaveDataDirpathOnServiceContainer` from `KurtosisBackend.CreateUserService`
    * Users no longer need to provide this argument
* Removed `enclaveDataDirpathOnHostMachine` argument from `KurtosisBackend.CreateModule`
    * Users no longer need to provide this argument
* Removed `engineDataDirpathOnHostMachine` from `KurtosisBackend.CreateEngine`
    * Users no longer need to provide this argument

# 0.18.0
### Features
* Added `ServiceAccounts`, `Roles`, `RoleBindings`, `ClusterRole`, and `ClusterRoleBindings` create and remove methods to `KubernetesManager`
* Added `CreateEnclave` functionality to Kubernetes backend

### Changes
* Stopped mounting an enclave data directory on the API container

### Fixes
* `RunFilesArtifactExpander` now correctly only requires the user to pass in the filepath of the artifact to expand, relative to the enclave data volume root

### Breaking Changes
* Removed the `enclaveDataDirpathOnHostMachine` parameter from `KurtosisBackend.CreateAPIContainer`
    * Users no longer need to provide this parameter

# 0.17.0
### Features
* Added `PauseService` and `UnpauseService` to `KurtosisBackend`
* Added docker implementation of `PauseService` and `UnpauseService`
* Added Kubernetes implementation of engine functions in kubernetes backend

### Breaking Changes
* Added an extra `enclaveDataVolumeDirpath` to `KurtosisBackend.CreateAPIContainer`
    * Users should pass in the location where the enclave data volume should be mounted

# 0.16.0
### Removals
* Removed `files_artifact.FilesArtifactID` because it was a duplicate of `serivce.FilesArtifactID`

### Breaking Change
* Removed `files_artifact.FilesArtifactID`
    * Users should switch to `service.FilesArtifactID`

# 0.15.3
### Features
* Added `KurtosisBackend.CopyFromUserService` in Docker implementation

### Fixes
* Fixed a bug where module containers were getting duplicate mountpoints for enclave data volume & bindmounted dirpath

# 0.15.2
### Fixes
* Fix `DockerKurtosisBackend.getEnclaveDataVolumeByEnclaveId` helper method that was accidentally broken

# 0.15.1
### Features
* The enclave data volume gets mounted on all services
* Updated `DockerKurtosisBackend.CreateEnclave`, now also creates an enclave data volume
* Parallelized several operations to improve perf:
    * `DockerKurtosisBackend.StopEnclaves`
    * `DockerKurtosisBackend.DestroyEnclaves`
    * `DockerKurtosisBackend.StopAPIContainers`
    * `DockerKurtosisBackend.DestroyAPIContainers`
    * `DockerKurtosisBackend.StopEngines`
    * `DockerKurtosisBackend.DestroyEngines`
    * `DockerKurtosisBackend.StopModules`
    * `DockerKurtosisBackend.DestroyModules`
    * `DockerKurtosisBackend.StopNetworkingSidecars`
    * `DockerKurtosisBackend.DestroyNetworkingSidecars`
    * `DockerKurtosisBackend.StopUserServices`
    * `DockerKurtosisBackend.DestroyUserServices`

# 0.15.0
### Fixes
* Fixed `UserService` object not having a `GetPrivatePorts` method
* Fixed `UserService` to correctly have `nil` public ports if it's not running to match the spec

### Breaking Changes
* Renamed `UserService.GetPublicPorts` -> `UserService.GetMaybePublicPorts`
    * Users should rename the method call appropriately

# 0.14.5
### Features
* Removed enclave's volumes when executing `KurtosisBackend.DestroyEnclaves` in Docker implementation

# 0.14.4
### Fixes
* Fix the exec commands on user services & networking sidecars being wrapped in `sh`, leading to unintended consequences

# 0.14.3
### Fixes
* Temporarily support the old port spec (`portId.number-protocol_portId.number-protocol`) so that we're still backwards-compatible

# 0.14.2
### Fixes
* Added a check to prevent generate user service's public IP address and public ports if it does not contain host port bindings

# 0.14.1
### Fixes
* Fixed nil pointer dereference error when calling enclave's methods with nil filters argument
* Fixed instances of propagating nil errors
* Fixed ApiContainer GetPublicGRPCProxyPort returning PublicGRPCPort

# 0.14.0
### Features
* Added `FilesArtifactExpander` general object
* Added `KurtosisBackend.RunFilesArtifactExpander` and `KurtosisBackend.DestroyFilesArtifactExpanders`
* Added `DockerEnclaveObjectAttributesProvider.ForFilesArtifactExpanderContainer`
* Added `FilesArtifactExpansionVolume` general object
* Added `KurtosisBackend.CreateFilesArtifactExpansionVolume` and `KurtosisBackend.DestroyFilesArtifactExpansionVolumes`
* Added `DockerEnclaveObjectAttributesProvider.ForFilesArtifactExpansionVolume`

### Breaking Changes
* Change `DockerManager.GetVolumesByLabels` returned type, now it returns a `volume` Docker object list instead of a volume name list
  * Users can use the new returned object and get the name from it.

### Fixes
* Fixed nil pointer dereference error when sending nil `filter.IDs` value in `enclave` CRUD methods

# 0.13.0
### Breaking Changes
* Reverted the port specification delimeters back to new style
  * From: rpc.8545-TCP_ws.8546-TCP_tcpDiscovery.30303-TCP_udpDiscovery.30303-UDP
  * To:   rpc:8545/TCP,ws:8546/TCP,tcpDiscovery:30303/TCP,udpDiscovery:30303/UDP
  * Users should upgrade the Kurtosis Client.
  * Users should restart enclaves.

# 0.12.0
### Breaking Changes
* Reverted the port specification delimeters back to original style.
  * From: rpc:8545/TCP,ws:8546/TCP,tcpDiscovery:30303/TCP,udpDiscovery:30303/UDP
  * To:   rpc.8545-TCP_ws.8546-TCP_tcpDiscovery.30303-TCP_udpDiscovery.30303-UDP
  * Users should upgrade the Kurtosis Client.
  * Users should restart enclaves.
  
# 0.11.3
### Features
* Added `KurtosisBackend.GetModuleLogs`

### Fixes
* Fixed assigning entry to nil map in `killContainers` in `docker_kurtosis_backend`
* Set CGO_ENABLED=0 for tests. Complete tests without prompting for GCC-5 now.

# 0.11.1
### Features
* Added `KurtosisBackend.StopModules`

### Fixes
* Fixed a bug where we weren't being efficient when killing containers in the `StopXXXXXX` calls

# 0.11.0
### Features
* Added `ExecResult` object to represent the result of commands execution inside an instance

### Breaking Changes
* Replaced the first returned var type `map[service.ServiceGUID]bool` in `RunUserServiceExecCommands` and `RunNetworkingSidecarExecCommands` with `map[service.ServiceGUID]*exec_result.ExecResult`
  * Users can get the new returned map and use the `ExecResult` object to obtain the execution exit code and output 

# 0.10.4
### Features
* Implemented the methods: `CreateNetworkingSidecar`, `GetNetworkingSidecars`, `RunNetworkingSidecarExecCommands`, `StopNetworkingSidecars` and `DestroyNetworkingSidecars` in `DockerKurtosisBackend`
* Implemented the methods: `CreateUserService`, `GetUserServices`, `StopUserServices`, `GetUserServiceLogs` and `DestroyUserServices` in `DockerKurtosisBackend`
* Implemented the methods: `WaitForUserServiceHttpEndpointAvailability`, `GetConnectionWithUserService` and `RunUserServiceExecCommands` methods in `DockerKurtosisBackend`
* Added `NetworkingSidecarContainerTypeLabelValue` label value constant
* Added `UserServiceContainerTypeLabelValue` and `NetworkingSidecarContainerTypeLabelValue` label key constants

# 0.10.3
### Features
* Added module CRUD methods

### Fixes
* Fixed a bug in `CreateAPIContainer` where the wrong label was being used to check for enclave ID

# 0.10.2
### Features
* Added `UserService` methods, `Modules` methods and `CreateRepartition` method in `KurtosisBackend` interface
* Stubbing out methods for `UserService`, `Modules` and `CreateRepartition` into Docker implementation
* Expose information of an `APIContainer` object
* Implemented the methods: `CreateEnclave`, `GetEnclaves`, `StopEnclaves` and `DestroyEnclaves` in `DockerKurtosisBackend`
* Added `IsNetworkPartitioningEnabledLabelKey` label key constant
* Added `NetworkPartitioningEnabledLabelValue` and `NetworkPartitioningDisabledLabelValue` label value constants
* Added API container CRUD methods
* Added `KurtosisBackend.DumpEnclave`

# 0.10.1
### Features
* Added API container CRUD stubs to `KurtosisBackend`

# 0.10.0
### Features
* Created a generic `ContainerStatus` object in the `KurtosisBackend` API for representing the state of containers
* Added enclave CRUD commands to `KurtosisBackend`

### Breaking Changes
* The `Engine` object's status will now be a `ContainerStatus`, rather than `EngineStatus`
  * Users should migrate to the new version

# 0.9.1
### Fixes
* Fixed container `removing` state erroneously counting as running

# 0.9.0
### Changes
* Switched from fairly-specific engine methods on `KurtosisBackend` to generic CRUD methods (`CreateEngine`, `GetEngines`, etc.)
* Pull the `ForEngineServer` method into this repo, rather than relying on obj-attrs-schema-lib, since the name/label determination really makes sense next to the DockerKurtosisBackend
* Commented out the `KubernetesKurtosisBackend` until we can revisit it in the future
* The `DockerManager` now logs to the system `logrus` instance like everything else

### Removals
* Removed the `KurtosisXXXDrivers` classes, as we're going to use `KurtosisBackend` as the external-facing API instead

### Breaking Changes
* Removed the `KurtosisXXXDrivers` classes
  * Users should use the `KurtosisBackend` struct instead
* Changed the API of `KurtosisBackend` to have generic CRUD methods for engines
  * Users should adapt their previous uses of specific methods (like `Clean`) to instead use these generic CRUD APIs
* Switched the `ContainerStatus` enum to be an `int` with dmarkham/enumer autogenerated code
  * Users should switch to using the new methods autogenerated by the enumer code
* Removed the `logger` parameter to the `NewDockerManager` function, as it's no longer needed
  * Users should remove the parameter
* The `HostMachineDomainInsideContainer` and `HostGatewayName` parameters are no longer public
  * There is no replacement; users who were depending on this should use the `needsAccessToHostMachine` parameter when starting a container
* The `DockerManager` package has been moved
  * Users should replace `github.com/kurtosis-tech/container-engine-lib/lib/docker_manager` -> `github.com/kurtosis-tech/container-engine-lib/lib/backends/docker/docker_manager`


# 0.8.8
### Features
* Added the `KurtosisDockerDriver` struct with methods that don't do anything

# 0.8.7
### Features
* Added KubernetesManager, KurtosisBackendCore Interface with implementations for both kubernetes and docker and the KurtosisBackend layer
* Upgraded `object-attributes-schema-lib` to 0.7.2

# 0.8.6
### Fixes
* Run `go mod tidy`, to get rid of unnecessary `palantir/stacktrace` dependency

# 0.8.5
### Fixes
* `stacktrace.Propagate` now panics when it receives a `nil` input

# 0.8.4
### Features
* Container logs are propagated throughout the returning error when container start fails

# 0.8.3
### Fixes
* Fixed issue where `GetContainersByLabel` would return `0.0.0.0` addresses rather than `127.0.0.1`
* Replaced redundant `getContainerIdsByName` with `getContainersByFilterArgs`

# 0.8.2
### Fixes
* Host port bindings will be returned as `127.0.0.1` rather than `0.0.0.0`, because Windows machines don't automatically correct `0.0.0.0` to `127.0.0.1`

# 0.8.1
### Features
* Added `GetVolumesByLabels` and `GetNetworksByLabels` functions

### Fixes
* For comments on the public functions, added the function name as the first line of the comment to make GoLand stop complaining

# 0.8.0
### Features
* Added the ability to add labels to networks & volumes

### Breaking Changes
* `CreateNetwork` now also takes in a list of labels to give the network
* `CreateVolume` now also takes in a list of labels to give the volume

# 0.7.0
### Features
* Added the ability to specify fixed host machine port bindings when starting a container is now available via the key of the map in `CreateAndStartContainerArgsBuilder.WithUsedPorts` function

### Breaking Changes
* The `CreateAndStartContainerArgsBuilder.WithUsedPorts`'s parameter now has a value of `PortPublishSpec`, which defines how the port should be published
* `CreateAndStartContainerArgsBuilder.ShouldPublishAllPorts` parameter has been removed
  * Users should migrate to `CreateAndStartContainerArgsBuilder.WithUsedPorts` instead

# 0.6.1
### Features
* Added `RemoveVolume` and `RemoveContainer` functions
* Added a `GetVolumesByName` function

### Changes
* Clarified that the `all` argument to `GetContainersByLabels` is for whether stopped containers should be shown

# 0.6.0
### Features
* Add `Network` type to store Docker Network information as ID, name, ip and mask

### Breaking Changes
* Replaced `GetNetworkIdsByName` method with `GetNetworksByName` because it returns a `Network` list which offers more information
  * Users should replace `GetNetworkIdsByName` calls with `GetNetworksByName` and get the network ID and other network information from the `Network` list returned by this new method

# 0.5.0
### Breaking Changes
* Renamed `Status` type to `ContainerStatus` which is used in the `Container` struct
  * Users should replace `Status` type with `ContainerStatus` in all places where it being used

### Features
* Add `HostPortBindings` field into `Container` type to store the container public ports

# 0.4.4
### Changes
* Removes Docker container name prefix `/` before using it to set a Container's name

# 0.4.3
### Features
* Add `Container` type to store container's information as ID, names, labels and status
* Add `GetContainersByLabels` method to get a container list by labels

### Changes
* Removes `GetContainerIdsByLabels` it'll be replaced by `GetContainersByLabels`which returns container ids as well along with other container info

### Fixes
* Fixed a bug where `CreateAndStartContainerArgsBuilder.Build` method wasn't setting container labels

# 0.4.2
### Fixes
* Fixed a bug where the defer function in `CreateAndStartContainer` would try to kill an empty container ID

# 0.4.1
### Features
* Add container's labels configuration when a container is started
* Add a new method `DockerManager.GetContainerIdsByLabels` to get a container ids list by container's labels

# 0.4.0
### Features
* `CreateAndStartContainerArgsBuilder`'s boolean-setting functions now accept a boolean

### Breaking Changes
* `CreateAndStartContainerArgsBuilder`'s boolean-setting functions now accept a boolean (used to be no-arg)

# 0.3.0
### Features
* `CreateAndStartContainer` now accepts args as built by a builder (hallelujah!)

### Breaking Changes
* `CreateAndStartContainer` now accepts a `CreateAndStartContainerArgs` object, rather than the gigantic list of parameters

# 0.2.10
### Fixes
* Fixed some logging that was being incorrectly being done through `logrus`, rather than `DockerManager.log`

# 0.2.9
### Fixes
* Added retry logic when trying to get host port bindings for a container, to account for https://github.com/moby/moby/issues/42860

# 0.2.8
### Features
* Made `PullImage` a public function on `DockerManager`

# 0.2.7
### Features
* Added extra trace logging to Docker manager

# 0.2.6
### Changes
* Added extra debug logging to hunt down an issue where the `defer` to remove a container that doesn't start properly would try to remove a container with an empty container ID (which would return a "not found" from the Docker engine)

# 0.2.5
### Fixes
* Fixed a bug where not specifying an image tag (which should default to `latest`) wouldn't actually pull the image if it didn't exist locally

# 0.2.4
### Fixes
* Add extra error-checking to handle a very weird case we just saw where container creation succeeds but no container ID is allocated

# 0.2.3
### Features
* Verify that, when starting a container with `shouldPublishAllPorts` == `true`, each used port gets exactly one host machine port binding

### Fixes
* Fixed ports not getting bound when running a container with an `EXPOSE` directive in the image Dockerfile
* Fixed broken CI

# 0.2.2
### Fixes
* Fixed bug in markdown-link-check property

# 0.2.1
### Features
* Set up CircleCI checks

# 0.2.0
### Breaking Changes
* Added an `alias` field to `CreateAndStartContainer`

# 0.1.0
* Init commit<|MERGE_RESOLUTION|>--- conflicted
+++ resolved
@@ -1,15 +1,12 @@
 # TBD
 ### Features
-<<<<<<< HEAD
 * Added `KubernetesKurtosisBackend.CreateModule`, `KubernetesKurtosisBackend.GetModules`, `KubernetesKurtosisBackend.StopModules` and `KubernetesKurtosisBackend.DestroyModules`
 * Added `ForModulePod` and `ForModuleService` to `KubernetesEnclaveObjectAttributesProvider`
+* Built out Kubernetes `GetUserServiceLogs`
 
 ### Breaking Changes
 * Added the `enclaveId` argument in `GetModules`, `GetModuleLogs`, `StopModules` and `DestroyModules`
   * Users should add this new argument on each call
-=======
-* Built out Kubernetes `GetUserServiceLogs`
->>>>>>> 34a400d3
 
 # 0.24.0
 ### Fixes
