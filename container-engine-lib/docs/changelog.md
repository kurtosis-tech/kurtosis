--- conflicted
+++ resolved
@@ -1,11 +1,9 @@
 # TBD
-<<<<<<< HEAD
 ### Fixes
 - Fixed a bug where `getHostPortBindingsOnExpectedInterface` was incorrectly skipping ports
-=======
+
 ### Changes
 - Remove the printing of the logs collector & Loki container logs in their deferred-removal function, as it proved confusing
->>>>>>> 4d300c03
 
 # 0.38.3
 ### Fixes
