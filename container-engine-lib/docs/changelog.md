--- conflicted
+++ resolved
@@ -8,14 +8,13 @@
 * Added `LogsCollectorContainer` interface for defining centralized logs collector container behaviour
 * Added `FluentbitLogsCollectorContainer`  implementation and the Kurtosis configuration values
 
-<<<<<<< HEAD
 ### Breaking Changes
 * Updated `CreateEngine` method, added the `logsCollectorHttpPortNumber` param
   * Users will need to update all the `CreateEngine` calls adding this new param
 
 ### Changes
 * Changed the user service and modules container's logging driver to the `fluentd` type
-=======
+
 # 0.37.1
 
 ### Fixes
@@ -46,9 +45,6 @@
 ### Fixes
 * Fixed a bug because of which `DockerKurotisBackend.DestoryUserServices` would always return an empty list for `resultSuccessfulGuids` due to missing assignments.
 
-
-# 0.36.1
->>>>>>> f9946800
 
 # 0.36.1
 ### Changes
