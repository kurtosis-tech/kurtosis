# TBD
<<<<<<< HEAD
### Breaking Changes
* Unified file expansion volume and expanders into one interface with two associated methods (instead of two interfaces and four methods)

=======

# 0.26.1

# 0.26.0
>>>>>>> de94419c
### Features
* Added `KubernetesKurtosisBackend.GetModuleLogs`
* Added the functionality to wait until the GRPC port is available before returning when creating `Engines`, `API containers` and `Modules`  
* Added `KubernetesKurtosisBackend.CreateModule`, `KubernetesKurtosisBackend.GetModules`, `KubernetesKurtosisBackend.StopModules` and `KubernetesKurtosisBackend.DestroyModules`
* Added `ForModulePod` and `ForModuleService` to `KubernetesEnclaveObjectAttributesProvider`
* Started proto-documentation on README about how the CRUD methods work, and why
* Switched user service objects to use UUIDs for service GUIDs
* Implement remaining user service methods:
    * `GetUserServices`
    * `StopUserServices`
    * `DestroyUserServices`
    
### Breaking Changes
* Removed `ModuleGUID` argument in `KurtosisBackend.CreateModule`
  * Users will need to remove the argument on each call, the module's GUID will be automatically created in the backend for them

### Changes
* Upgraded Kubernetes client SDK from v0.20 to v0.24
* Upgraded this library to depend on Go 1.17 (required for latest Kubernetes SDK)
* Switched the `UpdateService` implementation to use server-side apply

### Fixes
* Fix a bug in gathering user service Services and Pods
* Fix a nil pointer exception bug when starting a user service
* Fixes a bug with setting a user service's Service ports to empty if the user doesn't declare any ports

# 0.25.0
### Features
* Built out Kubernetes `GetUserServiceLogs`
* Built out Kubernetes `RunUserServiceExecCommands`

### Fixes
* Fixed `grpcProxy` port ID not being acceptable to Kubernetes
* Fixed a bug where RegisterService was creating Kubernetes Services without ports, which Kubernetes doesn't allow

### Changes
* The API container objects no longer get prefixed with the enclave name, and all get called `kurtosis-api` (which is fine because they're namespaced)

### Breaking Changes
* NewKubernetesManager now additionally takes in a Kubernetes configuration object
    * Users will need to pass in this new configuration (the same as is created when instantiating the Kubernetes clientset)
* Engine IDs are now of the formal type `EngineGUID` rather than `string`
    * All instances of engine ID strings need to be replaced with `EngineID` (e.g. all of the engine CRUD methods coming back from KurtosisBackend)
* The engine object's `GetID` method has now been renamed `GetGUID`
    * Users should switch to using the new method


### Breaking Changes
* Added the `enclaveId` argument in `GetModules`, `GetModuleLogs`, `StopModules` and `DestroyModules`
  * Users should add this new argument on each call

# 0.24.0
### Fixes
* Fixed a bug where the API container resources map would have entries even if the enclave was empty of API containers
* Fixed a bug where the API container didn't have a way to get enclave namespace names, because it isn't allowed to list namespaces given that its service account is a namespaced object

### Breaking Changes
* Renamed `GetLocalKubernetesKurtosisBackend` -> `GetCLIKubernetesKurtosisBackend`
    * Users should switch to the new version
* Split `GetInClusterKubernetesKurtosisBackend` -> `GetAPIContainerKubernetesKurtosisBackend` and `GetEngineServerKubernetesKurtosisBackend`
    * Users should select the right version appropriate to the user case

# 0.23.4
### Features
* Build out the following user service functions in Kubernetes:
    * `RegisterService`
    * `StartService`
    * All the pipeline for transforming Kubernetes objects into user services

### Fixes
* Fix bug in `waitForPersistentVolumeClaimBound` in which PVC name and namespace were flipped in args

### Changes
* Renamed all Kubernetes constants that were `XXXXXLabelKey` to be `XXXXXKubernetesLabelKey` to make it more visually obvious that we're using the Kubernetes constants rather than Docker
* Renamed all constants that were `XXXXXLabelValue` to be `XXXXXKubernetesLabelValue` to make it more visually obvious that we're using the Kubernetes constants rather than Docker
* Renamed all Docker constants that were `XXXXXLabelKey` to be `XXXXXDockerLabelKey` to make it more visually obvious that we're using the Docker constants rather than Kubernetes
* Renamed all constants that were `XXXXXLabelValue` to be `XXXXXDockerLabelValue` to make it more visually obvious that we're using the Docker constants rather than Kubernetes
* Renamed the Docker & Kubernetes port spec serializers to include their respective names, to be easier to visually identify in code

### Breaking Changes
* `StartUserService` now takes in a `map[FilesArtifactVolumeName]string` rather than `map[string]string` to be more explicit about the data it's consuming

### Fixes
* `KubernetesManager.CreatePod` now waits for pods to become available before returning

# 0.23.3
### Features
* Added `KubernetesKurtosisBackend.StopEnclaves` and `KubernetesKurtosisBackend.DestroyEnclaves`
* Added `KubernetesManager.IsPersistentVolumeClaimBound` to check when a Persistent Volume has been bound to a Persistent Volume Claim
* Updated `KubernetesManager.CreatePersistentVolumeClaim` to wait for the PersistentVolumeClaim to get bound
* Added `CollectMatchingRoles` and `CollectMatchingRoleBindings` in `kubernetes_resource_collectors` package
* Upped the CircleCI resource class to 'large' since builds are 1m30s and CircleCI showed that we're maxing out the CPU
* Added a build cache to each build
* Build out `KubernetesKurtosisBackend.DumpEnclave`

### Fixes
* Added apiv1 prefix to `KubernetesManager.GetPodPortforwardEndpointUrl`

### Fixes
* Added apiv1 prefix to `KubernetesManager.GetPodPortforwardEndpointUrl`

# 0.23.2
### Fixes
* Don't error when parsing public ports on stopped containers

# 0.23.1
### Fixes
* Fix accidentally calling pause when we should be unpausing
* Fix error-checking not getting checked after creating a service
* Fix bug with improper `nil` check in creating networking sidecar

# 0.23.0
### Breaking Changes
* For KubernetesBackends, `EnclaveVolumeSizeInGigabytes` has been changed from an int to a uint `EnclaveVolumeSizeInMegabytes`
  * Remediation: change all calls to KubernetesBackend factory methods to use megabytes (not gigabytes)

# 0.22.0
### Changes
* Upgrade to Docker SDK v20.10 to try and fix a bug where Docker network containers wouldn't be populated

### Fixes
* Fix an issue with network container IPs not being correctly made available when starting a DockerKurtosisBackend in API container mode
* Allowed removal of user service registrations independent of the underlying service registration (which is necessary for deregistering services in the API container)

### Removals
* Removed unneeded & unused `KurtosisBackend.WaitForEndpointAvailability` function

### Breaking Changes
* `user_service_registration.ServiceID` is now once again `service.ServiceID`
    * Users should update their code
* `user_service_registration.UserServiceRegistration` objects have been removed and replaced with `service.ServiceRegistration`
    * Users should use the new objects
* `user_service_registration.UserServiceRegistrationGUID` no longer exists
    * Users should switch to using `ServiceGUID`
* `CreateUserServiceRegistration` has been replaced with `RegisterUserService`
    * Users should use `RegisterUserService`
* `DestroyUserServiceRegistration` has been removed
    * Users should use `DestroyUserServices`
* `CreateUserService` has been renamed to `StartUserService`
    * Users should call `RegisterUserService` first, then `StartUserService`
* All user service functions now take in an `enclaveId` parameter
    * Users should provide the new parameter
* `CreateFilesArtifactExpansionVolume` now takes in a `ServiceGUID` once more
    * Users should switch back to providing a `ServiceGUID`

### Features
* Added `ForUserServiceService` for `KubernetesEngineObjectAttributesProvider`

# 0.21.1
### Fixes
* Add ID & GUID labels to enclave networks & namespaces

# 0.21.0
### Changes
* The `DockerKurtosisBackend` will now track the free IPs of networks
* `KurtosisBackend` now has `UserServiceRegistration` CRUD methods
* Service containers in Docker no longer get tagged with a service ID (this is now on the service registration object)

### Breaking Changes
* Renamed `service.ServiceID` to `user_service_registration.UserServiceID`
    * Users should update their imports/packages accordingly
* Removed the `ServiceID` field of the `Service` object
    * Users should query for the `UserServiceRegistration` associated with the service to find service ID
* `KurtosisBackend.CreateUserService` now takes in a service registration GUID, rather than a static IP
    * Users should make sure to call `CreateUserServiceRegistration` and pass in the returned GUID to the user service
* `GetLocalDockerKurtosisBackend` now takes in an optional argument for providing the enclave ID, if running inside an enclave
    * API containers should pass in the information; all other consumers of the `DockerKurtosisBackend` should pass in `nil`
* Removed the GUID parameter from `KurtosisBackend.CreateService`
    * Users no longer need to provide this parameter; it's autogenerated
* Switched the `CreateFilesArtifactExpansionVolume` from using `ServiceGUID` -> `UserServiceRegistrationGUID`
    * Users should now provide the registration GUID
* Removed the IP address argument from the following methods in `KurtosisBackend`:
    * `CreateAPIContainer`
    * `CreateModule`
    * `CreateService`
    * `CreateNetworkingSidecar`
    * `RunFilesArtifactExpander`
* `CreateAPIContainer` now takes in an extra `ownIpAddressEnvVar` environment variable, which is the environment variable the `KurtosisBackend` should populate with the API container's IP address
* Removed the following from the `Enclave` object:
    * `GetNetworkCIDR`
    * `GetNetworkID`
    * `GetNetworkGatewayIp`
    * `GetNetworkIpAddrTracker`

# 0.20.2

### Changes
* Updated Kurtosis Kubernetes `label_key_consts` and tests.
* Added `GetPodPortforwardEndpointUrl` method to kubernetes_manager

# 0.20.1
### Features
* Added `KubernetesKurtosisBackend.GetEnclaves` functionality to kubernetes backend
* Added `KubernetesKurtosisBackend.CreateAPIContainer`, `KubernetesKurtosisBackend.GetAPIContainers`, `KubernetesKurtosisBackend.StopAPIContainers` and `KubernetesKurtosisBackend.DestroyAPIContainers` 
* Added `KubernetesKurtosisBackend.isPodRunningDeterminer` utility variable that we use for determine if a pod is running
* Added `GetInClusterKubernetesKurtosisBackend` Kurtosis backend factory method to be used for pods inside Kubernetes cluster
* `Network` objects returned by `DockerManager` will have the gateway IP and the IPs of the containers on the network

# 0.20.0
### Features
* Added persistent volume claim creation to kubernetes-backed enclaves
* Added `CreateEnclave` functionality to kubernetes backend
* Added `ServiceAccounts`, `Roles`, `RoleBindings`, `ClusterRole`, and `ClusterRoleBindings` create, getByLabels and remove methods to `KubernetesManager`
* Added `ForEngineNamespace`, `ForEngineServiceAccount`, `ForEngineClusterRole` and `ForEngineClusterRoleBindings` to  `KubernetesEngineObjectAttributesProvider`
* Updated `KubernetesBackend.CreateEngine` added the kubernetes role based resources creation and namespace creation process
* Fixed `KubernetesBackend.GetEngines`returning an empty list for filters with no IDs specified
* Added a (currently unused) framework for collecting all Kubernetes resource that match a specific filter
* Add `getEngineKubernetesResources` in preparation for refactoring the engine methods
* Implement `KubernetesKurtosisBackend.DestroyEngines`

### Changes
* Updated `KubernetesManager.CreatePod` added `serviceAccount` argument to set the pod's service account
* Switched all the engine methods to use a more Kubernetes-friendly way of getting & managing resources
* Cleaned up the `KubernetesManager.CreateEngine` method

### Breaking Changes
* NewKurtosisKubernetesBackend now takes in extra arguments - `volumeStorageClassName` and `volumeSizePerEnclaveInGigabytes`

# 0.19.0
### Breaking Changes
* Removed `enclaveDataDirpathOnHostMachine` and `enclaveDataDirpathOnServiceContainer` from `KurtosisBackend.CreateUserService`
    * Users no longer need to provide this argument
* Removed `enclaveDataDirpathOnHostMachine` argument from `KurtosisBackend.CreateModule`
    * Users no longer need to provide this argument
* Removed `engineDataDirpathOnHostMachine` from `KurtosisBackend.CreateEngine`
    * Users no longer need to provide this argument

# 0.18.0
### Features
* Added `ServiceAccounts`, `Roles`, `RoleBindings`, `ClusterRole`, and `ClusterRoleBindings` create and remove methods to `KubernetesManager`
* Added `CreateEnclave` functionality to Kubernetes backend

### Changes
* Stopped mounting an enclave data directory on the API container

### Fixes
* `RunFilesArtifactExpander` now correctly only requires the user to pass in the filepath of the artifact to expand, relative to the enclave data volume root

### Breaking Changes
* Removed the `enclaveDataDirpathOnHostMachine` parameter from `KurtosisBackend.CreateAPIContainer`
    * Users no longer need to provide this parameter

# 0.17.0
### Features
* Added `PauseService` and `UnpauseService` to `KurtosisBackend`
* Added docker implementation of `PauseService` and `UnpauseService`
* Added Kubernetes implementation of engine functions in kubernetes backend

### Breaking Changes
* Added an extra `enclaveDataVolumeDirpath` to `KurtosisBackend.CreateAPIContainer`
    * Users should pass in the location where the enclave data volume should be mounted

# 0.16.0
### Removals
* Removed `files_artifact.FilesArtifactID` because it was a duplicate of `serivce.FilesArtifactID`

### Breaking Change
* Removed `files_artifact.FilesArtifactID`
    * Users should switch to `service.FilesArtifactID`

# 0.15.3
### Features
* Added `KurtosisBackend.CopyFromUserService` in Docker implementation

### Fixes
* Fixed a bug where module containers were getting duplicate mountpoints for enclave data volume & bindmounted dirpath

# 0.15.2
### Fixes
* Fix `DockerKurtosisBackend.getEnclaveDataVolumeByEnclaveId` helper method that was accidentally broken

# 0.15.1
### Features
* The enclave data volume gets mounted on all services
* Updated `DockerKurtosisBackend.CreateEnclave`, now also creates an enclave data volume
* Parallelized several operations to improve perf:
    * `DockerKurtosisBackend.StopEnclaves`
    * `DockerKurtosisBackend.DestroyEnclaves`
    * `DockerKurtosisBackend.StopAPIContainers`
    * `DockerKurtosisBackend.DestroyAPIContainers`
    * `DockerKurtosisBackend.StopEngines`
    * `DockerKurtosisBackend.DestroyEngines`
    * `DockerKurtosisBackend.StopModules`
    * `DockerKurtosisBackend.DestroyModules`
    * `DockerKurtosisBackend.StopNetworkingSidecars`
    * `DockerKurtosisBackend.DestroyNetworkingSidecars`
    * `DockerKurtosisBackend.StopUserServices`
    * `DockerKurtosisBackend.DestroyUserServices`

# 0.15.0
### Fixes
* Fixed `UserService` object not having a `GetPrivatePorts` method
* Fixed `UserService` to correctly have `nil` public ports if it's not running to match the spec

### Breaking Changes
* Renamed `UserService.GetPublicPorts` -> `UserService.GetMaybePublicPorts`
    * Users should rename the method call appropriately

# 0.14.5
### Features
* Removed enclave's volumes when executing `KurtosisBackend.DestroyEnclaves` in Docker implementation

# 0.14.4
### Fixes
* Fix the exec commands on user services & networking sidecars being wrapped in `sh`, leading to unintended consequences

# 0.14.3
### Fixes
* Temporarily support the old port spec (`portId.number-protocol_portId.number-protocol`) so that we're still backwards-compatible

# 0.14.2
### Fixes
* Added a check to prevent generate user service's public IP address and public ports if it does not contain host port bindings

# 0.14.1
### Fixes
* Fixed nil pointer dereference error when calling enclave's methods with nil filters argument
* Fixed instances of propagating nil errors
* Fixed ApiContainer GetPublicGRPCProxyPort returning PublicGRPCPort

# 0.14.0
### Features
* Added `FilesArtifactExpander` general object
* Added `KurtosisBackend.RunFilesArtifactExpander` and `KurtosisBackend.DestroyFilesArtifactExpanders`
* Added `DockerEnclaveObjectAttributesProvider.ForFilesArtifactExpanderContainer`
* Added `FilesArtifactExpansionVolume` general object
* Added `KurtosisBackend.CreateFilesArtifactExpansionVolume` and `KurtosisBackend.DestroyFilesArtifactExpansionVolumes`
* Added `DockerEnclaveObjectAttributesProvider.ForFilesArtifactExpansionVolume`

### Breaking Changes
* Change `DockerManager.GetVolumesByLabels` returned type, now it returns a `volume` Docker object list instead of a volume name list
  * Users can use the new returned object and get the name from it.

### Fixes
* Fixed nil pointer dereference error when sending nil `filter.IDs` value in `enclave` CRUD methods

# 0.13.0
### Breaking Changes
* Reverted the port specification delimeters back to new style
  * From: rpc.8545-TCP_ws.8546-TCP_tcpDiscovery.30303-TCP_udpDiscovery.30303-UDP
  * To:   rpc:8545/TCP,ws:8546/TCP,tcpDiscovery:30303/TCP,udpDiscovery:30303/UDP
  * Users should upgrade the Kurtosis Client.
  * Users should restart enclaves.

# 0.12.0
### Breaking Changes
* Reverted the port specification delimeters back to original style.
  * From: rpc:8545/TCP,ws:8546/TCP,tcpDiscovery:30303/TCP,udpDiscovery:30303/UDP
  * To:   rpc.8545-TCP_ws.8546-TCP_tcpDiscovery.30303-TCP_udpDiscovery.30303-UDP
  * Users should upgrade the Kurtosis Client.
  * Users should restart enclaves.
  
# 0.11.3
### Features
* Added `KurtosisBackend.GetModuleLogs`

### Fixes
* Fixed assigning entry to nil map in `killContainers` in `docker_kurtosis_backend`
* Set CGO_ENABLED=0 for tests. Complete tests without prompting for GCC-5 now.

# 0.11.1
### Features
* Added `KurtosisBackend.StopModules`

### Fixes
* Fixed a bug where we weren't being efficient when killing containers in the `StopXXXXXX` calls

# 0.11.0
### Features
* Added `ExecResult` object to represent the result of commands execution inside an instance

### Breaking Changes
* Replaced the first returned var type `map[service.ServiceGUID]bool` in `RunUserServiceExecCommands` and `RunNetworkingSidecarExecCommands` with `map[service.ServiceGUID]*exec_result.ExecResult`
  * Users can get the new returned map and use the `ExecResult` object to obtain the execution exit code and output 

# 0.10.4
### Features
* Implemented the methods: `CreateNetworkingSidecar`, `GetNetworkingSidecars`, `RunNetworkingSidecarExecCommands`, `StopNetworkingSidecars` and `DestroyNetworkingSidecars` in `DockerKurtosisBackend`
* Implemented the methods: `CreateUserService`, `GetUserServices`, `StopUserServices`, `GetUserServiceLogs` and `DestroyUserServices` in `DockerKurtosisBackend`
* Implemented the methods: `WaitForUserServiceHttpEndpointAvailability`, `GetConnectionWithUserService` and `RunUserServiceExecCommands` methods in `DockerKurtosisBackend`
* Added `NetworkingSidecarContainerTypeLabelValue` label value constant
* Added `UserServiceContainerTypeLabelValue` and `NetworkingSidecarContainerTypeLabelValue` label key constants

# 0.10.3
### Features
* Added module CRUD methods

### Fixes
* Fixed a bug in `CreateAPIContainer` where the wrong label was being used to check for enclave ID

# 0.10.2
### Features
* Added `UserService` methods, `Modules` methods and `CreateRepartition` method in `KurtosisBackend` interface
* Stubbing out methods for `UserService`, `Modules` and `CreateRepartition` into Docker implementation
* Expose information of an `APIContainer` object
* Implemented the methods: `CreateEnclave`, `GetEnclaves`, `StopEnclaves` and `DestroyEnclaves` in `DockerKurtosisBackend`
* Added `IsNetworkPartitioningEnabledLabelKey` label key constant
* Added `NetworkPartitioningEnabledLabelValue` and `NetworkPartitioningDisabledLabelValue` label value constants
* Added API container CRUD methods
* Added `KurtosisBackend.DumpEnclave`

# 0.10.1
### Features
* Added API container CRUD stubs to `KurtosisBackend`

# 0.10.0
### Features
* Created a generic `ContainerStatus` object in the `KurtosisBackend` API for representing the state of containers
* Added enclave CRUD commands to `KurtosisBackend`

### Breaking Changes
* The `Engine` object's status will now be a `ContainerStatus`, rather than `EngineStatus`
  * Users should migrate to the new version

# 0.9.1
### Fixes
* Fixed container `removing` state erroneously counting as running

# 0.9.0
### Changes
* Switched from fairly-specific engine methods on `KurtosisBackend` to generic CRUD methods (`CreateEngine`, `GetEngines`, etc.)
* Pull the `ForEngineServer` method into this repo, rather than relying on obj-attrs-schema-lib, since the name/label determination really makes sense next to the DockerKurtosisBackend
* Commented out the `KubernetesKurtosisBackend` until we can revisit it in the future
* The `DockerManager` now logs to the system `logrus` instance like everything else

### Removals
* Removed the `KurtosisXXXDrivers` classes, as we're going to use `KurtosisBackend` as the external-facing API instead

### Breaking Changes
* Removed the `KurtosisXXXDrivers` classes
  * Users should use the `KurtosisBackend` struct instead
* Changed the API of `KurtosisBackend` to have generic CRUD methods for engines
  * Users should adapt their previous uses of specific methods (like `Clean`) to instead use these generic CRUD APIs
* Switched the `ContainerStatus` enum to be an `int` with dmarkham/enumer autogenerated code
  * Users should switch to using the new methods autogenerated by the enumer code
* Removed the `logger` parameter to the `NewDockerManager` function, as it's no longer needed
  * Users should remove the parameter
* The `HostMachineDomainInsideContainer` and `HostGatewayName` parameters are no longer public
  * There is no replacement; users who were depending on this should use the `needsAccessToHostMachine` parameter when starting a container
* The `DockerManager` package has been moved
  * Users should replace `github.com/kurtosis-tech/container-engine-lib/lib/docker_manager` -> `github.com/kurtosis-tech/container-engine-lib/lib/backends/docker/docker_manager`


# 0.8.8
### Features
* Added the `KurtosisDockerDriver` struct with methods that don't do anything

# 0.8.7
### Features
* Added KubernetesManager, KurtosisBackendCore Interface with implementations for both kubernetes and docker and the KurtosisBackend layer
* Upgraded `object-attributes-schema-lib` to 0.7.2

# 0.8.6
### Fixes
* Run `go mod tidy`, to get rid of unnecessary `palantir/stacktrace` dependency

# 0.8.5
### Fixes
* `stacktrace.Propagate` now panics when it receives a `nil` input

# 0.8.4
### Features
* Container logs are propagated throughout the returning error when container start fails

# 0.8.3
### Fixes
* Fixed issue where `GetContainersByLabel` would return `0.0.0.0` addresses rather than `127.0.0.1`
* Replaced redundant `getContainerIdsByName` with `getContainersByFilterArgs`

# 0.8.2
### Fixes
* Host port bindings will be returned as `127.0.0.1` rather than `0.0.0.0`, because Windows machines don't automatically correct `0.0.0.0` to `127.0.0.1`

# 0.8.1
### Features
* Added `GetVolumesByLabels` and `GetNetworksByLabels` functions

### Fixes
* For comments on the public functions, added the function name as the first line of the comment to make GoLand stop complaining

# 0.8.0
### Features
* Added the ability to add labels to networks & volumes

### Breaking Changes
* `CreateNetwork` now also takes in a list of labels to give the network
* `CreateVolume` now also takes in a list of labels to give the volume

# 0.7.0
### Features
* Added the ability to specify fixed host machine port bindings when starting a container is now available via the key of the map in `CreateAndStartContainerArgsBuilder.WithUsedPorts` function

### Breaking Changes
* The `CreateAndStartContainerArgsBuilder.WithUsedPorts`'s parameter now has a value of `PortPublishSpec`, which defines how the port should be published
* `CreateAndStartContainerArgsBuilder.ShouldPublishAllPorts` parameter has been removed
  * Users should migrate to `CreateAndStartContainerArgsBuilder.WithUsedPorts` instead

# 0.6.1
### Features
* Added `RemoveVolume` and `RemoveContainer` functions
* Added a `GetVolumesByName` function

### Changes
* Clarified that the `all` argument to `GetContainersByLabels` is for whether stopped containers should be shown

# 0.6.0
### Features
* Add `Network` type to store Docker Network information as ID, name, ip and mask

### Breaking Changes
* Replaced `GetNetworkIdsByName` method with `GetNetworksByName` because it returns a `Network` list which offers more information
  * Users should replace `GetNetworkIdsByName` calls with `GetNetworksByName` and get the network ID and other network information from the `Network` list returned by this new method

# 0.5.0
### Breaking Changes
* Renamed `Status` type to `ContainerStatus` which is used in the `Container` struct
  * Users should replace `Status` type with `ContainerStatus` in all places where it being used

### Features
* Add `HostPortBindings` field into `Container` type to store the container public ports

# 0.4.4
### Changes
* Removes Docker container name prefix `/` before using it to set a Container's name

# 0.4.3
### Features
* Add `Container` type to store container's information as ID, names, labels and status
* Add `GetContainersByLabels` method to get a container list by labels

### Changes
* Removes `GetContainerIdsByLabels` it'll be replaced by `GetContainersByLabels`which returns container ids as well along with other container info

### Fixes
* Fixed a bug where `CreateAndStartContainerArgsBuilder.Build` method wasn't setting container labels

# 0.4.2
### Fixes
* Fixed a bug where the defer function in `CreateAndStartContainer` would try to kill an empty container ID

# 0.4.1
### Features
* Add container's labels configuration when a container is started
* Add a new method `DockerManager.GetContainerIdsByLabels` to get a container ids list by container's labels

# 0.4.0
### Features
* `CreateAndStartContainerArgsBuilder`'s boolean-setting functions now accept a boolean

### Breaking Changes
* `CreateAndStartContainerArgsBuilder`'s boolean-setting functions now accept a boolean (used to be no-arg)

# 0.3.0
### Features
* `CreateAndStartContainer` now accepts args as built by a builder (hallelujah!)

### Breaking Changes
* `CreateAndStartContainer` now accepts a `CreateAndStartContainerArgs` object, rather than the gigantic list of parameters

# 0.2.10
### Fixes
* Fixed some logging that was being incorrectly being done through `logrus`, rather than `DockerManager.log`

# 0.2.9
### Fixes
* Added retry logic when trying to get host port bindings for a container, to account for https://github.com/moby/moby/issues/42860

# 0.2.8
### Features
* Made `PullImage` a public function on `DockerManager`

# 0.2.7
### Features
* Added extra trace logging to Docker manager

# 0.2.6
### Changes
* Added extra debug logging to hunt down an issue where the `defer` to remove a container that doesn't start properly would try to remove a container with an empty container ID (which would return a "not found" from the Docker engine)

# 0.2.5
### Fixes
* Fixed a bug where not specifying an image tag (which should default to `latest`) wouldn't actually pull the image if it didn't exist locally

# 0.2.4
### Fixes
* Add extra error-checking to handle a very weird case we just saw where container creation succeeds but no container ID is allocated

# 0.2.3
### Features
* Verify that, when starting a container with `shouldPublishAllPorts` == `true`, each used port gets exactly one host machine port binding

### Fixes
* Fixed ports not getting bound when running a container with an `EXPOSE` directive in the image Dockerfile
* Fixed broken CI

# 0.2.2
### Fixes
* Fixed bug in markdown-link-check property

# 0.2.1
### Features
* Set up CircleCI checks

# 0.2.0
### Breaking Changes
* Added an `alias` field to `CreateAndStartContainer`

# 0.1.0
* Init commit<|MERGE_RESOLUTION|>--- conflicted
+++ resolved
@@ -1,14 +1,10 @@
 # TBD
-<<<<<<< HEAD
 ### Breaking Changes
 * Unified file expansion volume and expanders into one interface with two associated methods (instead of two interfaces and four methods)
 
-=======
-
 # 0.26.1
 
 # 0.26.0
->>>>>>> de94419c
 ### Features
 * Added `KubernetesKurtosisBackend.GetModuleLogs`
 * Added the functionality to wait until the GRPC port is available before returning when creating `Engines`, `API containers` and `Modules`  
