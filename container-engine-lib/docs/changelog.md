# TBD
### Features
* Added `KubernetesKurtosisBackend.CreateModule`, `KubernetesKurtosisBackend.GetModules`, `KubernetesKurtosisBackend.StopModules` and `KubernetesKurtosisBackend.DestroyModules`
* Added `ForModulePod` and `ForModuleService` to `KubernetesEnclaveObjectAttributesProvider`
* Started proto-documentation on README about how the CRUD methods work, and why
* Switched user service objects to use UUIDs for service GUIDs
* Implement remaining user service methods:
    * `GetUserServices`
    * `StopUserServices`
    * `DestroyUserServices`

<<<<<<< HEAD
### Breaking Changes
* Removed `ModuleGUID` argument in `KurtosisBackend.CreateModule`
  * Users will need to remove the argument on each call, the module's GUID will be automatically created in the backend for them
=======
### Changes
* Upgraded Kubernetes client SDK from v0.20 to v0.24
* Upgraded this library to depend on Go 1.17 (required for latest Kubernetes SDK)
* Switched the `UpdateService` implementation to use server-side apply
>>>>>>> 3ceab774

### Fixes
* Fix a bug in gathering user service Services and Pods
* Fix a nil pointer exception bug when starting a user service
* Fixes a bug with setting a user service's Service ports to empty if the user doesn't declare any ports

# 0.25.0
### Features
* Built out Kubernetes `GetUserServiceLogs`
* Built out Kubernetes `RunUserServiceExecCommands`

### Fixes
* Fixed `grpcProxy` port ID not being acceptable to Kubernetes
* Fixed a bug where RegisterService was creating Kubernetes Services without ports, which Kubernetes doesn't allow

### Changes
* The API container objects no longer get prefixed with the enclave name, and all get called `kurtosis-api` (which is fine because they're namespaced)

### Breaking Changes
* NewKubernetesManager now additionally takes in a Kubernetes configuration object
    * Users will need to pass in this new configuration (the same as is created when instantiating the Kubernetes clientset)
* Engine IDs are now of the formal type `EngineGUID` rather than `string`
    * All instances of engine ID strings need to be replaced with `EngineID` (e.g. all of the engine CRUD methods coming back from KurtosisBackend)
* The engine object's `GetID` method has now been renamed `GetGUID`
    * Users should switch to using the new method


### Breaking Changes
* Added the `enclaveId` argument in `GetModules`, `GetModuleLogs`, `StopModules` and `DestroyModules`
  * Users should add this new argument on each call

# 0.24.0
### Fixes
* Fixed a bug where the API container resources map would have entries even if the enclave was empty of API containers
* Fixed a bug where the API container didn't have a way to get enclave namespace names, because it isn't allowed to list namespaces given that its service account is a namespaced object

### Breaking Changes
* Renamed `GetLocalKubernetesKurtosisBackend` -> `GetCLIKubernetesKurtosisBackend`
    * Users should switch to the new version
* Split `GetInClusterKubernetesKurtosisBackend` -> `GetAPIContainerKubernetesKurtosisBackend` and `GetEngineServerKubernetesKurtosisBackend`
    * Users should select the right version appropriate to the user case

# 0.23.4
### Features
* Build out the following user service functions in Kubernetes:
    * `RegisterService`
    * `StartService`
    * All the pipeline for transforming Kubernetes objects into user services

### Fixes
* Fix bug in `waitForPersistentVolumeClaimBound` in which PVC name and namespace were flipped in args

### Changes
* Renamed all Kubernetes constants that were `XXXXXLabelKey` to be `XXXXXKubernetesLabelKey` to make it more visually obvious that we're using the Kubernetes constants rather than Docker
* Renamed all constants that were `XXXXXLabelValue` to be `XXXXXKubernetesLabelValue` to make it more visually obvious that we're using the Kubernetes constants rather than Docker
* Renamed all Docker constants that were `XXXXXLabelKey` to be `XXXXXDockerLabelKey` to make it more visually obvious that we're using the Docker constants rather than Kubernetes
* Renamed all constants that were `XXXXXLabelValue` to be `XXXXXDockerLabelValue` to make it more visually obvious that we're using the Docker constants rather than Kubernetes
* Renamed the Docker & Kubernetes port spec serializers to include their respective names, to be easier to visually identify in code

### Breaking Changes
* `StartUserService` now takes in a `map[FilesArtifactVolumeName]string` rather than `map[string]string` to be more explicit about the data it's consuming

### Fixes
* `KubernetesManager.CreatePod` now waits for pods to become available before returning

# 0.23.3
### Features
* Added `KubernetesKurtosisBackend.StopEnclaves` and `KubernetesKurtosisBackend.DestroyEnclaves`
* Added `KubernetesManager.IsPersistentVolumeClaimBound` to check when a Persistent Volume has been bound to a Persistent Volume Claim
* Updated `KubernetesManager.CreatePersistentVolumeClaim` to wait for the PersistentVolumeClaim to get bound
* Added `CollectMatchingRoles` and `CollectMatchingRoleBindings` in `kubernetes_resource_collectors` package
* Upped the CircleCI resource class to 'large' since builds are 1m30s and CircleCI showed that we're maxing out the CPU
* Added a build cache to each build
* Build out `KubernetesKurtosisBackend.DumpEnclave`

### Fixes
* Added apiv1 prefix to `KubernetesManager.GetPodPortforwardEndpointUrl`

### Fixes
* Added apiv1 prefix to `KubernetesManager.GetPodPortforwardEndpointUrl`

# 0.23.2
### Fixes
* Don't error when parsing public ports on stopped containers

# 0.23.1
### Fixes
* Fix accidentally calling pause when we should be unpausing
* Fix error-checking not getting checked after creating a service
* Fix bug with improper `nil` check in creating networking sidecar

# 0.23.0
### Breaking Changes
* For KubernetesBackends, `EnclaveVolumeSizeInGigabytes` has been changed from an int to a uint `EnclaveVolumeSizeInMegabytes`
  * Remediation: change all calls to KubernetesBackend factory methods to use megabytes (not gigabytes)

# 0.22.0
### Changes
* Upgrade to Docker SDK v20.10 to try and fix a bug where Docker network containers wouldn't be populated

### Fixes
* Fix an issue with network container IPs not being correctly made available when starting a DockerKurtosisBackend in API container mode
* Allowed removal of user service registrations independent of the underlying service registration (which is necessary for deregistering services in the API container)

### Removals
* Removed unneeded & unused `KurtosisBackend.WaitForEndpointAvailability` function

### Breaking Changes
* `user_service_registration.ServiceID` is now once again `service.ServiceID`
    * Users should update their code
* `user_service_registration.UserServiceRegistration` objects have been removed and replaced with `service.ServiceRegistration`
    * Users should use the new objects
* `user_service_registration.UserServiceRegistrationGUID` no longer exists
    * Users should switch to using `ServiceGUID`
* `CreateUserServiceRegistration` has been replaced with `RegisterUserService`
    * Users should use `RegisterUserService`
* `DestroyUserServiceRegistration` has been removed
    * Users should use `DestroyUserServices`
* `CreateUserService` has been renamed to `StartUserService`
    * Users should call `RegisterUserService` first, then `StartUserService`
* All user service functions now take in an `enclaveId` parameter
    * Users should provide the new parameter
* `CreateFilesArtifactExpansionVolume` now takes in a `ServiceGUID` once more
    * Users should switch back to providing a `ServiceGUID`

### Features
* Added `ForUserServiceService` for `KubernetesEngineObjectAttributesProvider`

# 0.21.1
### Fixes
* Add ID & GUID labels to enclave networks & namespaces

# 0.21.0
### Changes
* The `DockerKurtosisBackend` will now track the free IPs of networks
* `KurtosisBackend` now has `UserServiceRegistration` CRUD methods
* Service containers in Docker no longer get tagged with a service ID (this is now on the service registration object)

### Breaking Changes
* Renamed `service.ServiceID` to `user_service_registration.UserServiceID`
    * Users should update their imports/packages accordingly
* Removed the `ServiceID` field of the `Service` object
    * Users should query for the `UserServiceRegistration` associated with the service to find service ID
* `KurtosisBackend.CreateUserService` now takes in a service registration GUID, rather than a static IP
    * Users should make sure to call `CreateUserServiceRegistration` and pass in the returned GUID to the user service
* `GetLocalDockerKurtosisBackend` now takes in an optional argument for providing the enclave ID, if running inside an enclave
    * API containers should pass in the information; all other consumers of the `DockerKurtosisBackend` should pass in `nil`
* Removed the GUID parameter from `KurtosisBackend.CreateService`
    * Users no longer need to provide this parameter; it's autogenerated
* Switched the `CreateFilesArtifactExpansionVolume` from using `ServiceGUID` -> `UserServiceRegistrationGUID`
    * Users should now provide the registration GUID
* Removed the IP address argument from the following methods in `KurtosisBackend`:
    * `CreateAPIContainer`
    * `CreateModule`
    * `CreateService`
    * `CreateNetworkingSidecar`
    * `RunFilesArtifactExpander`
* `CreateAPIContainer` now takes in an extra `ownIpAddressEnvVar` environment variable, which is the environment variable the `KurtosisBackend` should populate with the API container's IP address
* Removed the following from the `Enclave` object:
    * `GetNetworkCIDR`
    * `GetNetworkID`
    * `GetNetworkGatewayIp`
    * `GetNetworkIpAddrTracker`

# 0.20.2

### Changes
* Updated Kurtosis Kubernetes `label_key_consts` and tests.
* Added `GetPodPortforwardEndpointUrl` method to kubernetes_manager

# 0.20.1
### Features
* Added `KubernetesKurtosisBackend.GetEnclaves` functionality to kubernetes backend
* Added `KubernetesKurtosisBackend.CreateAPIContainer`, `KubernetesKurtosisBackend.GetAPIContainers`, `KubernetesKurtosisBackend.StopAPIContainers` and `KubernetesKurtosisBackend.DestroyAPIContainers` 
* Added `KubernetesKurtosisBackend.isPodRunningDeterminer` utility variable that we use for determine if a pod is running
* Added `GetInClusterKubernetesKurtosisBackend` Kurtosis backend factory method to be used for pods inside Kubernetes cluster
* `Network` objects returned by `DockerManager` will have the gateway IP and the IPs of the containers on the network

# 0.20.0
### Features
* Added persistent volume claim creation to kubernetes-backed enclaves
* Added `CreateEnclave` functionality to kubernetes backend
* Added `ServiceAccounts`, `Roles`, `RoleBindings`, `ClusterRole`, and `ClusterRoleBindings` create, getByLabels and remove methods to `KubernetesManager`
* Added `ForEngineNamespace`, `ForEngineServiceAccount`, `ForEngineClusterRole` and `ForEngineClusterRoleBindings` to  `KubernetesEngineObjectAttributesProvider`
* Updated `KubernetesBackend.CreateEngine` added the kubernetes role based resources creation and namespace creation process
* Fixed `KubernetesBackend.GetEngines`returning an empty list for filters with no IDs specified
* Added a (currently unused) framework for collecting all Kubernetes resource that match a specific filter
* Add `getEngineKubernetesResources` in preparation for refactoring the engine methods
* Implement `KubernetesKurtosisBackend.DestroyEngines`

### Changes
* Updated `KubernetesManager.CreatePod` added `serviceAccount` argument to set the pod's service account
* Switched all the engine methods to use a more Kubernetes-friendly way of getting & managing resources
* Cleaned up the `KubernetesManager.CreateEngine` method

### Breaking Changes
* NewKurtosisKubernetesBackend now takes in extra arguments - `volumeStorageClassName` and `volumeSizePerEnclaveInGigabytes`

# 0.19.0
### Breaking Changes
* Removed `enclaveDataDirpathOnHostMachine` and `enclaveDataDirpathOnServiceContainer` from `KurtosisBackend.CreateUserService`
    * Users no longer need to provide this argument
* Removed `enclaveDataDirpathOnHostMachine` argument from `KurtosisBackend.CreateModule`
    * Users no longer need to provide this argument
* Removed `engineDataDirpathOnHostMachine` from `KurtosisBackend.CreateEngine`
    * Users no longer need to provide this argument

# 0.18.0
### Features
* Added `ServiceAccounts`, `Roles`, `RoleBindings`, `ClusterRole`, and `ClusterRoleBindings` create and remove methods to `KubernetesManager`
* Added `CreateEnclave` functionality to Kubernetes backend

### Changes
* Stopped mounting an enclave data directory on the API container

### Fixes
* `RunFilesArtifactExpander` now correctly only requires the user to pass in the filepath of the artifact to expand, relative to the enclave data volume root

### Breaking Changes
* Removed the `enclaveDataDirpathOnHostMachine` parameter from `KurtosisBackend.CreateAPIContainer`
    * Users no longer need to provide this parameter

# 0.17.0
### Features
* Added `PauseService` and `UnpauseService` to `KurtosisBackend`
* Added docker implementation of `PauseService` and `UnpauseService`
* Added Kubernetes implementation of engine functions in kubernetes backend

### Breaking Changes
* Added an extra `enclaveDataVolumeDirpath` to `KurtosisBackend.CreateAPIContainer`
    * Users should pass in the location where the enclave data volume should be mounted

# 0.16.0
### Removals
* Removed `files_artifact.FilesArtifactID` because it was a duplicate of `serivce.FilesArtifactID`

### Breaking Change
* Removed `files_artifact.FilesArtifactID`
    * Users should switch to `service.FilesArtifactID`

# 0.15.3
### Features
* Added `KurtosisBackend.CopyFromUserService` in Docker implementation

### Fixes
* Fixed a bug where module containers were getting duplicate mountpoints for enclave data volume & bindmounted dirpath

# 0.15.2
### Fixes
* Fix `DockerKurtosisBackend.getEnclaveDataVolumeByEnclaveId` helper method that was accidentally broken

# 0.15.1
### Features
* The enclave data volume gets mounted on all services
* Updated `DockerKurtosisBackend.CreateEnclave`, now also creates an enclave data volume
* Parallelized several operations to improve perf:
    * `DockerKurtosisBackend.StopEnclaves`
    * `DockerKurtosisBackend.DestroyEnclaves`
    * `DockerKurtosisBackend.StopAPIContainers`
    * `DockerKurtosisBackend.DestroyAPIContainers`
    * `DockerKurtosisBackend.StopEngines`
    * `DockerKurtosisBackend.DestroyEngines`
    * `DockerKurtosisBackend.StopModules`
    * `DockerKurtosisBackend.DestroyModules`
    * `DockerKurtosisBackend.StopNetworkingSidecars`
    * `DockerKurtosisBackend.DestroyNetworkingSidecars`
    * `DockerKurtosisBackend.StopUserServices`
    * `DockerKurtosisBackend.DestroyUserServices`

# 0.15.0
### Fixes
* Fixed `UserService` object not having a `GetPrivatePorts` method
* Fixed `UserService` to correctly have `nil` public ports if it's not running to match the spec

### Breaking Changes
* Renamed `UserService.GetPublicPorts` -> `UserService.GetMaybePublicPorts`
    * Users should rename the method call appropriately

# 0.14.5
### Features
* Removed enclave's volumes when executing `KurtosisBackend.DestroyEnclaves` in Docker implementation

# 0.14.4
### Fixes
* Fix the exec commands on user services & networking sidecars being wrapped in `sh`, leading to unintended consequences

# 0.14.3
### Fixes
* Temporarily support the old port spec (`portId.number-protocol_portId.number-protocol`) so that we're still backwards-compatible

# 0.14.2
### Fixes
* Added a check to prevent generate user service's public IP address and public ports if it does not contain host port bindings

# 0.14.1
### Fixes
* Fixed nil pointer dereference error when calling enclave's methods with nil filters argument
* Fixed instances of propagating nil errors
* Fixed ApiContainer GetPublicGRPCProxyPort returning PublicGRPCPort

# 0.14.0
### Features
* Added `FilesArtifactExpander` general object
* Added `KurtosisBackend.RunFilesArtifactExpander` and `KurtosisBackend.DestroyFilesArtifactExpanders`
* Added `DockerEnclaveObjectAttributesProvider.ForFilesArtifactExpanderContainer`
* Added `FilesArtifactExpansionVolume` general object
* Added `KurtosisBackend.CreateFilesArtifactExpansionVolume` and `KurtosisBackend.DestroyFilesArtifactExpansionVolumes`
* Added `DockerEnclaveObjectAttributesProvider.ForFilesArtifactExpansionVolume`

### Breaking Changes
* Change `DockerManager.GetVolumesByLabels` returned type, now it returns a `volume` Docker object list instead of a volume name list
  * Users can use the new returned object and get the name from it.

### Fixes
* Fixed nil pointer dereference error when sending nil `filter.IDs` value in `enclave` CRUD methods

# 0.13.0
### Breaking Changes
* Reverted the port specification delimeters back to new style
  * From: rpc.8545-TCP_ws.8546-TCP_tcpDiscovery.30303-TCP_udpDiscovery.30303-UDP
  * To:   rpc:8545/TCP,ws:8546/TCP,tcpDiscovery:30303/TCP,udpDiscovery:30303/UDP
  * Users should upgrade the Kurtosis Client.
  * Users should restart enclaves.

# 0.12.0
### Breaking Changes
* Reverted the port specification delimeters back to original style.
  * From: rpc:8545/TCP,ws:8546/TCP,tcpDiscovery:30303/TCP,udpDiscovery:30303/UDP
  * To:   rpc.8545-TCP_ws.8546-TCP_tcpDiscovery.30303-TCP_udpDiscovery.30303-UDP
  * Users should upgrade the Kurtosis Client.
  * Users should restart enclaves.
  
# 0.11.3
### Features
* Added `KurtosisBackend.GetModuleLogs`

### Fixes
* Fixed assigning entry to nil map in `killContainers` in `docker_kurtosis_backend`
* Set CGO_ENABLED=0 for tests. Complete tests without prompting for GCC-5 now.

# 0.11.1
### Features
* Added `KurtosisBackend.StopModules`

### Fixes
* Fixed a bug where we weren't being efficient when killing containers in the `StopXXXXXX` calls

# 0.11.0
### Features
* Added `ExecResult` object to represent the result of commands execution inside an instance

### Breaking Changes
* Replaced the first returned var type `map[service.ServiceGUID]bool` in `RunUserServiceExecCommands` and `RunNetworkingSidecarExecCommands` with `map[service.ServiceGUID]*exec_result.ExecResult`
  * Users can get the new returned map and use the `ExecResult` object to obtain the execution exit code and output 

# 0.10.4
### Features
* Implemented the methods: `CreateNetworkingSidecar`, `GetNetworkingSidecars`, `RunNetworkingSidecarExecCommands`, `StopNetworkingSidecars` and `DestroyNetworkingSidecars` in `DockerKurtosisBackend`
* Implemented the methods: `CreateUserService`, `GetUserServices`, `StopUserServices`, `GetUserServiceLogs` and `DestroyUserServices` in `DockerKurtosisBackend`
* Implemented the methods: `WaitForUserServiceHttpEndpointAvailability`, `GetConnectionWithUserService` and `RunUserServiceExecCommands` methods in `DockerKurtosisBackend`
* Added `NetworkingSidecarContainerTypeLabelValue` label value constant
* Added `UserServiceContainerTypeLabelValue` and `NetworkingSidecarContainerTypeLabelValue` label key constants

# 0.10.3
### Features
* Added module CRUD methods

### Fixes
* Fixed a bug in `CreateAPIContainer` where the wrong label was being used to check for enclave ID

# 0.10.2
### Features
* Added `UserService` methods, `Modules` methods and `CreateRepartition` method in `KurtosisBackend` interface
* Stubbing out methods for `UserService`, `Modules` and `CreateRepartition` into Docker implementation
* Expose information of an `APIContainer` object
* Implemented the methods: `CreateEnclave`, `GetEnclaves`, `StopEnclaves` and `DestroyEnclaves` in `DockerKurtosisBackend`
* Added `IsNetworkPartitioningEnabledLabelKey` label key constant
* Added `NetworkPartitioningEnabledLabelValue` and `NetworkPartitioningDisabledLabelValue` label value constants
* Added API container CRUD methods
* Added `KurtosisBackend.DumpEnclave`

# 0.10.1
### Features
* Added API container CRUD stubs to `KurtosisBackend`

# 0.10.0
### Features
* Created a generic `ContainerStatus` object in the `KurtosisBackend` API for representing the state of containers
* Added enclave CRUD commands to `KurtosisBackend`

### Breaking Changes
* The `Engine` object's status will now be a `ContainerStatus`, rather than `EngineStatus`
  * Users should migrate to the new version

# 0.9.1
### Fixes
* Fixed container `removing` state erroneously counting as running

# 0.9.0
### Changes
* Switched from fairly-specific engine methods on `KurtosisBackend` to generic CRUD methods (`CreateEngine`, `GetEngines`, etc.)
* Pull the `ForEngineServer` method into this repo, rather than relying on obj-attrs-schema-lib, since the name/label determination really makes sense next to the DockerKurtosisBackend
* Commented out the `KubernetesKurtosisBackend` until we can revisit it in the future
* The `DockerManager` now logs to the system `logrus` instance like everything else

### Removals
* Removed the `KurtosisXXXDrivers` classes, as we're going to use `KurtosisBackend` as the external-facing API instead

### Breaking Changes
* Removed the `KurtosisXXXDrivers` classes
  * Users should use the `KurtosisBackend` struct instead
* Changed the API of `KurtosisBackend` to have generic CRUD methods for engines
  * Users should adapt their previous uses of specific methods (like `Clean`) to instead use these generic CRUD APIs
* Switched the `ContainerStatus` enum to be an `int` with dmarkham/enumer autogenerated code
  * Users should switch to using the new methods autogenerated by the enumer code
* Removed the `logger` parameter to the `NewDockerManager` function, as it's no longer needed
  * Users should remove the parameter
* The `HostMachineDomainInsideContainer` and `HostGatewayName` parameters are no longer public
  * There is no replacement; users who were depending on this should use the `needsAccessToHostMachine` parameter when starting a container
* The `DockerManager` package has been moved
  * Users should replace `github.com/kurtosis-tech/container-engine-lib/lib/docker_manager` -> `github.com/kurtosis-tech/container-engine-lib/lib/backends/docker/docker_manager`


# 0.8.8
### Features
* Added the `KurtosisDockerDriver` struct with methods that don't do anything

# 0.8.7
### Features
* Added KubernetesManager, KurtosisBackendCore Interface with implementations for both kubernetes and docker and the KurtosisBackend layer
* Upgraded `object-attributes-schema-lib` to 0.7.2

# 0.8.6
### Fixes
* Run `go mod tidy`, to get rid of unnecessary `palantir/stacktrace` dependency

# 0.8.5
### Fixes
* `stacktrace.Propagate` now panics when it receives a `nil` input

# 0.8.4
### Features
* Container logs are propagated throughout the returning error when container start fails

# 0.8.3
### Fixes
* Fixed issue where `GetContainersByLabel` would return `0.0.0.0` addresses rather than `127.0.0.1`
* Replaced redundant `getContainerIdsByName` with `getContainersByFilterArgs`

# 0.8.2
### Fixes
* Host port bindings will be returned as `127.0.0.1` rather than `0.0.0.0`, because Windows machines don't automatically correct `0.0.0.0` to `127.0.0.1`

# 0.8.1
### Features
* Added `GetVolumesByLabels` and `GetNetworksByLabels` functions

### Fixes
* For comments on the public functions, added the function name as the first line of the comment to make GoLand stop complaining

# 0.8.0
### Features
* Added the ability to add labels to networks & volumes

### Breaking Changes
* `CreateNetwork` now also takes in a list of labels to give the network
* `CreateVolume` now also takes in a list of labels to give the volume

# 0.7.0
### Features
* Added the ability to specify fixed host machine port bindings when starting a container is now available via the key of the map in `CreateAndStartContainerArgsBuilder.WithUsedPorts` function

### Breaking Changes
* The `CreateAndStartContainerArgsBuilder.WithUsedPorts`'s parameter now has a value of `PortPublishSpec`, which defines how the port should be published
* `CreateAndStartContainerArgsBuilder.ShouldPublishAllPorts` parameter has been removed
  * Users should migrate to `CreateAndStartContainerArgsBuilder.WithUsedPorts` instead

# 0.6.1
### Features
* Added `RemoveVolume` and `RemoveContainer` functions
* Added a `GetVolumesByName` function

### Changes
* Clarified that the `all` argument to `GetContainersByLabels` is for whether stopped containers should be shown

# 0.6.0
### Features
* Add `Network` type to store Docker Network information as ID, name, ip and mask

### Breaking Changes
* Replaced `GetNetworkIdsByName` method with `GetNetworksByName` because it returns a `Network` list which offers more information
  * Users should replace `GetNetworkIdsByName` calls with `GetNetworksByName` and get the network ID and other network information from the `Network` list returned by this new method

# 0.5.0
### Breaking Changes
* Renamed `Status` type to `ContainerStatus` which is used in the `Container` struct
  * Users should replace `Status` type with `ContainerStatus` in all places where it being used

### Features
* Add `HostPortBindings` field into `Container` type to store the container public ports

# 0.4.4
### Changes
* Removes Docker container name prefix `/` before using it to set a Container's name

# 0.4.3
### Features
* Add `Container` type to store container's information as ID, names, labels and status
* Add `GetContainersByLabels` method to get a container list by labels

### Changes
* Removes `GetContainerIdsByLabels` it'll be replaced by `GetContainersByLabels`which returns container ids as well along with other container info

### Fixes
* Fixed a bug where `CreateAndStartContainerArgsBuilder.Build` method wasn't setting container labels

# 0.4.2
### Fixes
* Fixed a bug where the defer function in `CreateAndStartContainer` would try to kill an empty container ID

# 0.4.1
### Features
* Add container's labels configuration when a container is started
* Add a new method `DockerManager.GetContainerIdsByLabels` to get a container ids list by container's labels

# 0.4.0
### Features
* `CreateAndStartContainerArgsBuilder`'s boolean-setting functions now accept a boolean

### Breaking Changes
* `CreateAndStartContainerArgsBuilder`'s boolean-setting functions now accept a boolean (used to be no-arg)

# 0.3.0
### Features
* `CreateAndStartContainer` now accepts args as built by a builder (hallelujah!)

### Breaking Changes
* `CreateAndStartContainer` now accepts a `CreateAndStartContainerArgs` object, rather than the gigantic list of parameters

# 0.2.10
### Fixes
* Fixed some logging that was being incorrectly being done through `logrus`, rather than `DockerManager.log`

# 0.2.9
### Fixes
* Added retry logic when trying to get host port bindings for a container, to account for https://github.com/moby/moby/issues/42860

# 0.2.8
### Features
* Made `PullImage` a public function on `DockerManager`

# 0.2.7
### Features
* Added extra trace logging to Docker manager

# 0.2.6
### Changes
* Added extra debug logging to hunt down an issue where the `defer` to remove a container that doesn't start properly would try to remove a container with an empty container ID (which would return a "not found" from the Docker engine)

# 0.2.5
### Fixes
* Fixed a bug where not specifying an image tag (which should default to `latest`) wouldn't actually pull the image if it didn't exist locally

# 0.2.4
### Fixes
* Add extra error-checking to handle a very weird case we just saw where container creation succeeds but no container ID is allocated

# 0.2.3
### Features
* Verify that, when starting a container with `shouldPublishAllPorts` == `true`, each used port gets exactly one host machine port binding

### Fixes
* Fixed ports not getting bound when running a container with an `EXPOSE` directive in the image Dockerfile
* Fixed broken CI

# 0.2.2
### Fixes
* Fixed bug in markdown-link-check property

# 0.2.1
### Features
* Set up CircleCI checks

# 0.2.0
### Breaking Changes
* Added an `alias` field to `CreateAndStartContainer`

# 0.1.0
* Init commit<|MERGE_RESOLUTION|>--- conflicted
+++ resolved
@@ -8,17 +8,15 @@
     * `GetUserServices`
     * `StopUserServices`
     * `DestroyUserServices`
-
-<<<<<<< HEAD
+    
 ### Breaking Changes
 * Removed `ModuleGUID` argument in `KurtosisBackend.CreateModule`
   * Users will need to remove the argument on each call, the module's GUID will be automatically created in the backend for them
-=======
+
 ### Changes
 * Upgraded Kubernetes client SDK from v0.20 to v0.24
 * Upgraded this library to depend on Go 1.17 (required for latest Kubernetes SDK)
 * Switched the `UpdateService` implementation to use server-side apply
->>>>>>> 3ceab774
 
 ### Fixes
 * Fix a bug in gathering user service Services and Pods
