--- conflicted
+++ resolved
@@ -26,15 +26,12 @@
 // the underlying container engine?"
 // mockery -r --name=KurtosisBackend --filename=mock_kurtosis_backend.go --structname=MockKurtosisBackend --with-expecter --inpackage
 type KurtosisBackend interface {
-<<<<<<< HEAD
 	// FetchImage always attempts to retrieve the latest image.
 	// If retrieving the latest [dockerImage] fails, the local image will be used.
 	// Returns True is it was retrieved from cloud or False if it's a local image
 	FetchImage(ctx context.Context, image string) (bool, error)
-=======
-	FetchImage(ctx context.Context, image string) error
+
 	PruneUnusedImages(ctx context.Context) ([]string, error)
->>>>>>> a924f4a7
 
 	// Creates an engine with the given parameters
 	CreateEngine(
