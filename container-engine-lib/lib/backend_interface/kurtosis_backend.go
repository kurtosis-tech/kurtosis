--- conflicted
+++ resolved
@@ -168,10 +168,6 @@
 		resultErr error,
 	)
 
-<<<<<<< HEAD
-	// Gets modules using the given filters, returning a map of matched modules identified by their module GUID
-	GetModules(ctx context.Context, filters *module.ModuleFilters) (map[string]*module.Module, error)
-=======
 	// Gets modules using the given filters, returning a map of matched modules identified by their module ID
 	GetModules(
 		ctx context.Context,
@@ -180,7 +176,6 @@
 		map[module.ModuleGUID]*module.Module,
 		error,
 	)
->>>>>>> cf0653a0
 
 	// Destroys the modules with the given filters, regardless of if they're running or not
 	DestroyModules(
