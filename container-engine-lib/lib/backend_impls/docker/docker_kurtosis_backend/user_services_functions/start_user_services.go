package user_service_functions

import (
	"context"
	"github.com/docker/go-connections/nat"
	"github.com/kurtosis-tech/container-engine-lib/lib/backend_impls/docker/docker_kurtosis_backend/shared_helpers"
	"github.com/kurtosis-tech/container-engine-lib/lib/backend_impls/docker/docker_manager"
	"github.com/kurtosis-tech/container-engine-lib/lib/backend_impls/docker/object_attributes_provider"
	"github.com/kurtosis-tech/container-engine-lib/lib/backend_interface/objects/container_status"
	"github.com/kurtosis-tech/container-engine-lib/lib/backend_interface/objects/enclave"
	"github.com/kurtosis-tech/container-engine-lib/lib/backend_interface/objects/files_artifacts_expansion"
	"github.com/kurtosis-tech/container-engine-lib/lib/backend_interface/objects/port_spec"
	"github.com/kurtosis-tech/container-engine-lib/lib/backend_interface/objects/service"
	"github.com/kurtosis-tech/container-engine-lib/lib/operation_parallelizer"
	"github.com/kurtosis-tech/free-ip-addr-tracker-lib/lib"
	"github.com/kurtosis-tech/stacktrace"
	"github.com/sirupsen/logrus"
	"sync"
)

func StartUserService(
	ctx context.Context,
	enclaveId enclave.EnclaveID,
	serviceGuid service.ServiceGUID,
	containerImageName string,
	privatePorts map[string]*port_spec.PortSpec,
	publicPorts map[string]*port_spec.PortSpec, //TODO this is a huge hack to temporarily enable static ports for NEAR until we have a more productized solution
	entrypointArgs []string,
	cmdArgs []string,
	envVars map[string]string,
	filesArtifactsExpansion *files_artifacts_expansion.FilesArtifactsExpansion,
	cpuAllocationMillicpus uint64,
	memoryAllocationMegabytes uint64,
	serviceRegistrations map[enclave.EnclaveID]map[service.ServiceGUID]*service.ServiceRegistration,
	serviceRegistrationMutex *sync.Mutex,
	enclaveFreeIpProviders map[enclave.EnclaveID]*lib.FreeIpAddrTracker,
	dockerManager *docker_manager.DockerManager,
	objAttrsProvider object_attributes_provider.DockerObjectAttributesProvider,
) (*service.Service, error) {

	//Sanity check for port bindings
	//TODO this is a huge hack to temporarily enable static ports for NEAR until we have a more productized solution
	if publicPorts != nil && len(publicPorts) > 0 {

		if len(privatePorts) != len(publicPorts) {
			return nil, stacktrace.NewError("The received private ports length and the public ports length are not equal, received '%v' private ports and '%v' public ports", len(privatePorts), len(publicPorts))
		}

		for portId, privatePortSpec := range privatePorts {
			if _, found := publicPorts[portId]; !found {
				return nil, stacktrace.NewError("Expected to receive public port with ID '%v' bound to private port number '%v', but it was not found", portId, privatePortSpec.GetNumber())
			}
		}
	}

	serviceRegistrationMutex.Lock()
	defer serviceRegistrationMutex.Unlock()

	enclaveNetwork, err := shared_helpers.GetEnclaveNetworkByEnclaveId(ctx, enclaveId, dockerManager)
	if err != nil {
		return nil, stacktrace.Propagate(err, "An error occurred getting enclave network by enclave ID '%v'", enclaveId)
	}
	enclaveNetworkId := enclaveNetwork.GetId()

	// Needed for files artifacts expansion container
	freeIpAddrProvider, found := enclaveFreeIpProviders[enclaveId]
	if !found {
		return nil, stacktrace.NewError(
			"Received a request to start service with GUID '%v' in enclave '%v', but no free IP address provider was "+
				"defined for this enclave; this likely means that the start request is being called where it shouldn't "+
				"be (i.e. outside the API container)",
			serviceGuid,
			enclaveId,
		)
	}

	// Find the registration
	registrationsForEnclave, found := serviceRegistrations[enclaveId]
	if !found {
		return nil, stacktrace.NewError(
			"No service registrations are being tracked for enclave '%v'; this likely means that the start service request is being called where it shouldn't "+
				"be (i.e. outside the API container)",
			enclaveId,
		)
	}
	serviceRegistration, found := registrationsForEnclave[serviceGuid]
	if !found {
		return nil, stacktrace.NewError(
			"Cannot start service '%v' because no preexisting registration has been made for the service",
			serviceGuid,
		)
	}
	serviceId := serviceRegistration.GetID()
	privateIpAddr := serviceRegistration.GetPrivateIP()

	// Find if a container has been associated with the registration yet
	preexistingServicesFilters := &service.ServiceFilters{
		GUIDs: map[service.ServiceGUID]bool{
			serviceGuid: true,
		},
	}
	preexistingServices, _, err := shared_helpers.GetMatchingUserServiceObjsAndDockerResourcesNoMutex(ctx, enclaveId, preexistingServicesFilters, dockerManager)
	if err != nil {
		return nil, stacktrace.Propagate(err, "An error occurred getting preexisting containers for service '%v'", serviceGuid)
	}
	if len(preexistingServices) > 0 {
		return nil, stacktrace.Propagate(err, "Cannot start service '%v'; a container already exists for the service", serviceGuid)
	}

	enclaveObjAttrsProvider, err := objAttrsProvider.ForEnclave(enclaveId)
	if err != nil {
		return nil, stacktrace.Propagate(err, "Couldn't get an object attribute provider for enclave '%v'", enclaveId)
	}

	volumeMounts := map[string]string{}
	shouldDeleteVolumes := true
	if filesArtifactsExpansion != nil {
		candidateVolumeMounts, err := doFilesArtifactExpansionAndGetUserServiceVolumes(
			ctx,
			serviceGuid,
			enclaveObjAttrsProvider,
			freeIpAddrProvider,
			enclaveNetworkId,
			filesArtifactsExpansion.ExpanderImage,
			filesArtifactsExpansion.ExpanderEnvVars,
			filesArtifactsExpansion.ExpanderDirpathsToServiceDirpaths,
			dockerManager,
		)
		if err != nil {
			return nil, stacktrace.Propagate(
				err,
				"An error occurred doing files artifacts expansion to get user service volumes",
			)
		}
		defer func() {
			if shouldDeleteVolumes {
				for volumeName := range candidateVolumeMounts {
					// Use background context so we delete these even if input context was cancelled
					if err := dockerManager.RemoveVolume(context.Background(), volumeName); err != nil {
						logrus.Errorf("Starting the service failed so we tried to delete files artifact expansion volume '%v' that we created, but doing so threw an error:\n%v", volumeName, err)
						logrus.Errorf("You'll need to delete volume '%v' manually!", volumeName)
					}
				}
			}
		}()
		volumeMounts = candidateVolumeMounts
	}

	containerAttrs, err := enclaveObjAttrsProvider.ForUserServiceContainer(
		serviceId,
		serviceGuid,
		privateIpAddr,
		privatePorts,
	)
	if err != nil {
		return nil, stacktrace.Propagate(err, "An error occurred while trying to get the user service container attributes for user service with GUID '%v'", serviceGuid)
	}
	containerName := containerAttrs.GetName()

	labelStrs := map[string]string{}
	for labelKey, labelValue := range containerAttrs.GetLabels() {
		labelStrs[labelKey.GetString()] = labelValue.GetString()
	}

	dockerUsedPorts := map[nat.Port]docker_manager.PortPublishSpec{}
	for portId, privatePortSpec := range privatePorts {
		dockerPort, err := shared_helpers.TransformPortSpecToDockerPort(privatePortSpec)
		if err != nil {
			return nil, stacktrace.Propagate(err, "An error occurred converting private port spec '%v' to a Docker port", portId)
		}
		//TODO this is a huge hack to temporarily enable static ports for NEAR until we have a more productized solution
		if publicPorts != nil && len(publicPorts) > 0 {
			publicPortSpec, found := publicPorts[portId]
			if !found {
				return nil, stacktrace.NewError("Expected to receive public port with ID '%v' bound to private port number '%v', but it was not found", portId, privatePortSpec.GetNumber())
			}
			dockerUsedPorts[dockerPort] = docker_manager.NewManualPublishingSpec(publicPortSpec.GetNumber())
		} else {
			dockerUsedPorts[dockerPort] = docker_manager.NewAutomaticPublishingSpec()
		}
	}

	createAndStartArgsBuilder := docker_manager.NewCreateAndStartContainerArgsBuilder(
		containerImageName,
		containerName.GetString(),
		enclaveNetworkId,
	).WithStaticIP(
		privateIpAddr,
	).WithUsedPorts(
		dockerUsedPorts,
	).WithEnvironmentVariables(
		envVars,
	).WithLabels(
		labelStrs,
	).WithAlias(
		string(serviceId),
	).WithCPUAllocationMillicpus(
		cpuAllocationMillicpus,
	).WithMemoryAllocationMegabytes(
		memoryAllocationMegabytes,
	)

	if entrypointArgs != nil {
		createAndStartArgsBuilder.WithEntrypointArgs(entrypointArgs)
	}
	if cmdArgs != nil {
		createAndStartArgsBuilder.WithCmdArgs(cmdArgs)
	}
	if volumeMounts != nil {
		createAndStartArgsBuilder.WithVolumeMounts(volumeMounts)
	}

	createAndStartArgs := createAndStartArgsBuilder.Build()

	// Best-effort pull attempt
	if err = dockerManager.PullImage(ctx, containerImageName); err != nil {
		logrus.Warnf("Failed to pull the latest version of user service container image '%v'; you may be running an out-of-date version", containerImageName)
	}

	containerId, hostMachinePortBindings, err := dockerManager.CreateAndStartContainer(ctx, createAndStartArgs)
	if err != nil {
		return nil, stacktrace.Propagate(err, "An error occurred starting the user service container for user service with GUID '%v'", serviceGuid)
	}
	shouldKillContainer := true
	defer func() {
		if shouldKillContainer {
			// TODO switch to removing the container, so that the service registration is still viable?
			// NOTE: We use the background context here so that the kill will still go off even if the reason for
			// the failure was the original context being cancelled
			if err := dockerManager.KillContainer(context.Background(), containerId); err != nil {
				logrus.Errorf(
					"Launching user service container '%v' with container ID '%v' didn't complete successfully so we "+
						"tried to kill the container we started, but doing so exited with an error:\n%v",
					containerName.GetString(),
					containerId,
					err)
				logrus.Errorf("ACTION REQUIRED: You'll need to manually stop user service container with ID '%v'!!!!!!", containerId)
			}
		}
	}()

	_, _, maybePublicIp, maybePublicPortSpecs, err := shared_helpers.GetIpAndPortInfoFromContainer(
		containerName.GetString(),
		labelStrs,
		hostMachinePortBindings,
	)
	if err != nil {
		return nil, stacktrace.Propagate(err, "An error occurred getting the public IP and ports from container '%v'", containerName)
	}

	result := service.NewService(
		serviceRegistration,
		container_status.ContainerStatus_Running,
		privatePorts,
		maybePublicIp,
		maybePublicPortSpecs,
	)

	shouldDeleteVolumes = false
	shouldKillContainer = false
	return result, nil
}

func StartUserServices(
	ctx context.Context,
	enclaveID enclave.EnclaveID,
	services map[service.ServiceGUID]*service.ServiceConfig,
	serviceRegistrations map[enclave.EnclaveID]map[service.ServiceGUID]*service.ServiceRegistration,
	serviceRegistrationMutex *sync.Mutex,
	objAttrsProvider object_attributes_provider.DockerObjectAttributesProvider,
	enclaveFreeIpProviders map[enclave.EnclaveID]*lib.FreeIpAddrTracker,
	dockerManager *docker_manager.DockerManager,
) (
	map[service.ServiceGUID]service.Service,
	map[service.ServiceGUID]error,
	error,
) {
	serviceRegistrationMutex.Lock()
	defer serviceRegistrationMutex.Unlock()

	// Sanity check for port bindings on all services
	for guid, config := range services {
	//TODO this is a huge hack to temporarily enable static ports for NEAR until we have a more productized solution
		publicPorts := config.GetPublicPorts()
		privatePorts := config.GetPrivatePorts()
		if publicPorts != nil && len(publicPorts) > 0 {
			if len(privatePorts) != len(publicPorts) {
				return nil, nil, stacktrace.NewError("The received private ports length and the public ports length are not equal for service with guid `%v`. Received '%v' private ports and '%v' public ports", guid, len(privatePorts), len(publicPorts))
			}

			for portId, privatePortSpec := range privatePorts {
				if _, found := publicPorts[portId]; !found {
					return nil, nil, stacktrace.NewError("Expected to receive public port with ID '%v' bound to private port number '%v' for service with guid `%v`, but it was not found", portId, privatePortSpec.GetNumber(), guid)
				}
			}
		}
	}

	enclaveNetwork, err := shared_helpers.GetEnclaveNetworkByEnclaveId(ctx, enclaveID, dockerManager)
	if err != nil {
		return nil, nil, stacktrace.Propagate(err, "An error occurred getting enclave network by enclave ID '%v'", enclaveID)
	}
	enclaveNetworkId := enclaveNetwork.GetId()

	freeIpAddrProvider, found := enclaveFreeIpProviders[enclaveID]
	if !found {
		return nil, nil, stacktrace.NewError(
			"Received a request to start services in enclave '%v', but no free IP address provider was "+
				"defined for this enclave; this likely means that the start request is being called where it shouldn't "+
				"be (i.e. outside the API container)",
			enclaveID,
		)
	}

	// Find the registrations
	registrationsForEnclave, found := serviceRegistrations[enclaveID]
	if !found {
		return nil, nil, stacktrace.NewError(
			"No service registrations are being tracked for enclave '%v'; this likely means that the start service request is being called where it shouldn't "+
				"be (i.e. outside the API container)",
			enclaveID,
		)
	}

	// Check that all services have valid registrations attached
	for serviceGUID, _ := range services {
		_, found := registrationsForEnclave[serviceGUID]
		if !found {
			return nil, nil, stacktrace.NewError(
				"Cannot start service '%v' because no preexisting registration has been made for the service",
				serviceGUID,
			)
		}
	}

	// Find if a container has already been associated with any of the registrations yet
	serviceGUIDs := map[service.ServiceGUID]bool{}
	for guid := range services{
		serviceGUIDs[guid] = true
	}
	preexistingServicesFilters := &service.ServiceFilters{
		GUIDs: serviceGUIDs,
	}
	preexistingServices, _, err := shared_helpers.GetMatchingUserServiceObjsAndDockerResourcesNoMutex(ctx, enclaveID, preexistingServicesFilters, dockerManager)
	if err != nil {
		return nil, nil, stacktrace.Propagate(err, "An error occurred getting preexisting containers for the services.")
	}
	if len(preexistingServices) > 0 {
		var preexistingServiceGUIDs []service.ServiceGUID
		for guid := range preexistingServices {
			preexistingServiceGUIDs = append(preexistingServiceGUIDs, guid)
		}
		return nil, nil, stacktrace.Propagate(err, "Cannot start services '%v'; because containers already exists for those services.", preexistingServiceGUIDs)
	}


	enclaveObjAttrsProvider, err := objAttrsProvider.ForEnclave(enclaveID)
	if err != nil {
		return nil, nil, stacktrace.Propagate(err, "Couldn't get an object attribute provider for enclave '%v'", enclaveID)
	}

<<<<<<< HEAD
	successfulStarts, failedStarts, err := runStartServicesOperationInParallel(
=======
	successfulStarts, failedStarts, err := runStartServiceOperationsInParallel(
>>>>>>> 65d0b304
		ctx,
		enclaveNetworkId,
		services,
		registrationsForEnclave,
		enclaveObjAttrsProvider,
		freeIpAddrProvider,
		dockerManager)
	if err != nil {
		return nil, nil, stacktrace.Propagate(err, "An error occurred while trying to start services in parallel.")
	}

	return successfulStarts, failedStarts, nil
}

// ====================================================================================================
//                       Private helper functions
// ====================================================================================================
<<<<<<< HEAD
func runStartServicesOperationInParallel(
=======
func runStartServiceOperationsInParallel(
>>>>>>> 65d0b304
	ctx context.Context,
	enclaveNetworkId string,
	serviceConfigs map[service.ServiceGUID]*service.ServiceConfig,
	serviceRegistrations map[service.ServiceGUID]*service.ServiceRegistration,
	enclaveObjAttrsProvider object_attributes_provider.DockerEnclaveObjectAttributesProvider,
	freeIpAddrProvider *lib.FreeIpAddrTracker,
	dockerManager *docker_manager.DockerManager,
) (
	map[service.ServiceGUID]service.Service,
	map[service.ServiceGUID]error,
	error,
) {
	operations := map[operation_parallelizer.OperationID]operation_parallelizer.Operation{}
	for guid, config := range serviceConfigs {
		operations[operation_parallelizer.OperationID(guid)] = createStartServiceOperation(
			ctx,
			guid,
			config,
			serviceRegistrations[guid],
			enclaveNetworkId,
			enclaveObjAttrsProvider,
			freeIpAddrProvider,
			dockerManager)
	}

	successfulServicesObjs, failedOps := operation_parallelizer.RunOperationsInParallel(operations)

	successfulServices := map[service.ServiceGUID]service.Service{}
	failedServices := map[service.ServiceGUID]error{}

	for id, data := range successfulServicesObjs {
		serviceGUID := service.ServiceGUID(id)
		serviceObj, ok := data.(service.Service)
		if !ok {
			return nil, nil, stacktrace.NewError("Casting to a service object on data returned from the operation to start service with guid `%v` failed.", serviceGUID)
		}
		successfulServices[serviceGUID] = serviceObj
	}

	for id, err := range failedOps {
		serviceGUID := service.ServiceGUID(id)
		failedServices[serviceGUID] = err
	}

	return successfulServices, failedServices, nil
}

func createStartServiceOperation(
	ctx context.Context,
	serviceGUID service.ServiceGUID,
	serviceConfig *service.ServiceConfig,
	serviceRegistration *service.ServiceRegistration,
	enclaveNetworkId string,
	enclaveObjAttrsProvider object_attributes_provider.DockerEnclaveObjectAttributesProvider,
	freeIpAddrProvider *lib.FreeIpAddrTracker,
	dockerManager *docker_manager.DockerManager) func() (interface{}, error) {
	id := serviceRegistration.GetID()
	privateIpAddr := serviceRegistration.GetPrivateIP()

	var startServiceOp operation_parallelizer.Operation = func() (interface{}, error) {
		filesArtifactsExpansion := serviceConfig.GetFilesArtifactsExpansion()
		containerImageName := serviceConfig.GetContainerImageName()
		privatePorts := serviceConfig.GetPrivatePorts()
		publicPorts := serviceConfig.GetPublicPorts()
		entrypointArgs := serviceConfig.GetEntrypointArgs()
		cmdArgs := serviceConfig.GetCmdArgs()
		envVars := serviceConfig.GetEnvVars()
		cpuAllocationMillicpus := serviceConfig.GetCPUAllocationMillicpus()
		memoryAllocationMegabytes := serviceConfig.GetMemoryAllocationMegabytes()


		volumeMounts := map[string]string{}
		shouldDeleteVolumes := true
		if filesArtifactsExpansion != nil {
			candidateVolumeMounts, err := doFilesArtifactExpansionAndGetUserServiceVolumes(
				ctx,
				serviceGUID,
				enclaveObjAttrsProvider,
				freeIpAddrProvider,
				enclaveNetworkId,
				filesArtifactsExpansion.ExpanderImage,
				filesArtifactsExpansion.ExpanderEnvVars,
				filesArtifactsExpansion.ExpanderDirpathsToServiceDirpaths,
				dockerManager,
			)
			if err != nil {
				return nil, stacktrace.Propagate(err, "An error occurred doing files artifacts expansion to get user service volumes")
			}
			defer func() {
				if shouldDeleteVolumes {
					for volumeName := range candidateVolumeMounts {
						// Use background context so we delete these even if input context was cancelled
						if err := dockerManager.RemoveVolume(context.Background(), volumeName); err != nil {
							logrus.Errorf("Starting the service failed so we tried to delete files artifact expansion volume '%v' that we created, but doing so threw an error:\n%v", volumeName, err)
							logrus.Errorf("You'll need to delete volume '%v' manually!", volumeName)
						}
					}
				}
			}()
			volumeMounts = candidateVolumeMounts
		}

		containerAttrs, err := enclaveObjAttrsProvider.ForUserServiceContainer(
			id,
			serviceGUID,
			privateIpAddr,
			privatePorts,
		)
		if err != nil {
			return nil, stacktrace.Propagate(err, "An error occurred while trying to get the user service container attributes for user service with GUID '%v'", serviceGUID)
		}
		containerName := containerAttrs.GetName()

		labelStrs := map[string]string{}
		for labelKey, labelValue := range containerAttrs.GetLabels() {
			labelStrs[labelKey.GetString()] = labelValue.GetString()
		}

		dockerUsedPorts := map[nat.Port]docker_manager.PortPublishSpec{}
		for portId, privatePortSpec := range privatePorts {
			dockerPort, err := shared_helpers.TransformPortSpecToDockerPort(privatePortSpec)
			if err != nil {
				return nil, stacktrace.Propagate(err, "An error occurred converting private port spec '%v' to a Docker port", portId)
			}
			//TODO this is a huge hack to temporarily enable static ports for NEAR until we have a more productized solution
			if publicPorts != nil && len(publicPorts) > 0 {
				publicPortSpec, found := publicPorts[portId]
				if !found {
					return nil, stacktrace.NewError("Expected to receive public port with ID '%v' bound to private port number '%v', but it was not found", portId, privatePortSpec.GetNumber())
				}
				dockerUsedPorts[dockerPort] = docker_manager.NewManualPublishingSpec(publicPortSpec.GetNumber())
			} else {
				dockerUsedPorts[dockerPort] = docker_manager.NewAutomaticPublishingSpec()
			}
		}

		createAndStartArgsBuilder := docker_manager.NewCreateAndStartContainerArgsBuilder(
			containerImageName,
			containerName.GetString(),
			enclaveNetworkId,
		).WithStaticIP(
			privateIpAddr,
		).WithUsedPorts(
			dockerUsedPorts,
		).WithEnvironmentVariables(
			envVars,
		).WithLabels(
			labelStrs,
		).WithAlias(
			string(id),
		).WithCPUAllocationMillicpus(
			cpuAllocationMillicpus,
		).WithMemoryAllocationMegabytes(
			memoryAllocationMegabytes,
		)

		if entrypointArgs != nil {
			createAndStartArgsBuilder.WithEntrypointArgs(entrypointArgs)
		}
		if cmdArgs != nil {
			createAndStartArgsBuilder.WithCmdArgs(cmdArgs)
		}
		if volumeMounts != nil {
			createAndStartArgsBuilder.WithVolumeMounts(volumeMounts)
		}

		createAndStartArgs := createAndStartArgsBuilder.Build()

		// Best-effort pull attempt
		if err = dockerManager.PullImage(ctx, containerImageName); err != nil {
			logrus.Warnf("Failed to pull the latest version of user service container image '%v'; you may be running an out-of-date version", containerImageName)
		}

		containerId, hostMachinePortBindings, err := dockerManager.CreateAndStartContainer(ctx, createAndStartArgs)
		if err != nil {
			return nil, stacktrace.Propagate(err, "An error occurred starting the user service container for user service with GUID '%v'", serviceGUID)
		}
		shouldKillContainer := true
		defer func() {
			if shouldKillContainer {
				// TODO switch to removing the container, so that the service registration is still viable?
				// NOTE: We use the background context here so that the kill will still go off even if the reason for
				// the failure was the original context being cancelled
				if err := dockerManager.KillContainer(context.Background(), containerId); err != nil {
					logrus.Errorf(
						"Launching user service container '%v' with container ID '%v' didn't complete successfully so we "+
							"tried to kill the container we started, but doing so exited with an error:\n%v",
						containerName.GetString(),
						containerId,
						err)
					logrus.Errorf("ACTION REQUIRED: You'll need to manually stop user service container with ID '%v'!!!!!!", containerId)
				}
			}
		}()

		_, _, maybePublicIp, maybePublicPortSpecs, err := shared_helpers.GetIpAndPortInfoFromContainer(
			containerName.GetString(),
			labelStrs,
			hostMachinePortBindings,
		)
		if err != nil {
			return nil, stacktrace.Propagate(err, "An error occurred getting the public IP and ports from container '%v'", containerName)
		}

		serviceObj := service.NewService(
			serviceRegistration,
			container_status.ContainerStatus_Running,
			privatePorts,
			maybePublicIp,
			maybePublicPortSpecs)

		shouldDeleteVolumes = false
		shouldKillContainer = false
		return serviceObj, nil
	}
	return startServiceOp
}<|MERGE_RESOLUTION|>--- conflicted
+++ resolved
@@ -359,11 +359,7 @@
 		return nil, nil, stacktrace.Propagate(err, "Couldn't get an object attribute provider for enclave '%v'", enclaveID)
 	}
 
-<<<<<<< HEAD
-	successfulStarts, failedStarts, err := runStartServicesOperationInParallel(
-=======
 	successfulStarts, failedStarts, err := runStartServiceOperationsInParallel(
->>>>>>> 65d0b304
 		ctx,
 		enclaveNetworkId,
 		services,
@@ -381,11 +377,7 @@
 // ====================================================================================================
 //                       Private helper functions
 // ====================================================================================================
-<<<<<<< HEAD
-func runStartServicesOperationInParallel(
-=======
 func runStartServiceOperationsInParallel(
->>>>>>> 65d0b304
 	ctx context.Context,
 	enclaveNetworkId string,
 	serviceConfigs map[service.ServiceGUID]*service.ServiceConfig,
