--- conflicted
+++ resolved
@@ -414,11 +414,7 @@
 		return nil, stacktrace.NewError("Expected to find GUID label key '%v' but none was found", label_key_consts.GUIDDockerLabelKey.GetString())
 	}
 
-<<<<<<< HEAD
-	isContainerRunning, found := shared_helpers.IsContainerRunningDeterminer[containerStatus]
-=======
 	isContainerRunning, found := consts.IsContainerRunningDeterminer[containerStatus]
->>>>>>> b1355e10
 	if !found {
 		// This should never happen because we enforce completeness in a unit test
 		return nil, stacktrace.NewError("No is-running designation found for networking sidecar container status '%v'; this is a bug in Kurtosis!", containerStatus.String())
