--- conflicted
+++ resolved
@@ -419,12 +419,6 @@
 	if err != nil {
 		return "", stacktrace.Propagate(err, "An error occurred getting logs collector container")
 	}
-<<<<<<< HEAD
-=======
-	if logsCollectorContainer == nil {
-		return "", stacktrace.Propagate(err, "There isn't a logs collector container running in the Kurtosis cluster")
-	}
->>>>>>> 738e626f
 
 	privateIpStr, err := dockerManager.GetContainerIP(ctx, consts.NameOfNetworkToStartEngineContainersIn, logsCollectorContainer.GetId())
 	if err != nil {
@@ -632,14 +626,9 @@
 			runningLogsCollectorContainers = append(runningLogsCollectorContainers, logsCollectorContainer)
 		}
 	}
-<<<<<<< HEAD
 
 	if len(runningLogsCollectorContainers) > 1 {
 		return nil, stacktrace.Propagate(err, "There should be only one logs collector server running in the Kurtosis cluster but '%v' were found; it's a bug in Kurtosis", len(runningLogsCollectorContainers))
-=======
-	if len(allLogsCollectorContainers) > 1 {
-		return nil, stacktrace.Propagate(err, "There should be only one logs collector server running in the Kurtosis cluster but '%v' were found; this is a bug in Kurtosis", len(allLogsCollectorContainers))
->>>>>>> 738e626f
 	}
 
 	logsCollectorContainer := runningLogsCollectorContainers[0]
