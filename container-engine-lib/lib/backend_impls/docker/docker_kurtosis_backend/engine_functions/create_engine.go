--- conflicted
+++ resolved
@@ -227,11 +227,7 @@
 	dockerManager *docker_manager.DockerManager,
 ) (func(), error) {
 
-<<<<<<< HEAD
-	logsDatabase := loki.CreateLokiConfiguredForKurtosis()
-=======
 	logsDatabaseContainerConfigProvider := loki.CreateLokiContainerConfigProviderForKurtosis()
->>>>>>> d6d21022
 
 	logsDatabaseHost, logsDatabasePort, killLogsDatabaseContainerAndVolumeFunc, err := createLogsDatabaseContainer(
 		ctx,
@@ -290,26 +286,16 @@
 	targetNetworkId string,
 	objAttrsProvider object_attributes_provider.DockerObjectAttributesProvider,
 	dockerManager *docker_manager.DockerManager,
-<<<<<<< HEAD
-	logsDatabase logs_components.LogsDatabase,
-=======
 	logsDatabaseContainerConfigProvider logs_components.LogsDatabaseContainerConfigProvider,
->>>>>>> d6d21022
 ) (
 	resultLogsDatabasePrivateHost string,
 	resultLogsDatabasePrivatePort uint16,
 	resultKillLogsDatabaseContainerFunc func(),
 	resultErr error,
 ) {
-<<<<<<< HEAD
-	privateHttpPortSpec, err := logsDatabase.GetPrivateHttpPortSpec()
-	if err != nil {
-		return "", 0, nil, stacktrace.Propagate(err, "An error occurred getting the logs database private port spec")
-=======
 	privateHttpPortSpec, err := logsDatabaseContainerConfigProvider.GetPrivateHttpPortSpec()
 	if err != nil {
 		return "", 0, nil, stacktrace.Propagate(err, "An error occurred getting the logs database container's private port spec")
->>>>>>> d6d21022
 	}
 
 	logsDatabaseAttrs, err := objAttrsProvider.ForLogsDatabase(
@@ -325,18 +311,7 @@
 			privateHttpPortSpec,
 		)
 	}
-<<<<<<< HEAD
-
-	//we don't use the engine guid because the volumes can be switched between engines. For instance in engine restart
-	logsDbVolumeGuidStr, err := uuid_generator.GenerateUUIDString()
-	if err != nil {
-		return "", 0, nil, stacktrace.Propagate(err, "An error occurred generating a UUID string for the logs database volume")
-	}
-
-	logsDbVolumeAttrs, err := objAttrsProvider.ForLogsDatabaseVolume(logsDbVolumeGuidStr, engineGuid)
-=======
 	logsDbVolumeAttrs, err := objAttrsProvider.ForLogsDatabaseVolume(engineGuid)
->>>>>>> d6d21022
 	if err != nil {
 		return "", 0, nil, stacktrace.Propagate(err, "An error occurred getting the logs database volume attributes for engine with GUID %v", engineGuid)
 	}
@@ -354,11 +329,7 @@
 		return "", 0, nil,
 			stacktrace.Propagate(
 				err,
-<<<<<<< HEAD
-				"An error occurred getting the logs-database-container-args with container name '%v', labels '%+v', volume name '%v' and network ID '%v",
-=======
 				"An error occurred getting the logs database container args with container name '%v', labels '%+v', volume name '%v' and network ID '%v",
->>>>>>> d6d21022
 				containerName,
 				labelStrs,
 				volumeName,
@@ -406,8 +377,6 @@
 		timeBetweenWaitForEngineAvailabilityRetries,
 	); err != nil {
 		return "", 0, nil, stacktrace.Propagate(err, "An error occurred waiting for the log database's HTTP port to become available")
-<<<<<<< HEAD
-=======
 	}
 
 	logsDatabaseIP, err := dockerManager.GetContainerIP(ctx, consts.NameOfNetworkToStartEngineContainersIn, containerId)
@@ -503,7 +472,6 @@
 				err)
 			logrus.Errorf("ACTION REQUIRED: You'll need to manually remove the logs collector volume '%v'!!!!!!", volumeName)
 		}
->>>>>>> d6d21022
 	}
 	shouldKillLogsCollectorContainer := true
 	defer func() {
@@ -513,111 +481,6 @@
 	}()
 
 
-<<<<<<< HEAD
-	logsDatabaseIP, err := dockerManager.GetContainerIP(ctx, consts.NameOfNetworkToStartEngineContainersIn, containerId)
-	if err != nil {
-		return "", 0, nil, stacktrace.Propagate(err, "An error occurred ")
-	}
-
-	shouldKillLogsDbContainerAndVolume = false
-	return logsDatabaseIP, privateHttpPortSpec.GetNumber(), killContainerFunc, nil
-}
-
-func createLogsCollectorContainer(
-	ctx context.Context,
-	engineGuid engine.EngineGUID,
-	targetNetworkId string,
-	objAttrsProvider object_attributes_provider.DockerObjectAttributesProvider,
-	dockerManager *docker_manager.DockerManager,
-	logsCollector logs_components.LogsCollector,
-) (func(), error) {
-
-	privateTcpPortSpec, err := logsCollector.GetPrivateTcpPortSpec()
-	if err != nil {
-		return nil, stacktrace.Propagate(err, "An error occurred getting the logs collector private TCP port spec")
-	}
-
-	privateHttpPortSpec, err := logsCollector.GetPrivateHttpPortSpec()
-	if err != nil {
-		return nil, stacktrace.Propagate(err, "An error occurred getting the logs collector private HTTP port spec")
-	}
-
-	logsCollectorAttrs, err := objAttrsProvider.ForLogsCollector(
-		engineGuid,
-		consts.LogsCollectorTcpPortId,
-		privateTcpPortSpec,
-		consts.LogsCollectorHttpPortId,
-		privateHttpPortSpec,
-	)
-	if err != nil {
-		return nil, stacktrace.Propagate(
-			err,
-			"An error occurred getting the logs collector container attributes using GUID '%v' with TCP port spec '%+v' and HTTP port spec '%+v'",
-			engineGuid,
-			privateTcpPortSpec,
-			privateHttpPortSpec,
-		)
-	}
-
-	containerName := logsCollectorAttrs.GetName().GetString()
-	labelStrs := map[string]string{}
-	for labelKey, labelValue := range logsCollectorAttrs.GetLabels() {
-		labelStrs[labelKey.GetString()] = labelValue.GetString()
-	}
-
-	logsCollectorVolumeAttrs, err := objAttrsProvider.ForLogsCollectorVolume(engineGuid)
-	if err != nil {
-		return nil, stacktrace.Propagate(err, "An error occurred getting the logs collector volume attributes for engine with GUID %v", engineGuid)
-	}
-
-	volumeName := logsCollectorVolumeAttrs.GetName().GetString()
-
-	createAndStartArgs, err := logsCollector.GetContainerArgs(containerName, labelStrs, volumeName, targetNetworkId, dockerManager)
-	if err != nil {
-		return nil,
-			stacktrace.Propagate(
-				err,
-				"An error occurred getting the logs-collector-container-args with container name '%v', labels '%+v', and network ID '%v",
-				containerName,
-				labelStrs,
-				targetNetworkId,
-			)
-	}
-
-	containerId, _, err := dockerManager.CreateAndStartContainer(ctx, createAndStartArgs)
-	if err != nil {
-		return nil, stacktrace.Propagate(err, "An error occurred starting the logs controller container with these args '%+v'", createAndStartArgs)
-	}
-	killContainerFunc := func() {
-		if err := dockerManager.KillContainer(context.Background(), containerId); err != nil {
-			logrus.Errorf(
-				"Launching the logs controller server for engine with GUID '%v' and container ID '%v' didn't complete successfully so we "+
-					"tried to kill the container we started, but doing so exited with an error:\n%v",
-				engineGuid,
-				containerId,
-				err)
-			logrus.Errorf("ACTION REQUIRED: You'll need to manually stop the logs controller server for engine with GUID '%v' and Docker container ID '%v'!!!!!!", engineGuid, containerId)
-		}
-		if err := dockerManager.RemoveVolume(ctx, volumeName); err != nil {
-			logrus.Errorf(
-				"Launching the logs controller server for engine with GUID '%v' and container ID '%v' didn't complete successfully so we "+
-					"tried to remove the associated volume we started, but doing so exited with an error:\n%v",
-				engineGuid,
-				containerId,
-				err)
-			logrus.Errorf("ACTION REQUIRED: You'll need to manually remove the logs collector volume '%v'!!!!!!", volumeName)
-		}
-	}
-	shouldKillLogsCollectorContainer := true
-	defer func() {
-		if shouldKillLogsCollectorContainer {
-			killContainerFunc()
-		}
-	}()
-
-
-=======
->>>>>>> d6d21022
 	if err := logsCollector.WaitForAvailability(); err != nil {
 		return nil, stacktrace.Propagate(err, "An error occurred waiting for the log collector's to become available")
 	}
@@ -625,7 +488,3 @@
 	shouldKillLogsCollectorContainer = false
 	return killContainerFunc, nil
 }
-<<<<<<< HEAD
-
-=======
->>>>>>> d6d21022
