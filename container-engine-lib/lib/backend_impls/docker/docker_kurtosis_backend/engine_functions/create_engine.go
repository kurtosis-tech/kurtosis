--- conflicted
+++ resolved
@@ -200,22 +200,12 @@
 		return nil, stacktrace.Propagate(err, "An error occurred creating an engine object from container with GUID '%v'", containerId)
 	}
 
-<<<<<<< HEAD
 	killCentralizedLogsComponentsContainersAndVolumesFunc, err := createCentralizedLogsComponents(
-=======
-	lokiContainerConfigProvider := loki.CreateLokiContainerConfigProviderForKurtosis()
-
-	killCentralizedLogsComponentsContainersFunc, err := createCentralizedLogsComponents(
->>>>>>> 14c2c076
 		ctx,
 		engineGuid,
 		targetNetworkId,
 		objAttrsProvider,
 		dockerManager,
-<<<<<<< HEAD
-=======
-		lokiContainerConfigProvider,
->>>>>>> 14c2c076
 	)
 	if err != nil {
 		return nil, stacktrace.Propagate(err, "An error occurred creating the centralized logs components for the engine with GUID '%v' and network ID '%v'", engineGuid, targetNetworkId)
@@ -242,13 +232,9 @@
 	targetNetworkId string,
 	objAttrsProvider object_attributes_provider.DockerObjectAttributesProvider,
 	dockerManager *docker_manager.DockerManager,
-<<<<<<< HEAD
-=======
-	logsDatabaseContainerConfigProvider logs_database.LogsDatabaseContainerConfigProvider,
->>>>>>> 14c2c076
 ) (func(), error) {
 
-	logsDatabase := loki.CreateLokiConfiguredForKurtosis()
+	logsDatabaseContainerConfigProvider := loki.CreateLokiContainerConfigProviderForKurtosis()
 
 	logsDatabaseHost, logsDatabasePort, killLogsDatabaseContainerAndVolumeFunc, err := createLogsDatabaseContainer(
 		ctx,
@@ -307,24 +293,16 @@
 	targetNetworkId string,
 	objAttrsProvider object_attributes_provider.DockerObjectAttributesProvider,
 	dockerManager *docker_manager.DockerManager,
-<<<<<<< HEAD
-	logsDatabase logs_components.LogsDatabase,
+	logsDatabaseContainerConfigProvider logs_components.LogsDatabaseContainerConfigProvider,
 ) (
 	resultLogsDatabasePrivateHost string,
 	resultLogsDatabasePrivatePort uint16,
 	resultKillLogsDatabaseContainerFunc func(),
 	resultErr error,
 ) {
-	privateHttpPortSpec, err := logsDatabase.GetPrivateHttpPortSpec()
-	if err != nil {
-		return "", 0, nil, stacktrace.Propagate(err, "An error occurred getting the logs database private port spec")
-=======
-	logsDatabaseContainerConfigProvider logs_database.LogsDatabaseContainerConfigProvider,
-) (func(), error) {
 	privateHttpPortSpec, err := logsDatabaseContainerConfigProvider.GetPrivateHttpPortSpec()
 	if err != nil {
-		return nil, stacktrace.Propagate(err, "An error occurred getting the logs database container's private port spec")
->>>>>>> 14c2c076
+		return "", 0, nil, stacktrace.Propagate(err, "An error occurred getting the logs database container's private port spec")
 	}
 
 	logsDatabaseAttrs, err := objAttrsProvider.ForLogsDatabase(
@@ -355,27 +333,15 @@
 
 	createAndStartArgs, err := logsDatabaseContainerConfigProvider.GetContainerArgs(containerName, labelStrs, volumeName, targetNetworkId)
 	if err != nil {
-<<<<<<< HEAD
 		return "", 0, nil,
 			stacktrace.Propagate(
 				err,
-				"An error occurred getting the logs-database-container-args with container name '%v', labels '%+v', volume name '%v' and network ID '%v",
+				"An error occurred getting the logs database container args with container name '%v', labels '%+v', volume name '%v' and network ID '%v",
 				containerName,
 				labelStrs,
 				volumeName,
 				targetNetworkId,
 			)
-=======
-		return nil,
-		stacktrace.Propagate(
-			err,
-			"An error occurred getting the logs database container args with container name '%v', labels '%+v', volume name '%v' and network ID '%v",
-			containerName,
-			labelStrs,
-			volumeName,
-			targetNetworkId,
-		)
->>>>>>> 14c2c076
 	}
 
 	containerId, _, err := dockerManager.CreateAndStartContainer(ctx, createAndStartArgs)
@@ -529,4 +495,3 @@
 	shouldKillLogsCollectorContainer = false
 	return killContainerFunc, nil
 }
-
