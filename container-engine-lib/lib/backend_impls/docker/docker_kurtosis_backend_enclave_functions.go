package docker

import (
	"context"
	"fmt"
	"github.com/kurtosis-tech/container-engine-lib/lib/backend_impls/docker/docker_manager/types"
	"github.com/kurtosis-tech/container-engine-lib/lib/backend_impls/docker/object_attributes_provider/label_key_consts"
	"github.com/kurtosis-tech/container-engine-lib/lib/backend_impls/docker/object_attributes_provider/label_value_consts"
	"github.com/kurtosis-tech/container-engine-lib/lib/backend_interface/objects/enclave"
	"github.com/kurtosis-tech/stacktrace"
	"github.com/sirupsen/logrus"
	"strings"
)

const (
	shouldFetchStoppedContainersWhenGettingEnclaveStatus = true
)

func (backendCore *DockerKurtosisBackend) CreateEnclave(
	ctx context.Context,
	enclaveId enclave.EnclaveID,
	isPartitioningEnabled bool,
) (
	*enclave.Enclave,
	error,
) {
	teardownCtx := context.Background() // Separate context for tearing stuff down in case the input context is cancelled

	enclaveIDs := map[enclave.EnclaveID]bool{
		enclaveId: true,
	}

	networks, err := backendCore.getEnclaveNetworksByEnclaveIds(ctx, enclaveIDs)
	if err != nil {
		return nil, stacktrace.Propagate(err, "An error occurred checking for networks with ID '%v', which is necessary to ensure that our enclave doesn't exist yet", enclaveId)
	}
	if len(networks) > 0 {
		return nil, stacktrace.NewError("Cannot create enclave with ID '%v' because an enclave with ID '%v' already exists", enclaveId, enclaveId)
	}

	enclaveObjAttrsProvider, err := backendCore.objAttrsProvider.ForEnclave(enclaveId)
	if err != nil {
		return nil, stacktrace.Propagate(err, "An error occurred while trying to generate an object attributes provider for the enclave with ID '%v'", enclaveId)
	}

	enclaveNetworkAttrs, err := enclaveObjAttrsProvider.ForEnclaveNetwork(isPartitioningEnabled)
	if err != nil {
		return nil, stacktrace.Propagate(err, "An error occurred while trying to get the enclave network attributes for the enclave with ID '%v'", enclaveId)
	}

	enclaveNetworkName := enclaveNetworkAttrs.GetName()
	enclaveNetworkDockerObjectLabels := enclaveNetworkAttrs.GetLabels()

	enclaveNetworkLabels := map[string]string{}
	for dockerLabelKey, dockerLabelValue := range enclaveNetworkDockerObjectLabels {
		enclaveNetworkLabelKey := dockerLabelKey.GetString()
		enclaveNetworkLabelValue := dockerLabelValue.GetString()
		enclaveNetworkLabels[enclaveNetworkLabelKey] = enclaveNetworkLabelValue
	}

	logrus.Debugf("Creating Docker network for enclave '%v'...", enclaveId)
	networkId, networkIpAndMask, gatewayIp, freeIpAddrTracker, err := backendCore.dockerNetworkAllocator.CreateNewNetwork(
		ctx,
		enclaveNetworkName.GetString(),
		enclaveNetworkLabels,
	)
	if err != nil {
		// TODO If the user Ctrl-C's while the CreateNetwork call is ongoing then the CreateNetwork will error saying
		//  that the Context was cancelled as expected, but *the Docker engine will still create the network*!!! We'll
		//  need to parse the log message for the string "context canceled" and, if found, do another search for
		//  networks with our network name and delete them
		return nil, stacktrace.Propagate(err, "An error occurred allocating a new network for enclave '%v'", enclaveId)
	}
	shouldDeleteNetwork := true
	defer func() {
		if shouldDeleteNetwork {
			if err := backendCore.dockerManager.RemoveNetwork(teardownCtx, networkId); err != nil {
				logrus.Errorf("Creating the enclave didn't complete successfully, so we tried to delete network '%v' that we created but an error was thrown:", networkId)
				fmt.Fprintln(logrus.StandardLogger().Out, err)
				logrus.Errorf("ACTION REQUIRED: You'll need to manually remove network with ID '%v'!!!!!!!", networkId)
			}
		}
	}()
	logrus.Debugf("Docker network '%v' created successfully with ID '%v' and subnet CIDR '%v'", enclaveId, networkId, networkIpAndMask.String())

	newEnclave := enclave.NewEnclave(enclaveId, enclave.EnclaveStatus_Empty, networkId, networkIpAndMask.String(), gatewayIp, freeIpAddrTracker)

	return newEnclave, nil
}

// Gets enclaves matching the given filters
func (backendCore *DockerKurtosisBackend) GetEnclaves(
	ctx context.Context,
	filters *enclave.EnclaveFilters,
) (
	map[enclave.EnclaveID]*enclave.Enclave,
	error,
) {

	networks, err := backendCore.getEnclaveNetworksByEnclaveIds(ctx, filters.IDs)
	if err != nil {
		return nil, stacktrace.Propagate(err, "An error occurred getting enclave networks by enclave IDs '%+v'", filters.IDs)
	}

	result := map[enclave.EnclaveID]*enclave.Enclave{}

	for _, network := range networks {
		enclaveId, err := getEnclaveIdFromNetwork(network)
		if err != nil {
			return nil, stacktrace.Propagate(err, "An error occurred getting enclave ID from network '%+v'", network)
		}

		enclaveStatus, _, err := backendCore.getEnclaveStatusAndContainers(ctx, enclaveId)
		if err != nil {
			return nil, stacktrace.Propagate(err, "An error occurred getting enclave status and containers for enclave with ID '%v'", enclaveId)
		}

		if filters.Statuses == nil || isEnclaveStatusInEnclaveFilters(enclaveStatus, filters) {
			// TODO We're returning nil here for gatewayIp and freeIpAddrProvider as a temporary hack, until we can fully push all Docker stuff under the KurtosisBackend
			enclave := enclave.NewEnclave(enclaveId, enclaveStatus, network.GetId(), network.GetIpAndMask().String(), nil, nil)
			result[enclaveId] = enclave
		}
	}

	return result, nil
}

// TODO MAYYYYYYYBE DumpEnclaves?

// Stops enclaves matching the given filters
func (backendCore *DockerKurtosisBackend) StopEnclaves(
	ctx context.Context,
	filters *enclave.EnclaveFilters,
) (
	successfulEnclaveIds map[enclave.EnclaveID]bool,
	erroredEnclaveIds map[enclave.EnclaveID]error,
	resultErr error,
) {

	networks, err := backendCore.getEnclaveNetworksByEnclaveIds(ctx, filters.IDs)
	if err != nil {
		return nil, nil, stacktrace.Propagate(err, "An error occurred getting enclave networks by enclave IDs '%+v'", filters.IDs)
	}
	if len(networks) == 0 {
		return nil, nil, stacktrace.Propagate(err, "No Enclave was found with IDs '%+v'", filters.IDs)
	}

	for _, network := range networks {
		enclaveId, err := getEnclaveIdFromNetwork(network)
		if err != nil {
			return nil, nil, stacktrace.Propagate(err, "An error occurred getting enclave ID from network '%+v'", network)
		}

		enclaveStatus, containers, err := backendCore.getEnclaveStatusAndContainers(ctx, enclaveId)
		if err != nil {
			erroredEnclaveIds[enclaveId] = stacktrace.Propagate(err, "An error occurred getting enclave status and containers for enclave with ID '%v'", enclaveId)
			continue
		}

		if filters.Statuses == nil || isEnclaveStatusInEnclaveFilters(enclaveStatus, filters) {

			logrus.Debugf("Containers in enclave '%v' that will be stopped: %+v", enclaveId, containers)

<<<<<<< HEAD
			if _, erroredContainers := backendCore.killContainers(ctx, containers); len(erroredContainers) > 0 {
=======
			if _, erroredContainers := backend.killContainers(ctx, containers); len(erroredContainers) > 0 {
>>>>>>> dbb22363
				containerKillErrorStrs := []string{}
				for _, err = range erroredContainers{
					containerKillErrorStrs = append(containerKillErrorStrs, err.Error())
				}
				errorStr := strings.Join(containerKillErrorStrs, "\n\n")
				erroredEnclaveIds[enclaveId] = stacktrace.NewError(
					"One or more errors occurred killing the containers in enclave '%v':\n%v",
					enclaveId,
					errorStr,
				)
				continue
			}

			// If all the kills went off successfully, wait for all the containers we just killed to definitively exit
			//  before we return
<<<<<<< HEAD
			if _, erroredContainers := backendCore.waitForExitContainers(ctx, containers); len(erroredContainers) > 0 {
=======
			if _, erroredContainers := backend.waitForExitContainers(ctx, containers); len(erroredContainers) > 0 {
>>>>>>> dbb22363
				containerWaitErrorStrs := []string{}
				for _, err = range erroredContainers{
					containerWaitErrorStrs = append(containerWaitErrorStrs, err.Error())
				}
				errorStr := strings.Join(containerWaitErrorStrs, "\n\n")
				erroredEnclaveIds[enclaveId] = stacktrace.NewError(
					"One or more errors occurred waiting for containers in enclave '%v' to exit after killing, meaning we can't guarantee the enclave is completely stopped:\n%v",
					enclaveId,
					errorStr,
				)
				continue
			}

			successfulEnclaveIds[enclaveId] = true
		}
	}
	return successfulEnclaveIds, erroredEnclaveIds, nil
}

// Destroys enclaves matching the given filters
func (backendCore *DockerKurtosisBackend) DestroyEnclaves(
	ctx context.Context,
	filters *enclave.EnclaveFilters,
) (
	successfulEnclaveIds map[enclave.EnclaveID]bool,
	erroredEnclaveIds map[enclave.EnclaveID]error,
	resultErr error,
) {
	// Stop containers
	resultSuccessfulEnclaveIds, resultErroredEnclaveIds, err := backendCore.StopEnclaves(ctx, filters)
	if err != nil {
		return nil, nil, stacktrace.Propagate(err, "An error occurred stopping enclaves using filters '%v'", filters)
	}

	for enclaveId, err := range resultErroredEnclaveIds {
		erroredEnclaveIds[enclaveId] = err
	}

	// Remove containers
	for enclaveId := range resultSuccessfulEnclaveIds {
		_, containers, err := backendCore.getEnclaveStatusAndContainers(ctx, enclaveId)
		if err != nil {
			erroredEnclaveIds[enclaveId] = stacktrace.Propagate(err, "An error occurred getting enclave status and containers for enclave with ID '%v'", enclaveId)
			continue
		}

<<<<<<< HEAD
		if _, erroredContainers := backendCore.removeContainers(ctx, containers); len(erroredContainers) > 0 {
			removeContainerErrorStrs := []string{}
			for _, err = range erroredContainers {
				removeContainerErrorStrs = append(removeContainerErrorStrs, err.Error())
=======
		if _, erroredContainers := backend.removeContainers(ctx, containers); len(erroredContainers) > 0 {
			removeContainerErrorStrs := []string{}
			for _, err = range erroredContainers{
				removeContainerErrorStrs = append(removeContainerErrorStrs, err.Error())
			}
			errorStr := strings.Join(removeContainerErrorStrs, "\n\n")

			if len(removeContainerErrorStrs) > 0 {
				erroredEnclaveIds[enclaveId] = stacktrace.NewError(
					"An error occurred removing one or more containers in enclave '%v':\n%v",
					enclaveId,
					errorStr,
				)
>>>>>>> dbb22363
			}
			errorStr := strings.Join(removeContainerErrorStrs, "\n\n")

<<<<<<< HEAD
			erroredEnclaveIds[enclaveId] = stacktrace.NewError(
				"An error occurred removing one or more containers in enclave '%v':\n%v",
				enclaveId,
				errorStr,
			)
		}
=======
>>>>>>> dbb22363
		successfulEnclaveIds[enclaveId] = true
	}

	// Remove the networks
	networks, err := backendCore.getEnclaveNetworksByEnclaveIds(ctx, successfulEnclaveIds)
	if err != nil {
		return successfulEnclaveIds, erroredEnclaveIds, stacktrace.Propagate(err, "An error occurred getting enclave networks by enclave IDs '%+v'", successfulEnclaveIds)
	}

	for _, network := range networks {
		if err := backendCore.dockerManager.RemoveNetwork(ctx, network.GetId()); err != nil {
			networkName := network.GetName()
			enclaveId := enclave.EnclaveID(networkName)
			delete(successfulEnclaveIds, enclaveId)
			erroredEnclaveIds[enclaveId] = stacktrace.Propagate(err, "An error occurred removing the network for enclave '%v'", enclaveId)
		}
	}

	return successfulEnclaveIds, erroredEnclaveIds, nil
}

// ====================================================================================================
// 									   Private helper methods
// ====================================================================================================
<<<<<<< HEAD
func (backendCore *DockerKurtosisBackend) getEnclaveNetworkByEnclaveId(ctx context.Context, enclaveId enclave.EnclaveID) (*types.Network, error) {
	enclaveIDs := map[enclave.EnclaveID]bool{
		enclaveId: true,
	}

	enclaveNetworksFound, err := backendCore.getEnclaveNetworksByEnclaveIds(ctx, enclaveIDs)
	if err != nil {
		return nil, stacktrace.Propagate(err, "An error occurred getting Docker networks by enclave ID '%v'", enclaveId)
	}
	numMatchingNetworks := len(enclaveNetworksFound)
	if numMatchingNetworks == 0 {
		return nil, stacktrace.Propagate(err, "No network was found for enclave with ID '%v'; it should never happens, it's a bug in Kurtosis", enclaveId)
	}
	if numMatchingNetworks > 1 {
		return nil, stacktrace.NewError(
			"Expected exactly one network matching enclave ID '%v', but got %v",
			enclaveId,
			numMatchingNetworks,
		)
	}
	return  enclaveNetworksFound[0], nil
}

func (backendCore *DockerKurtosisBackend) getEnclaveNetworksByEnclaveIds(ctx context.Context, enclaveIds map[enclave.EnclaveID]bool) ([]*types.Network, error) {
=======
	func (backendCore *DockerKurtosisBackend) getEnclaveNetworkByEnclaveId(ctx context.Context, enclaveId enclave.EnclaveID) (*types.Network, error) {
		enclaveIDs := map[enclave.EnclaveID]bool{
			enclaveId: true,
		}

		enclaveNetworksFound, err := backendCore.getEnclaveNetworksByEnclaveIds(ctx, enclaveIDs)
		if err != nil {
			return nil, stacktrace.Propagate(err, "An error occurred getting Docker networks by enclave ID '%v'", enclaveId)
		}
		numMatchingNetworks := len(enclaveNetworksFound)
		if numMatchingNetworks == 0 {
			return nil, stacktrace.Propagate(err, "No network was found for enclave with ID '%v'; it should never happens, it's a bug in Kurtosis", enclaveId)
		}
		if numMatchingNetworks > 1 {
			return nil, stacktrace.NewError(
				"Expected exactly one network matching enclave ID '%v', but got %v",
				enclaveId,
				numMatchingNetworks,
			)
		}
		return  enclaveNetworksFound[0], nil
	}

func (backend *DockerKurtosisBackend) getEnclaveNetworksByEnclaveIds(ctx context.Context, enclaveIds map[enclave.EnclaveID]bool) ([]*types.Network, error) {
>>>>>>> dbb22363
	enclaveNetworks := []*types.Network{}
	if len(enclaveIds) == 0 {
		return enclaveNetworks, nil
	}

	kurtosisNetworkLabels := map[string]string{
		label_key_consts.AppIDLabelKey.GetString(): label_value_consts.AppIDLabelValue.GetString(),
	}

	appNetworks, err := backendCore.dockerManager.GetNetworksByLabels(ctx, kurtosisNetworkLabels)
	if err != nil {
		return nil, stacktrace.Propagate(err, "An error occurred getting Kurtosis networks")
	}

	for _, network := range appNetworks {
		enclaveId, err := getEnclaveIdFromNetwork(network)
		if err != nil {
			return nil, stacktrace.Propagate(err, "An error occurred getting enclave ID from network '%+v'; it should never happens it's a bug in Kurtosis", network)
		}
		if _, found := enclaveIds[enclaveId]; found {
			enclaveNetworks = append(enclaveNetworks, network)
		}
	}

	return enclaveNetworks, nil
}

func (backendCore *DockerKurtosisBackend) getEnclaveStatusAndContainers(
	ctx context.Context,
	enclaveId enclave.EnclaveID,
) (

	enclave.EnclaveStatus,
	[]*types.Container,
	error,
) {
	allEnclaveContainers, err := backendCore.getEnclaveContainers(ctx, enclaveId)
	if err != nil {
		return 0, nil, stacktrace.Propagate(err, "An error occurred getting the containers for enclave '%v'", enclaveId)
	}
	if len(allEnclaveContainers) == 0 {
		return enclave.EnclaveStatus_Empty, nil, nil
	}

	resultEnclaveStatus := enclave.EnclaveStatus_Stopped
	for _, enclaveContainer := range allEnclaveContainers {
		containerStatus := enclaveContainer.GetStatus()
		isContainerRunning, found := isContainerRunningDeterminer[containerStatus]
		if !found {
			// This should never happen because we enforce completeness in a unit test
			return 0, nil, stacktrace.NewError("No is-running designation found for enclave container status '%v'; this is a bug in Kurtosis!", containerStatus.String())
		}
		if isContainerRunning {
			resultEnclaveStatus = enclave.EnclaveStatus_Running
		}
	}

	return resultEnclaveStatus, allEnclaveContainers, nil
}

func (backendCore *DockerKurtosisBackend) getEnclaveContainers(
	ctx context.Context,
	enclaveId enclave.EnclaveID,
) ([]*types.Container, error) {
	searchLabels := map[string]string{
		label_key_consts.EnclaveIDLabelKey.GetString(): string(enclaveId),
	}
	containers, err := backendCore.dockerManager.GetContainersByLabels(ctx, searchLabels, shouldFetchStoppedContainersWhenGettingEnclaveStatus)
	if err != nil {
		return nil, stacktrace.Propagate(err, "An error occurred getting the containers for enclave '%v' by labels '%+v'", enclaveId, searchLabels)
	}
	return containers, nil
}

func isEnclaveStatusInEnclaveFilters(enclaveStatus enclave.EnclaveStatus, filters *enclave.EnclaveFilters) bool {
	if _, found := filters.Statuses[enclaveStatus]; found {
		return true
	}

	return false
}<|MERGE_RESOLUTION|>--- conflicted
+++ resolved
@@ -76,7 +76,9 @@
 		if shouldDeleteNetwork {
 			if err := backendCore.dockerManager.RemoveNetwork(teardownCtx, networkId); err != nil {
 				logrus.Errorf("Creating the enclave didn't complete successfully, so we tried to delete network '%v' that we created but an error was thrown:", networkId)
-				fmt.Fprintln(logrus.StandardLogger().Out, err)
+				if _, err := fmt.Fprintln(logrus.StandardLogger().Out, err); err != nil {
+					logrus.Errorf("And error occurred trying to print the remove network error")
+				}
 				logrus.Errorf("ACTION REQUIRED: You'll need to manually remove network with ID '%v'!!!!!!!", networkId)
 			}
 		}
@@ -117,8 +119,8 @@
 
 		if filters.Statuses == nil || isEnclaveStatusInEnclaveFilters(enclaveStatus, filters) {
 			// TODO We're returning nil here for gatewayIp and freeIpAddrProvider as a temporary hack, until we can fully push all Docker stuff under the KurtosisBackend
-			enclave := enclave.NewEnclave(enclaveId, enclaveStatus, network.GetId(), network.GetIpAndMask().String(), nil, nil)
-			result[enclaveId] = enclave
+			newEnclave := enclave.NewEnclave(enclaveId, enclaveStatus, network.GetId(), network.GetIpAndMask().String(), nil, nil)
+			result[enclaveId] = newEnclave
 		}
 	}
 
@@ -161,11 +163,7 @@
 
 			logrus.Debugf("Containers in enclave '%v' that will be stopped: %+v", enclaveId, containers)
 
-<<<<<<< HEAD
 			if _, erroredContainers := backendCore.killContainers(ctx, containers); len(erroredContainers) > 0 {
-=======
-			if _, erroredContainers := backend.killContainers(ctx, containers); len(erroredContainers) > 0 {
->>>>>>> dbb22363
 				containerKillErrorStrs := []string{}
 				for _, err = range erroredContainers{
 					containerKillErrorStrs = append(containerKillErrorStrs, err.Error())
@@ -181,11 +179,7 @@
 
 			// If all the kills went off successfully, wait for all the containers we just killed to definitively exit
 			//  before we return
-<<<<<<< HEAD
 			if _, erroredContainers := backendCore.waitForExitContainers(ctx, containers); len(erroredContainers) > 0 {
-=======
-			if _, erroredContainers := backend.waitForExitContainers(ctx, containers); len(erroredContainers) > 0 {
->>>>>>> dbb22363
 				containerWaitErrorStrs := []string{}
 				for _, err = range erroredContainers{
 					containerWaitErrorStrs = append(containerWaitErrorStrs, err.Error())
@@ -227,43 +221,26 @@
 	// Remove containers
 	for enclaveId := range resultSuccessfulEnclaveIds {
 		_, containers, err := backendCore.getEnclaveStatusAndContainers(ctx, enclaveId)
+
 		if err != nil {
 			erroredEnclaveIds[enclaveId] = stacktrace.Propagate(err, "An error occurred getting enclave status and containers for enclave with ID '%v'", enclaveId)
 			continue
 		}
 
-<<<<<<< HEAD
 		if _, erroredContainers := backendCore.removeContainers(ctx, containers); len(erroredContainers) > 0 {
 			removeContainerErrorStrs := []string{}
-			for _, err = range erroredContainers {
-				removeContainerErrorStrs = append(removeContainerErrorStrs, err.Error())
-=======
-		if _, erroredContainers := backend.removeContainers(ctx, containers); len(erroredContainers) > 0 {
-			removeContainerErrorStrs := []string{}
-			for _, err = range erroredContainers{
+			for _, err := range erroredContainers {
 				removeContainerErrorStrs = append(removeContainerErrorStrs, err.Error())
 			}
 			errorStr := strings.Join(removeContainerErrorStrs, "\n\n")
 
-			if len(removeContainerErrorStrs) > 0 {
-				erroredEnclaveIds[enclaveId] = stacktrace.NewError(
-					"An error occurred removing one or more containers in enclave '%v':\n%v",
-					enclaveId,
-					errorStr,
-				)
->>>>>>> dbb22363
-			}
-			errorStr := strings.Join(removeContainerErrorStrs, "\n\n")
-
-<<<<<<< HEAD
 			erroredEnclaveIds[enclaveId] = stacktrace.NewError(
 				"An error occurred removing one or more containers in enclave '%v':\n%v",
 				enclaveId,
 				errorStr,
 			)
 		}
-=======
->>>>>>> dbb22363
+
 		successfulEnclaveIds[enclaveId] = true
 	}
 
@@ -288,7 +265,6 @@
 // ====================================================================================================
 // 									   Private helper methods
 // ====================================================================================================
-<<<<<<< HEAD
 func (backendCore *DockerKurtosisBackend) getEnclaveNetworkByEnclaveId(ctx context.Context, enclaveId enclave.EnclaveID) (*types.Network, error) {
 	enclaveIDs := map[enclave.EnclaveID]bool{
 		enclaveId: true,
@@ -313,32 +289,6 @@
 }
 
 func (backendCore *DockerKurtosisBackend) getEnclaveNetworksByEnclaveIds(ctx context.Context, enclaveIds map[enclave.EnclaveID]bool) ([]*types.Network, error) {
-=======
-	func (backendCore *DockerKurtosisBackend) getEnclaveNetworkByEnclaveId(ctx context.Context, enclaveId enclave.EnclaveID) (*types.Network, error) {
-		enclaveIDs := map[enclave.EnclaveID]bool{
-			enclaveId: true,
-		}
-
-		enclaveNetworksFound, err := backendCore.getEnclaveNetworksByEnclaveIds(ctx, enclaveIDs)
-		if err != nil {
-			return nil, stacktrace.Propagate(err, "An error occurred getting Docker networks by enclave ID '%v'", enclaveId)
-		}
-		numMatchingNetworks := len(enclaveNetworksFound)
-		if numMatchingNetworks == 0 {
-			return nil, stacktrace.Propagate(err, "No network was found for enclave with ID '%v'; it should never happens, it's a bug in Kurtosis", enclaveId)
-		}
-		if numMatchingNetworks > 1 {
-			return nil, stacktrace.NewError(
-				"Expected exactly one network matching enclave ID '%v', but got %v",
-				enclaveId,
-				numMatchingNetworks,
-			)
-		}
-		return  enclaveNetworksFound[0], nil
-	}
-
-func (backend *DockerKurtosisBackend) getEnclaveNetworksByEnclaveIds(ctx context.Context, enclaveIds map[enclave.EnclaveID]bool) ([]*types.Network, error) {
->>>>>>> dbb22363
 	enclaveNetworks := []*types.Network{}
 	if len(enclaveIds) == 0 {
 		return enclaveNetworks, nil
