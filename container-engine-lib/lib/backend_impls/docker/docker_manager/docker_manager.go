--- conflicted
+++ resolved
@@ -919,17 +919,9 @@
 	}
 
 	execStartConfig := types.ExecStartCheck{
-<<<<<<< HEAD
 		// Can not be run in detached mode or else response from ContainerExecAttach doesn't return output
 		Detach: false,
 		Tty:    false,
-=======
-		// Because detach is false, we'll block until the command comes back
-		Detach:      false,
-		Tty:         false,
-		ConsoleSize: nil,
->>>>>>> 724084f1
-	}
 
 	// IMPORTANT NOTE:
 	// You'd think that we'd need to call ContainerExecStart separately after this ContainerExecAttach....
