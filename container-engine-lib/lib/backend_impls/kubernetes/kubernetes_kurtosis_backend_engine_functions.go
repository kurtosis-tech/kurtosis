package kubernetes

import (
	"context"
	"fmt"
	"github.com/kurtosis-tech/container-engine-lib/lib/backend_impls/kubernetes/kubernetes_manager/consts"
	"github.com/kurtosis-tech/container-engine-lib/lib/backend_impls/kubernetes/kubernetes_resource_collectors"
	"github.com/kurtosis-tech/container-engine-lib/lib/backend_impls/kubernetes/object_attributes_provider"
	"github.com/kurtosis-tech/container-engine-lib/lib/backend_impls/kubernetes/object_attributes_provider/label_key_consts"
	"github.com/kurtosis-tech/container-engine-lib/lib/backend_impls/kubernetes/object_attributes_provider/label_value_consts"
	"github.com/kurtosis-tech/container-engine-lib/lib/backend_impls/kubernetes/object_attributes_provider/object_name_constants"
	"github.com/kurtosis-tech/container-engine-lib/lib/backend_interface/objects/container_status"
	"github.com/kurtosis-tech/container-engine-lib/lib/backend_interface/objects/engine"
	"github.com/kurtosis-tech/container-engine-lib/lib/backend_interface/objects/port_spec"
	"github.com/kurtosis-tech/stacktrace"
	"github.com/sirupsen/logrus"
	apiv1 "k8s.io/api/core/v1"
	rbacv1 "k8s.io/api/rbac/v1"
	"net"
	"time"
)

const (
	// The ID of the GRPC port for Kurtosis-internal containers (e.g. API container, engine, modules, etc.) which will
	//  be stored in the port spec label
	kurtosisInternalContainerGrpcPortSpecId = "grpc"

	// The ID of the GRPC proxy port for Kurtosis-internal containers. This is necessary because
	// Typescript's grpc-web cannot communicate directly with GRPC ports, so Kurtosis-internal containers
	// need a proxy  that will translate grpc-web requests before they hit the main GRPC server
	kurtosisInternalContainerGrpcProxyPortSpecId = "grpcProxy"

	// The engine server uses gRPC so MUST listen on TCP (no other protocols are supported), which also
	// means that its grpc-proxy must listen on TCP
	enginePortProtocol = port_spec.PortProtocol_TCP

	externalServiceType = "ClusterIP"
)

// Any of these values being nil indicates that the resource doesn't exist
type engineKubernetesResources struct {
	clusterRole *rbacv1.ClusterRole

	clusterRoleBinding *rbacv1.ClusterRoleBinding

	namespace *apiv1.Namespace

	// Should always be nil if namespace is nil
	serviceAccount *apiv1.ServiceAccount

	// Should always be nil if namespace is nil
	service *apiv1.Service

	// Should always be nil if namespace is nil
	pod *apiv1.Pod
}

// ====================================================================================================
//                                     Engine CRUD Methods
// ====================================================================================================

func (backend *KubernetesKurtosisBackend) CreateEngine(
	ctx context.Context,
	imageOrgAndRepo string,
	imageVersionTag string,
	grpcPortNum uint16,
	grpcProxyPortNum uint16,
	envVars map[string]string,
) (
	*engine.Engine,
	error,
) {

	containerStartTimeUnixSecs := time.Now().Unix()
	engineIdStr := fmt.Sprintf("%v", containerStartTimeUnixSecs)

	privateGrpcPortSpec, err := port_spec.NewPortSpec(grpcPortNum, enginePortProtocol)
	if err != nil {
		return nil, stacktrace.Propagate(
			err,
			"An error occurred creating the engine's private grpc port spec object using number '%v' and protocol '%v'",
			grpcPortNum,
			enginePortProtocol.String(),
		)
	}
	privateGrpcProxyPortSpec, err := port_spec.NewPortSpec(grpcProxyPortNum, enginePortProtocol)
	if err != nil {
		return nil, stacktrace.Propagate(
			err,
			"An error occurred creating the engine's private grpc proxy port spec object using number '%v' and protocol '%v'",
			grpcProxyPortNum,
			enginePortProtocol.String(),
		)
	}
	engineAttributesProvider, err := backend.objAttrsProvider.ForEngine(engineIdStr)
	if err != nil {
		return nil, stacktrace.Propagate(err, "An error occurred getting the engine attributes provider using id '%v'", engineIdStr)
	}

<<<<<<< HEAD
	namespace, err := backend.createEngineNamespace(ctx, engineAttributesProvider)
=======
	// Get Namespace Attributes
	engineNamespaceAttributes, err := engineAttributesProvider.ForEngineNamespace()
	if err != nil {
		return nil, stacktrace.Propagate(
			err,
			"Expected to be able to get attributes for a Kubernetes namespace for engine with  id '%v', instead got a non-nil error",
			engineIdStr,
		)
	}
	engineNamespaceName := engineNamespaceAttributes.GetName().GetString()
	engineNamespaceLabels := getStringMapFromLabelMap(engineNamespaceAttributes.GetLabels())

	//Create engine's namespace
	engineNamespace, err := backend.kubernetesManager.CreateNamespace(ctx, engineNamespaceName, engineNamespaceLabels)
>>>>>>> 60936680
	if err != nil {
		return nil, stacktrace.Propagate(err, "An error occurred creating the engine namespace")
	}
	shouldRemoveNamespace := true
	defer func() {
		if shouldRemoveNamespace {
<<<<<<< HEAD
			if err := backend.kubernetesManager.RemoveNamespace(ctx, namespace.Name); err != nil {
				logrus.Errorf("Creating the engine didn't complete successfully, so we tried to delete kubernetes namespace '%v' that we created but an error was thrown:\n%v", namespace.Name, err)
				logrus.Errorf("ACTION REQUIRED: You'll need to manually remove kubernetes namespace with name '%v'!!!!!!!", namespace.Name)
=======
			if err := backend.kubernetesManager.RemoveNamespace(ctx, engineNamespaceName); err != nil {
				logrus.Errorf("Creating the engine didn't complete successfully, so we tried to delete Kubernetes namespace '%v' that we created but an error was thrown:\n%v", engineNamespaceName, err)
				logrus.Errorf("ACTION REQUIRED: You'll need to manually remove Kubernetes namespace with name '%v'!!!!!!!", engineNamespaceName)
>>>>>>> 60936680
			}
		}
	}()
	namespaceName := namespace.Name

	serviceAccount, err := backend.createEngineServiceAccount(ctx, namespaceName, engineAttributesProvider)
	if err != nil {
		return nil, stacktrace.Propagate(err, "An error occurred creating the engine service account")
	}
	shouldRemoveServiceAccount := true
	defer func() {
		if shouldRemoveServiceAccount {
			if err := backend.kubernetesManager.RemoveServiceAccount(ctx, serviceAccount.Name, namespaceName); err != nil {
				logrus.Errorf("Creating the engine didn't complete successfully, so we tried to delete service account '%v' in namespace '%v' that we created but an error was thrown:\n%v", serviceAccount.Name, namespaceName, err)
				logrus.Errorf("ACTION REQUIRED: You'll need to manually remove service account with name '%v'!!!!!!!", serviceAccount.Name)
			}
		}
	}()

	clusterRole, err := backend.createEngineClusterRole(ctx, engineAttributesProvider)
	if err != nil {
		return nil, stacktrace.Propagate(err, "An error occurred creating the engine cluster role")
	}
	shouldRemoveClusterRole := true
	defer func() {
		if shouldRemoveClusterRole {
			if err := backend.kubernetesManager.RemoveClusterRole(ctx, clusterRole.Name); err != nil {
				logrus.Errorf("Creating the engine didn't complete successfully, so we tried to delete cluster role '%v' that we created but an error was thrown:\n%v", clusterRole.Name, err)
				logrus.Errorf("ACTION REQUIRED: You'll need to manually remove cluster role with name '%v'!!!!!!!", clusterRole.Name)
			}
		}
	}()

	clusterRoleBindings, err := backend.createEngineClusterRoleBindings(ctx, engineAttributesProvider, clusterRole.Name, namespaceName, serviceAccount.Name)
	if err != nil {
<<<<<<< HEAD
		return nil, stacktrace.Propagate(err, "An error occurred creating the engine cluster role bindings")
=======
		return nil, stacktrace.Propagate(
			err,
			"Expected to be able to get engine attributes for a Kubernetes cluster role bindings, instead got a non-nil error",
		)
	}
	clusterRoleBindingsName := clusterRoleBindingsAttributes.GetName().GetString()
	clusterRoleBindingsLabels := getStringMapFromLabelMap(clusterRoleBindingsAttributes.GetLabels())
	clusterRoleBindingsSubjects := []rbacv1.Subject{
		{
			Kind:      rbacv1.ServiceAccountKind,
			Name:      serviceAccountName,
			Namespace: engineNamespaceName,
		},
	}
	clusterRoleBindingsRoleRef := rbacv1.RoleRef{
		APIGroup: consts.RbacAuthorizationApiGroup,
		Kind:     consts.ClusterRoleKubernetesResourceType,
		Name:     clusterRoleName,
	}
	if _, err := backend.kubernetesManager.CreateClusterRoleBindings(ctx, clusterRoleBindingsName, clusterRoleBindingsSubjects, clusterRoleBindingsRoleRef, clusterRoleBindingsLabels); err != nil {
		return nil, stacktrace.Propagate(err, "An error occurred creating cluster role bindings '%v' with subjects '%+v' and role ref '%+v' in namespace '%v'", clusterRoleBindingsName, clusterRoleBindingsSubjects, clusterRoleBindingsRoleRef, engineNamespaceName)
>>>>>>> 60936680
	}
	shouldRemoveClusterRoleBinding := true
	defer func() {
		if shouldRemoveClusterRoleBinding {
			if err := backend.kubernetesManager.RemoveClusterRoleBindings(ctx, clusterRoleBindings.Name); err != nil {
				logrus.Errorf("Creating the engine didn't complete successfully, so we tried to delete cluster role bindings '%v' in namespace '%v' that we created but an error was thrown:\n%v", clusterRoleBindings.Name, namespaceName, err)
				logrus.Errorf("ACTION REQUIRED: You'll need to manually remove cluster role bindings with name '%v'!!!!!!!", clusterRoleBindings.Name)
			}
		}
	}()

	enginePod, err := backend.createEnginePod(ctx, namespaceName, engineAttributesProvider, imageOrgAndRepo, imageVersionTag, envVars, serviceAccount.Name)
	if err != nil {
<<<<<<< HEAD
		return nil, stacktrace.Propagate(err, "An error occurred creating the engine pod")
=======
		return nil, stacktrace.Propagate(
			err,
			"Expected to be able to get attributes for a Kubernetes pod for engine with id '%v', instead got a non-nil error",
			engineIdStr,
		)
	}
	enginePodName := enginePodAttributes.GetName().GetString()
	enginePodLabels := getStringMapFromLabelMap(enginePodAttributes.GetLabels())
	enginePodAnnotations := getStringMapFromAnnotationMap(enginePodAttributes.GetAnnotations())

	// Define Containers in our Engine Pod and hook them up to our Engine Volumes
	containerImageAndTag := fmt.Sprintf(
		"%v:%v",
		imageOrgAndRepo,
		imageVersionTag,
	)
	engineContainers, engineVolumes := getEngineContainers(containerImageAndTag, envVars)
	// Create pods with engine containers and volumes in kubernetes
	_, err = backend.kubernetesManager.CreatePod(ctx, engineNamespaceName, enginePodName, enginePodLabels, enginePodAnnotations, engineContainers, engineVolumes, serviceAccountName)
	if err != nil {
		return nil, stacktrace.Propagate(err, "An error occurred while creating the pod with name '%s' in namespace '%s' with image '%s'", enginePodName, engineNamespaceName, containerImageAndTag)
>>>>>>> 60936680
	}
	var shouldRemovePod = true
	defer func() {
		if shouldRemovePod {
<<<<<<< HEAD
			if err := backend.kubernetesManager.RemovePod(ctx, namespaceName, enginePod.Name); err != nil {
				logrus.Errorf("Creating the engine didn't complete successfully, so we tried to delete kubernetes pod '%v' that we created but an error was thrown:\n%v", enginePod.Name, err)
				logrus.Errorf("ACTION REQUIRED: You'll need to manually remove kubernetes pod with name '%v'!!!!!!!", enginePod.Name)
=======
			if err := backend.kubernetesManager.RemovePod(ctx, engineNamespaceName, enginePodName); err != nil {
				logrus.Errorf("Creating the engine didn't complete successfully, so we tried to delete Kubernetes pod '%v' that we created but an error was thrown:\n%v", enginePodName, err)
				logrus.Errorf("ACTION REQUIRED: You'll need to manually remove Kubernetes pod with name '%v'!!!!!!!", enginePodName)
>>>>>>> 60936680
			}
		}
	}()

	engineService, err := backend.createEngineService(ctx, namespaceName, engineAttributesProvider, privateGrpcPortSpec, privateGrpcProxyPortSpec)
	if err != nil {
		return nil, stacktrace.Propagate(err, "An error occurred creating the engine service")
	}
	var shouldRemoveService = true
	defer func() {
		if shouldRemoveService {
<<<<<<< HEAD
			if err := backend.kubernetesManager.RemoveService(ctx, namespaceName, engineService.Name); err != nil {
				logrus.Errorf("Creating the engine didn't complete successfully, so we tried to delete kubernetes service '%v' that we created but an error was thrown:\n%v", engineService.Name, err)
				logrus.Errorf("ACTION REQUIRED: You'll need to manually remove kubernetes service with name '%v'!!!!!!!", engineService.Name)
=======
			if err := backend.kubernetesManager.RemoveService(ctx, engineNamespaceName, engineServiceName); err != nil {
				logrus.Errorf("Creating the engine didn't complete successfully, so we tried to delete Kubernetes service '%v' that we created but an error was thrown:\n%v", engineServiceName, err)
				logrus.Errorf("ACTION REQUIRED: You'll need to manually remove Kubernetes service with name '%v'!!!!!!!", engineServiceName)
>>>>>>> 60936680
			}
		}
	}()

	engineResources := &engineKubernetesResources{
		clusterRole:        clusterRole,
		clusterRoleBinding: clusterRoleBindings,
		namespace:          namespace,
		serviceAccount:     serviceAccount,
		service:            engineService,
		pod:                enginePod,
	}
	engineObjsById, err := getEngineObjectsFromKubernetesResources(map[string]*engineKubernetesResources{
		engineIdStr: engineResources,
	})
	if err != nil {
		return nil, stacktrace.Propagate(err, "An error occurred converting the new engine's Kubernetes resources to engine objects")
	}
	resultEngine, found := engineObjsById[engineIdStr]
	if !found {
		return nil, stacktrace.NewError("Successfully converted the new engine's Kubernetes resources to an engine object, but the resulting map didn't have an entry for engine ID '%v'", engineIdStr)
	}

	shouldRemoveNamespace = false
	shouldRemoveServiceAccount = false
	shouldRemoveClusterRole = false
	shouldRemoveClusterRoleBinding = false
	shouldRemovePod = false
	shouldRemoveService = false
	return resultEngine, nil
}

func (backend *KubernetesKurtosisBackend) GetEngines(ctx context.Context, filters *engine.EngineFilters) (map[string]*engine.Engine, error) {
	matchingEngines, _, err := backend.getMatchingEnginesAndKubernetesResources(ctx, filters)
	if err != nil {
		return nil, stacktrace.Propagate(err, "An error occurred getting engines matching the following filters: %+v", filters)
	}
	return matchingEngines, nil
}

func (backend *KubernetesKurtosisBackend) StopEngines(
	ctx context.Context,
	filters *engine.EngineFilters,
) (
	resultSuccessfulEngineIds map[string]bool,
	resultErroredEngineIds map[string]error,
	resultErr error,
) {
	_, matchingKubernetesResources, err := backend.getMatchingEnginesAndKubernetesResources(ctx, filters)
	if err != nil {
		return nil, nil, stacktrace.Propagate(err, "An error occurred getting engines and Kubernetes resources matching filters '%+v'", filters)
	}

	successfulEngineIds := map[string]bool{}
	erroredEngineIds := map[string]error{}
	for engineId, resources := range matchingKubernetesResources {
		if resources.namespace == nil {
			// No namespace means nothing needs stopping
			successfulEngineIds[engineId] = true
			continue
		}
		namespaceName := resources.namespace.Name

		if resources.service != nil {
			serviceName := resources.service.Name
			if err := backend.kubernetesManager.RemoveSelectorsFromService(ctx, namespaceName, serviceName); err != nil {
				erroredEngineIds[engineId] = stacktrace.Propagate(
					err,
					"An error occurred removing selectors from service '%v' in namespace '%v' for engine '%v'",
					serviceName,
					namespaceName,
					engineId,
				)
				continue
			}
		}

		if resources.pod != nil {
			podName := resources.pod.Name
			if err := backend.kubernetesManager.RemovePod(ctx, namespaceName, podName); err != nil {
				erroredEngineIds[engineId] = stacktrace.Propagate(
					err,
					"An error occurred removing pod '%v' in namespace '%v' for engine '%v'",
					podName,
					namespaceName,
					engineId,
				)
				continue
			}
		}

		successfulEngineIds[engineId] = true
	}

	return successfulEngineIds, erroredEngineIds, nil
}

func (backend *KubernetesKurtosisBackend) DestroyEngines(
	ctx context.Context,
	filters *engine.EngineFilters,
) (
	resultSuccessfulEngineIds map[string]bool,
	resultErroredEngineIds map[string]error,
	resultErr error,
) {
	_, matchingResources, err := backend.getMatchingEnginesAndKubernetesResources(ctx, filters)
	if err != nil {
		return nil, nil, stacktrace.Propagate(err, "An error occurred getting engine Kubernetes resources matching filters: %+v", filters)
	}

	successfulEngineIds := map[string]bool{}
	erroredEngineIds := map[string]error{}
	for engineId, resources := range matchingResources {
		// Remove ClusterRoleBinding
		if resources.clusterRoleBinding != nil {
			roleBindingName := resources.clusterRoleBinding.Name
			if err := backend.kubernetesManager.RemoveClusterRoleBindings(ctx, roleBindingName); err != nil {
				erroredEngineIds[engineId] = stacktrace.Propagate(
					err,
					"An error occurred removing cluster role binding '%v' for engine '%v'",
					roleBindingName,
					engineId,
				)
				continue
			}
		}

		// Remove ClusterRole
		if resources.clusterRole != nil {
			roleName := resources.clusterRole.Name
			if err := backend.kubernetesManager.RemoveClusterRole(ctx, roleName); err != nil {
				erroredEngineIds[engineId] = stacktrace.Propagate(
					err,
					"An error occurred removing cluster role '%v' for engine '%v'",
					roleName,
					engineId,
				)
				continue
			}
		}

		// Remove the namespace
		if resources.namespace != nil {
			namespaceName := resources.namespace.Name
			if err := backend.kubernetesManager.RemoveNamespace(ctx, namespaceName); err != nil {
				erroredEngineIds[engineId] = stacktrace.Propagate(
					err,
					"An error occurred removing namespace '%v' for engine '%v'",
					namespaceName,
					engineId,
				)
				continue
			}
		}

		successfulEngineIds[engineId] = true
	}
	return successfulEngineIds, erroredEngineIds, nil
}

// ====================================================================================================
//                                     Private Helper Methods
// ====================================================================================================
func (backend *KubernetesKurtosisBackend) getMatchingEnginesAndKubernetesResources(
	ctx context.Context,
	filters *engine.EngineFilters,
) (
	map[string]*engine.Engine,
	map[string]*engineKubernetesResources,
	error,
) {
	matchingResources, err := backend.getMatchingKubernetesResources(ctx, filters.IDs)
	if err != nil {
		return nil, nil, stacktrace.Propagate(err, "An error occurred getting engine Kubernetes resources matching IDs: %+v", filters.IDs)
	}

	engineObjects, err := getEngineObjectsFromKubernetesResources(matchingResources)
	if err != nil {
		return nil, nil, stacktrace.Propagate(err, "An error occurred getting engine objects from Kubernetes resources")
	}

	// Finally, apply the filters
	resultEngineObjs := map[string]*engine.Engine{}
	resultKubernetesResources := map[string]*engineKubernetesResources{}
	for engineId, engineObj := range engineObjects {
		if filters.IDs != nil && len(filters.IDs) > 0 {
			if _, found := filters.IDs[engineObj.GetID()]; !found {
				continue
			}
		}

		if filters.Statuses != nil && len(filters.IDs) > 0 {
			if _, found := filters.Statuses[engineObj.GetStatus()]; !found {
				continue
			}
		}

		resultEngineObjs[engineId] = engineObj
		// Okay to do because we're guaranteed a 1:1 mapping between engine_obj:engine_resources
		resultKubernetesResources[engineId] = matchingResources[engineId]
	}

	return resultEngineObjs, resultKubernetesResources, nil
}

// Get back any and all Kubernetes resources matching the given IDs, where a nil or empty map == "match all IDs"
func (backend *KubernetesKurtosisBackend) getMatchingKubernetesResources(ctx context.Context, engineIds map[string]bool) (
	map[string]*engineKubernetesResources,
	error,
) {
	engineMatchLabels := getEngineMatchLabels()

	result := map[string]*engineKubernetesResources{}

	// Namespaces
	namespaces, err := kubernetes_resource_collectors.CollectMatchingNamespaces(
		ctx,
		backend.kubernetesManager,
		engineMatchLabels,
		label_key_consts.IDLabelKey.GetString(),
		engineIds,
	)
	if err != nil {
		return nil, stacktrace.Propagate(err, "An error occurred getting engine namespaces matching IDs '%+v'", engineIds)
	}
	for engineId, namespacesForId := range namespaces {
		if len(namespacesForId) > 1 {
			return nil, stacktrace.NewError(
				"Expected at most one namespace to match engine ID '%v', but got '%v'",
				len(namespacesForId),
				engineId,
			)
		}
		engineResources, found := result[engineId]
		if !found {
			engineResources = &engineKubernetesResources{}
		}
		engineResources.namespace = namespacesForId[0]
		result[engineId] = engineResources
	}

	// Cluster roles
	clusterRoles, err := kubernetes_resource_collectors.CollectMatchingClusterRoles(
		ctx,
		backend.kubernetesManager,
		engineMatchLabels,
		label_key_consts.IDLabelKey.GetString(),
		engineIds,
	)
	for engineId, clusterRolesForId := range clusterRoles {
		if len(clusterRolesForId) > 1 {
			return nil, stacktrace.NewError(
				"Expected at most one cluster role to match engine ID '%v', but got '%v'",
				len(clusterRolesForId),
				engineId,
			)
		}
		engineResources, found := result[engineId]
		if !found {
			engineResources = &engineKubernetesResources{}
		}
		engineResources.clusterRole = clusterRolesForId[0]
		result[engineId] = engineResources
	}

	// Cluster role bindings
	clusterRoleBindings, err := kubernetes_resource_collectors.CollectMatchingClusterRoleBindings(
		ctx,
		backend.kubernetesManager,
		engineMatchLabels,
		label_key_consts.IDLabelKey.GetString(),
		engineIds,
	)
	for engineId, clusterRoleBindingsForId := range clusterRoleBindings {
		if len(clusterRoleBindingsForId) > 1 {
			return nil, stacktrace.NewError(
				"Expected at most one cluster role binding to match engine ID '%v', but got '%v'",
				len(clusterRoleBindingsForId),
				engineId,
			)
		}
		engineResources, found := result[engineId]
		if !found {
			engineResources = &engineKubernetesResources{}
		}
		engineResources.clusterRoleBinding = clusterRoleBindingsForId[0]
		result[engineId] = engineResources
	}

	// Per-namespace objects
	for engineId, engineResources := range result {
		if engineResources.namespace == nil {
			continue
		}
		namespaceName := engineResources.namespace.Name

		// Service accounts
		serviceAccounts, err := kubernetes_resource_collectors.CollectMatchingServiceAccounts(
			ctx,
			backend.kubernetesManager,
			namespaceName,
			engineMatchLabels,
			label_key_consts.IDLabelKey.GetString(),
			map[string]bool{
				engineId: true,
			},
		)
		if err != nil {
			return nil, stacktrace.Propagate(err, "An error occurred getting service accounts matching engine ID '%v' in namespace '%v'", engineId, namespaceName)
		}
		var serviceAccount *apiv1.ServiceAccount
		if serviceAccountsForId, found := serviceAccounts[engineId]; found {
			if len(serviceAccountsForId) > 1 {
				return nil, stacktrace.NewError(
					"Expected at most one engine service account in namespace '%v' for engine with ID '%v' " +
						"but found '%v'",
					namespaceName,
					engineId,
					len(serviceAccounts),
				)
			}
			serviceAccount = serviceAccountsForId[0]
		}

		// Services
		services, err := kubernetes_resource_collectors.CollectMatchingServices(
			ctx,
			backend.kubernetesManager,
			namespaceName,
			engineMatchLabels,
			label_key_consts.IDLabelKey.GetString(),
			map[string]bool{
				engineId: true,
			},
		)
		if err != nil {
			return nil, stacktrace.Propagate(err, "An error occurred getting services matching engine ID '%v' in namespace '%v'", engineId, namespaceName)
		}
		var service *apiv1.Service
		if servicesForId, found := services[engineId]; found {
			if len(servicesForId) > 1 {
				return nil, stacktrace.NewError(
					"Expected at most one engine service in namespace '%v' for engine with ID '%v' " +
						"but found '%v'",
					namespaceName,
					engineId,
					len(services),
				)
			}
			service = servicesForId[0]
		}

		// Pods
		pods, err := kubernetes_resource_collectors.CollectMatchingPods(
			ctx,
			backend.kubernetesManager,
			namespaceName,
			engineMatchLabels,
			label_key_consts.IDLabelKey.GetString(),
			map[string]bool{
				engineId: true,
			},
		)
		if err != nil {
			return nil, stacktrace.Propagate(err, "An error occurred getting pods matching engine ID '%v' in namespace '%v'", engineId, namespaceName)
		}
		var pod *apiv1.Pod
		if podsForId, found := pods[engineId]; found {
			if len(podsForId) > 1 {
				return nil, stacktrace.NewError(
					"Expected at most one engine pod in namespace '%v' for engine with ID '%v' " +
						"but found '%v'",
					namespaceName,
					engineId,
					len(pods),
				)
			}
			pod = podsForId[0]
		}

		engineResources.service = service
		engineResources.pod = pod
		engineResources.serviceAccount = serviceAccount
	}

	return result, nil
}

func getEngineObjectsFromKubernetesResources(allResources map[string]*engineKubernetesResources) (map[string]*engine.Engine, error) {
	result := map[string]*engine.Engine{}

	for engineId, resourcesForId := range allResources {

		engineStatus := container_status.ContainerStatus_Stopped
		if resourcesForId.pod != nil {
			engineStatus = container_status.ContainerStatus_Running
		}
		if resourcesForId.service != nil && len(resourcesForId.service.Spec.Selector) > 0 {
			engineStatus = container_status.ContainerStatus_Running
		}

		// NOTE: We set these to nil because in Kubernetes we have no way of knowing what the public info is!
		var publicIpAddr net.IP = nil
		var publicGrpcPortSpec *port_spec.PortSpec = nil
		var publicGrpcProxyPortSpec *port_spec.PortSpec = nil

		engineObj := engine.NewEngine(
			engineId,
			engineStatus,
			publicIpAddr,
			publicGrpcPortSpec,
			publicGrpcProxyPortSpec,
		)
		result[engineId] = engineObj
	}
	return result, nil
}

func getEngineContainers(containerImageAndTag string, engineEnvVars map[string]string) (resultContainers []apiv1.Container, resultVolumes []apiv1.Volume) {
	containerName := "kurtosis-engine-container"

	var engineContainerEnvVars []apiv1.EnvVar
	for varName, varValue := range engineEnvVars {
		envVar := apiv1.EnvVar{
			Name:  varName,
			Value: varValue,
		}
		engineContainerEnvVars = append(engineContainerEnvVars, envVar)
	}
	containers := []apiv1.Container{
		{
			// TODO SPECIFY PORTS!!!!!
			Name:  containerName,
			Image: containerImageAndTag,
			Env:   engineContainerEnvVars,
		},
	}

	return containers, nil
}

func getEngineMatchLabels() map[string]string {
	engineMatchLabels := map[string]string{
		label_key_consts.AppIDLabelKey.GetString():        label_value_consts.AppIDLabelValue.GetString(),
		label_key_consts.ResourceTypeLabelKey.GetString(): label_value_consts.EngineResourceTypeLabelValue.GetString(),
	}
	return engineMatchLabels
}

func (backend *KubernetesKurtosisBackend) createEngineNamespace(
	ctx context.Context,
	engineAttributesProvider object_attributes_provider.KubernetesEngineObjectAttributesProvider,
) (*apiv1.Namespace, error) {
	// Get Namespace Attributes
	engineNamespaceAttributes, err := engineAttributesProvider.ForEngineNamespace()
	if err != nil {
		return nil, stacktrace.Propagate(
			err,
<<<<<<< HEAD
			"An error occurred getting the Kubernetes attributes for the namespace",
=======
			"Expected to be able to get engine attributes for a Kubernetes service account, instead got a non-nil error",
>>>>>>> 60936680
		)
	}
	engineNamespaceName := engineNamespaceAttributes.GetName().GetString()
	engineNamespaceLabels := getStringMapFromLabelMap(engineNamespaceAttributes.GetLabels())

	//Create engine's namespace
	engineNamespace, err := backend.kubernetesManager.CreateNamespace(ctx, engineNamespaceName, engineNamespaceLabels)
	if err != nil {
		return nil, stacktrace.Propagate(err, "An error occurred while creating the namespace '%v' using labels '%+v'", engineNamespace, engineNamespaceLabels)
	}
	return engineNamespace, nil
}

func (backend *KubernetesKurtosisBackend) createEngineServiceAccount(
	ctx context.Context,
	namespace string,
	engineAttributesProvider object_attributes_provider.KubernetesEngineObjectAttributesProvider,
) (*apiv1.ServiceAccount, error) {
	serviceAccountAttributes, err := engineAttributesProvider.ForEngineServiceAccount()
	if err != nil {
		return nil, stacktrace.Propagate(
			err,
			"Expected to be able to get Kubernetes attributes for engine service account, instead got a non-nil error",
		)
	}
	serviceAccountName := serviceAccountAttributes.GetName().GetString()
	serviceAccountLabels := getStringMapFromLabelMap(serviceAccountAttributes.GetLabels())
	serviceAccount, err := backend.kubernetesManager.CreateServiceAccount(ctx, serviceAccountName, namespace, serviceAccountLabels)
	if err != nil {
		return nil, stacktrace.Propagate(err, "An error occurred creating service account '%v' with labels '%+v' in namespace '%v'", serviceAccountName, serviceAccountLabels, namespace)
	}
	return serviceAccount, nil
}

func (backend *KubernetesKurtosisBackend) createEngineClusterRole(
	ctx context.Context,
	engineAttributesProvider object_attributes_provider.KubernetesEngineObjectAttributesProvider,
) (*rbacv1.ClusterRole, error) {
	clusterRolesAttributes, err := engineAttributesProvider.ForEngineClusterRole()
	if err != nil {
		return nil, stacktrace.Propagate(
			err,
<<<<<<< HEAD
			"Expected to be able to get Kubernetes attributes for a engine cluster role, instead got a non-nil error",
=======
			"Expected to be able to get engine attributes for a Kubernetes cluster role, instead got a non-nil error",
>>>>>>> 60936680
		)
	}
	clusterRoleName := clusterRolesAttributes.GetName().GetString()
	clusterRoleLabels := getStringMapFromLabelMap(clusterRolesAttributes.GetLabels())
	clusterRolePolicyRules := []rbacv1.PolicyRule{
		{
			Verbs:     []string{consts.CreateKubernetesVerb, consts.UpdateKubernetesVerb, consts.PatchKubernetesVerb, consts.DeleteKubernetesVerb, consts.GetKubernetesVerb, consts.ListKubernetesVerb, consts.WatchKubernetesVerb},
			APIGroups: []string{rbacv1.APIGroupAll},
			Resources: []string{consts.NamespacesKubernetesResource, consts.ServiceAccountsKubernetesResource, consts.RolesKubernetesResource, consts.RoleBindingsKubernetesResource, consts.PodsKubernetesResource, consts.ServicesKubernetesResource, consts.PersistentVolumeClaimsKubernetesResource},
		},
	}
	clusterRole, err := backend.kubernetesManager.CreateClusterRoles(ctx, clusterRoleName, clusterRolePolicyRules, clusterRoleLabels)
	if err != nil {
		return nil, stacktrace.Propagate(err, "An error occurred creating cluster role '%v' with policy rules '%+v' and labels '%+v'", clusterRoleName, clusterRolePolicyRules, clusterRoleLabels)
	}
	return clusterRole, nil
}

func (backend *KubernetesKurtosisBackend) createEngineClusterRoleBindings(
	ctx context.Context,
	engineAttributesProvider object_attributes_provider.KubernetesEngineObjectAttributesProvider,
	clusterRoleName string,
	namespaceName string,
	serviceAccountName string,
) (*rbacv1.ClusterRoleBinding, error) {
	clusterRoleBindingsAttributes, err := engineAttributesProvider.ForEngineClusterRoleBindings()
	if err != nil {
		return nil, stacktrace.Propagate(
			err,
<<<<<<< HEAD
			"Expected to be able to get Kubernetes attributes for engine cluster role bindings, but instead got a non-nil error",
=======
			"Expected to be able to get engine attributes for a Kubernetes cluster role bindings, instead got a non-nil error",
>>>>>>> 60936680
		)
	}
	clusterRoleBindingsName := clusterRoleBindingsAttributes.GetName().GetString()
	clusterRoleBindingsLabels := getStringMapFromLabelMap(clusterRoleBindingsAttributes.GetLabels())
	clusterRoleBindingsSubjects := []rbacv1.Subject{
		{
			Kind:      rbacv1.ServiceAccountKind,
			Name:      serviceAccountName,
			Namespace: namespaceName,
		},
	}
	clusterRoleBindingsRoleRef := rbacv1.RoleRef{
		APIGroup: consts.RbacAuthorizationApiGroup,
		Kind:     consts.ClusterRoleKubernetesResourceType,
		Name:     clusterRoleName,
	}
	clusterRoleBindings, err := backend.kubernetesManager.CreateClusterRoleBindings(ctx, clusterRoleBindingsName, clusterRoleBindingsSubjects, clusterRoleBindingsRoleRef, clusterRoleBindingsLabels)
	if err != nil {
		return nil, stacktrace.Propagate(err, "An error occurred creating cluster role bindings '%v' with subjects '%+v' and role ref '%+v' in namespace '%v'", clusterRoleBindingsName, clusterRoleBindingsSubjects, clusterRoleBindingsRoleRef, namespaceName)
	}
	return clusterRoleBindings, nil
}

func (backend *KubernetesKurtosisBackend) createEnginePod(
	ctx context.Context,
	namespace string,
	engineAttributesProvider object_attributes_provider.KubernetesEngineObjectAttributesProvider,
	imageOrgAndRepo string,
	imageVersionTag string,
	envVars map[string]string,
	serviceAccountName string,
) (*apiv1.Pod, error) {
	// Get Pod Attributes
	enginePodAttributes, err := engineAttributesProvider.ForEnginePod()
	if err != nil {
		return nil, stacktrace.Propagate(
			err,
			"Expected to be able to get Kubernetes attributes for engine pod, instead got a non-nil error",
		)
	}
	enginePodName := enginePodAttributes.GetName().GetString()
	enginePodLabels := getStringMapFromLabelMap(enginePodAttributes.GetLabels())
	enginePodAnnotations := getStringMapFromAnnotationMap(enginePodAttributes.GetAnnotations())

	// Define Containers in our Engine Pod and hook them up to our Engine Volumes
	containerImageAndTag := fmt.Sprintf(
		"%v:%v",
		imageOrgAndRepo,
		imageVersionTag,
	)
	engineContainers, engineVolumes := getEngineContainers(containerImageAndTag, envVars)
	// Create pods with engine containers and volumes in kubernetes
	pod, err := backend.kubernetesManager.CreatePod(ctx, namespace, enginePodName, enginePodLabels, enginePodAnnotations, engineContainers, engineVolumes, serviceAccountName)
	if err != nil {
		return nil, stacktrace.Propagate(err, "An error occurred while creating the pod with name '%s' in namespace '%s' with image '%s'", enginePodName, namespace, containerImageAndTag)
	}
	return pod, nil
}

func (backend *KubernetesKurtosisBackend) createEngineService(
	ctx context.Context,
	namespace string,
	engineAttributesProvider object_attributes_provider.KubernetesEngineObjectAttributesProvider,
	privateGrpcPortSpec *port_spec.PortSpec,
	privateGrpcProxyPortSpec *port_spec.PortSpec,
) (*apiv1.Service, error) {
	engineServiceAttributes, err := engineAttributesProvider.ForEngineService(kurtosisInternalContainerGrpcPortSpecId, privateGrpcPortSpec, kurtosisInternalContainerGrpcProxyPortSpecId, privateGrpcProxyPortSpec)
	if err != nil {
		return nil, stacktrace.Propagate(
			err,
			"An error occurred getting the engine service attributes using private grpc port spec '%+v', and "+
				"private grpc proxy port spec '%v'",
			privateGrpcPortSpec,
			privateGrpcProxyPortSpec,
		)
	}
	engineServiceName := engineServiceAttributes.GetName().GetString()
	engineServiceLabels := getStringMapFromLabelMap(engineServiceAttributes.GetLabels())
	engineServiceAnnotations := getStringMapFromAnnotationMap(engineServiceAttributes.GetAnnotations())
	grpcPortInt32 := int32(privateGrpcPortSpec.GetNumber())
	grpcProxyPortInt32 := int32(privateGrpcProxyPortSpec.GetNumber())

	// Define service ports. These hook up to ports on the containers running in the engine pod
	servicePorts := []apiv1.ServicePort{
		{
			Name:     object_name_constants.KurtosisInternalContainerGrpcPortName.GetString(),
			// TODO MAKE THIS DYNAMIC FROM THE PORTSPEC!!
			Protocol: apiv1.ProtocolTCP,
			Port:     grpcPortInt32,
		},
		{
			Name:     object_name_constants.KurtosisInternalContainerGrpcProxyPortName.GetString(),
			// TODO MAKE THIS DYNAMIC FROM THE PORTSPEC!!
			Protocol: apiv1.ProtocolTCP,
			Port:     grpcProxyPortInt32,
		},
	}

	// Create Service
	service, err := backend.kubernetesManager.CreateService(
		ctx,
		namespace,
		engineServiceName,
		engineServiceLabels,
		engineServiceAnnotations,
		engineServiceLabels,
		externalServiceType,
		servicePorts,
	)
	if err != nil {
		return nil, stacktrace.Propagate(err, "An error occurred while creating the service with name '%s' in namespace '%s' with ports '%v' and '%v'", engineServiceName, namespace, grpcPortInt32, grpcProxyPortInt32)
	}
	return service, nil
}<|MERGE_RESOLUTION|>--- conflicted
+++ resolved
@@ -97,39 +97,16 @@
 		return nil, stacktrace.Propagate(err, "An error occurred getting the engine attributes provider using id '%v'", engineIdStr)
 	}
 
-<<<<<<< HEAD
 	namespace, err := backend.createEngineNamespace(ctx, engineAttributesProvider)
-=======
-	// Get Namespace Attributes
-	engineNamespaceAttributes, err := engineAttributesProvider.ForEngineNamespace()
-	if err != nil {
-		return nil, stacktrace.Propagate(
-			err,
-			"Expected to be able to get attributes for a Kubernetes namespace for engine with  id '%v', instead got a non-nil error",
-			engineIdStr,
-		)
-	}
-	engineNamespaceName := engineNamespaceAttributes.GetName().GetString()
-	engineNamespaceLabels := getStringMapFromLabelMap(engineNamespaceAttributes.GetLabels())
-
-	//Create engine's namespace
-	engineNamespace, err := backend.kubernetesManager.CreateNamespace(ctx, engineNamespaceName, engineNamespaceLabels)
->>>>>>> 60936680
 	if err != nil {
 		return nil, stacktrace.Propagate(err, "An error occurred creating the engine namespace")
 	}
 	shouldRemoveNamespace := true
 	defer func() {
 		if shouldRemoveNamespace {
-<<<<<<< HEAD
 			if err := backend.kubernetesManager.RemoveNamespace(ctx, namespace.Name); err != nil {
-				logrus.Errorf("Creating the engine didn't complete successfully, so we tried to delete kubernetes namespace '%v' that we created but an error was thrown:\n%v", namespace.Name, err)
-				logrus.Errorf("ACTION REQUIRED: You'll need to manually remove kubernetes namespace with name '%v'!!!!!!!", namespace.Name)
-=======
-			if err := backend.kubernetesManager.RemoveNamespace(ctx, engineNamespaceName); err != nil {
-				logrus.Errorf("Creating the engine didn't complete successfully, so we tried to delete Kubernetes namespace '%v' that we created but an error was thrown:\n%v", engineNamespaceName, err)
-				logrus.Errorf("ACTION REQUIRED: You'll need to manually remove Kubernetes namespace with name '%v'!!!!!!!", engineNamespaceName)
->>>>>>> 60936680
+				logrus.Errorf("Creating the engine didn't complete successfully, so we tried to delete Kubernetes namespace '%v' that we created but an error was thrown:\n%v", namespace.Name, err)
+				logrus.Errorf("ACTION REQUIRED: You'll need to manually remove Kubernetes namespace with name '%v'!!!!!!!", namespace.Name)
 			}
 		}
 	}()
@@ -165,31 +142,7 @@
 
 	clusterRoleBindings, err := backend.createEngineClusterRoleBindings(ctx, engineAttributesProvider, clusterRole.Name, namespaceName, serviceAccount.Name)
 	if err != nil {
-<<<<<<< HEAD
 		return nil, stacktrace.Propagate(err, "An error occurred creating the engine cluster role bindings")
-=======
-		return nil, stacktrace.Propagate(
-			err,
-			"Expected to be able to get engine attributes for a Kubernetes cluster role bindings, instead got a non-nil error",
-		)
-	}
-	clusterRoleBindingsName := clusterRoleBindingsAttributes.GetName().GetString()
-	clusterRoleBindingsLabels := getStringMapFromLabelMap(clusterRoleBindingsAttributes.GetLabels())
-	clusterRoleBindingsSubjects := []rbacv1.Subject{
-		{
-			Kind:      rbacv1.ServiceAccountKind,
-			Name:      serviceAccountName,
-			Namespace: engineNamespaceName,
-		},
-	}
-	clusterRoleBindingsRoleRef := rbacv1.RoleRef{
-		APIGroup: consts.RbacAuthorizationApiGroup,
-		Kind:     consts.ClusterRoleKubernetesResourceType,
-		Name:     clusterRoleName,
-	}
-	if _, err := backend.kubernetesManager.CreateClusterRoleBindings(ctx, clusterRoleBindingsName, clusterRoleBindingsSubjects, clusterRoleBindingsRoleRef, clusterRoleBindingsLabels); err != nil {
-		return nil, stacktrace.Propagate(err, "An error occurred creating cluster role bindings '%v' with subjects '%+v' and role ref '%+v' in namespace '%v'", clusterRoleBindingsName, clusterRoleBindingsSubjects, clusterRoleBindingsRoleRef, engineNamespaceName)
->>>>>>> 60936680
 	}
 	shouldRemoveClusterRoleBinding := true
 	defer func() {
@@ -203,44 +156,14 @@
 
 	enginePod, err := backend.createEnginePod(ctx, namespaceName, engineAttributesProvider, imageOrgAndRepo, imageVersionTag, envVars, serviceAccount.Name)
 	if err != nil {
-<<<<<<< HEAD
 		return nil, stacktrace.Propagate(err, "An error occurred creating the engine pod")
-=======
-		return nil, stacktrace.Propagate(
-			err,
-			"Expected to be able to get attributes for a Kubernetes pod for engine with id '%v', instead got a non-nil error",
-			engineIdStr,
-		)
-	}
-	enginePodName := enginePodAttributes.GetName().GetString()
-	enginePodLabels := getStringMapFromLabelMap(enginePodAttributes.GetLabels())
-	enginePodAnnotations := getStringMapFromAnnotationMap(enginePodAttributes.GetAnnotations())
-
-	// Define Containers in our Engine Pod and hook them up to our Engine Volumes
-	containerImageAndTag := fmt.Sprintf(
-		"%v:%v",
-		imageOrgAndRepo,
-		imageVersionTag,
-	)
-	engineContainers, engineVolumes := getEngineContainers(containerImageAndTag, envVars)
-	// Create pods with engine containers and volumes in kubernetes
-	_, err = backend.kubernetesManager.CreatePod(ctx, engineNamespaceName, enginePodName, enginePodLabels, enginePodAnnotations, engineContainers, engineVolumes, serviceAccountName)
-	if err != nil {
-		return nil, stacktrace.Propagate(err, "An error occurred while creating the pod with name '%s' in namespace '%s' with image '%s'", enginePodName, engineNamespaceName, containerImageAndTag)
->>>>>>> 60936680
 	}
 	var shouldRemovePod = true
 	defer func() {
 		if shouldRemovePod {
-<<<<<<< HEAD
 			if err := backend.kubernetesManager.RemovePod(ctx, namespaceName, enginePod.Name); err != nil {
-				logrus.Errorf("Creating the engine didn't complete successfully, so we tried to delete kubernetes pod '%v' that we created but an error was thrown:\n%v", enginePod.Name, err)
-				logrus.Errorf("ACTION REQUIRED: You'll need to manually remove kubernetes pod with name '%v'!!!!!!!", enginePod.Name)
-=======
-			if err := backend.kubernetesManager.RemovePod(ctx, engineNamespaceName, enginePodName); err != nil {
-				logrus.Errorf("Creating the engine didn't complete successfully, so we tried to delete Kubernetes pod '%v' that we created but an error was thrown:\n%v", enginePodName, err)
-				logrus.Errorf("ACTION REQUIRED: You'll need to manually remove Kubernetes pod with name '%v'!!!!!!!", enginePodName)
->>>>>>> 60936680
+				logrus.Errorf("Creating the engine didn't complete successfully, so we tried to delete Kubernetes pod '%v' that we created but an error was thrown:\n%v", enginePod.Name, err)
+				logrus.Errorf("ACTION REQUIRED: You'll need to manually remove Kubernetes pod with name '%v'!!!!!!!", enginePod.Name)
 			}
 		}
 	}()
@@ -252,15 +175,9 @@
 	var shouldRemoveService = true
 	defer func() {
 		if shouldRemoveService {
-<<<<<<< HEAD
 			if err := backend.kubernetesManager.RemoveService(ctx, namespaceName, engineService.Name); err != nil {
-				logrus.Errorf("Creating the engine didn't complete successfully, so we tried to delete kubernetes service '%v' that we created but an error was thrown:\n%v", engineService.Name, err)
-				logrus.Errorf("ACTION REQUIRED: You'll need to manually remove kubernetes service with name '%v'!!!!!!!", engineService.Name)
-=======
-			if err := backend.kubernetesManager.RemoveService(ctx, engineNamespaceName, engineServiceName); err != nil {
-				logrus.Errorf("Creating the engine didn't complete successfully, so we tried to delete Kubernetes service '%v' that we created but an error was thrown:\n%v", engineServiceName, err)
-				logrus.Errorf("ACTION REQUIRED: You'll need to manually remove Kubernetes service with name '%v'!!!!!!!", engineServiceName)
->>>>>>> 60936680
+				logrus.Errorf("Creating the engine didn't complete successfully, so we tried to delete Kubernetes service '%v' that we created but an error was thrown:\n%v", engineService.Name, err)
+				logrus.Errorf("ACTION REQUIRED: You'll need to manually remove Kubernetes service with name '%v'!!!!!!!", engineService.Name)
 			}
 		}
 	}()
@@ -719,11 +636,7 @@
 	if err != nil {
 		return nil, stacktrace.Propagate(
 			err,
-<<<<<<< HEAD
 			"An error occurred getting the Kubernetes attributes for the namespace",
-=======
-			"Expected to be able to get engine attributes for a Kubernetes service account, instead got a non-nil error",
->>>>>>> 60936680
 		)
 	}
 	engineNamespaceName := engineNamespaceAttributes.GetName().GetString()
@@ -766,11 +679,7 @@
 	if err != nil {
 		return nil, stacktrace.Propagate(
 			err,
-<<<<<<< HEAD
 			"Expected to be able to get Kubernetes attributes for a engine cluster role, instead got a non-nil error",
-=======
-			"Expected to be able to get engine attributes for a Kubernetes cluster role, instead got a non-nil error",
->>>>>>> 60936680
 		)
 	}
 	clusterRoleName := clusterRolesAttributes.GetName().GetString()
@@ -800,11 +709,7 @@
 	if err != nil {
 		return nil, stacktrace.Propagate(
 			err,
-<<<<<<< HEAD
 			"Expected to be able to get Kubernetes attributes for engine cluster role bindings, but instead got a non-nil error",
-=======
-			"Expected to be able to get engine attributes for a Kubernetes cluster role bindings, instead got a non-nil error",
->>>>>>> 60936680
 		)
 	}
 	clusterRoleBindingsName := clusterRoleBindingsAttributes.GetName().GetString()
