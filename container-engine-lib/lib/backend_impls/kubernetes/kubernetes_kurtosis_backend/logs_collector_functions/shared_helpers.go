--- conflicted
+++ resolved
@@ -19,15 +19,10 @@
 )
 
 const (
-<<<<<<< HEAD
-	maxRetries                      = 30
-	timeToWaitBetweenChecksDuration = 1 * time.Second
-=======
 	maxAvailabilityChecksRetries                = 30
 	timeToWaitBetweenAvailabilityChecksDuration = 1 * time.Second
 	maxTriesToWaitForNamespaceRemoval           = 30
 	timeToWaitBetweenNamespaceRemovalChecks     = 1 * time.Second
->>>>>>> 5ae473cf
 )
 
 func getLogsCollectorObjAndResourcesForCluster(ctx context.Context, kubernetesManager *kubernetes_manager.KubernetesManager) (*logs_collector.LogsCollector, *logsCollectorKubernetesResources, error) {
@@ -339,13 +334,8 @@
 			pod.Name,
 			fluentBitContainerName,
 			httpPortSpec,
-<<<<<<< HEAD
-			maxRetries,
-			timeToWaitBetweenChecksDuration); err != nil {
-=======
 			maxAvailabilityChecksRetries,
 			timeToWaitBetweenAvailabilityChecksDuration); err != nil {
->>>>>>> 5ae473cf
 			return stacktrace.Propagate(err, "An error occurred while checking for availability of pod '%v' managed by logs collector daemon set '%v'", pod.Name, logsCollectorDaemonSet.Name)
 		}
 	}
