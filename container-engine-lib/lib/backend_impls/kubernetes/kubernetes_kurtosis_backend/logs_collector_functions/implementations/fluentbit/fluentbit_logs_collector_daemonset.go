package fluentbit

import (
	"context"
	"fmt"
	"github.com/kurtosis-tech/kurtosis/container-engine-lib/lib/backend_impls/kubernetes/kubernetes_kurtosis_backend/shared_helpers"
	"github.com/kurtosis-tech/kurtosis/container-engine-lib/lib/backend_impls/kubernetes/kubernetes_manager"
	"github.com/kurtosis-tech/kurtosis/container-engine-lib/lib/backend_impls/kubernetes/object_attributes_provider"
	"github.com/kurtosis-tech/kurtosis/container-engine-lib/lib/backend_impls/kubernetes/object_attributes_provider/label_value_consts"
	"github.com/kurtosis-tech/kurtosis/container-engine-lib/lib/backend_interface/objects/logs_collector"
	"github.com/kurtosis-tech/kurtosis/container-engine-lib/lib/backend_interface/objects/port_spec"
	"github.com/kurtosis-tech/kurtosis/container-engine-lib/lib/uuid_generator"
	"github.com/kurtosis-tech/stacktrace"
	"github.com/sirupsen/logrus"
	appsv1 "k8s.io/api/apps/v1"
	apiv1 "k8s.io/api/core/v1"
	rbacv1 "k8s.io/api/rbac/v1"
	"time"
)

const (
	httpProtocolStr = "http"
	emptyUrl        = ""
	retryInterval   = 1 * time.Second
	maxRetries      = 30
)

var noWait *port_spec.Wait = nil

type fluentbitLogsCollector struct{}

func NewFluentbitLogsCollector() *fluentbitLogsCollector {
	return &fluentbitLogsCollector{}
}

func (fluentbit *fluentbitLogsCollector) CreateAndStart(
	ctx context.Context,
	logsAggregatorHost string,
	logsAggregatorPort uint16,
	tcpPortNumber uint16,
	httpPortNumber uint16,
	logsCollectorTcpPortId string,
	logsCollectorHttpPortId string,
	objAttrsProvider object_attributes_provider.KubernetesObjectAttributesProvider,
	kubernetesManager *kubernetes_manager.KubernetesManager,
) (
	*appsv1.DaemonSet,
	*apiv1.ConfigMap,
	*apiv1.Namespace,
	*apiv1.ServiceAccount,
	*rbacv1.ClusterRole,
	*rbacv1.ClusterRoleBinding,
	func(),
	error,
) {
	logsCollectorGuidStr, err := uuid_generator.GenerateUUIDString()
	if err != nil {
		return nil, nil, nil, nil, nil, nil, nil, stacktrace.Propagate(err, "An error occurred creating uuid for logs collector.")
	}

	logsCollectorGuid := logs_collector.LogsCollectorGuid(logsCollectorGuidStr)
	logsCollectorAttrProvider := objAttrsProvider.ForLogsCollector(logsCollectorGuid)

	namespace, err := createLogsCollectorNamespace(ctx, logsCollectorAttrProvider, kubernetesManager)
	if err != nil {
		return nil, nil, nil, nil, nil, nil, nil, stacktrace.Propagate(err, "An error occurred creating namespace for logs collector.")
	}
	removeNamespaceFunc := func() {
		removeCtx := context.Background()
		if err := kubernetesManager.RemoveNamespace(removeCtx, namespace); err != nil {
			logrus.Errorf(
				"Launching the logs collector daemon set with name '%v' didn't complete successfully so we "+
					"tried to remove the namespace we started, but doing so exited with an error:\n%v",
				namespace.Name,
				err)
			logrus.Errorf("ACTION REQUIRED: You'll need to manually remove the logs collector namespace with Kubernetes name '%v'!!!!!!", namespace.Name)
		}
	}
	shouldRemoveLogsCollectorNamespace := true
	defer func() {
		if shouldRemoveLogsCollectorNamespace {
			removeNamespaceFunc()
		}
	}()

	serviceAccount, err := createLogsCollectorServiceAccount(ctx, namespace.Name, logsCollectorAttrProvider, kubernetesManager)
<<<<<<< HEAD
	if err != nil {
		return nil, nil, nil, nil, nil, nil, nil, stacktrace.Propagate(err, "An error occurred while trying to create service account for fluent bit log collector.")
	}
	removeServiceAccountFunc := func() {
		removeCtx := context.Background()
		if err := kubernetesManager.RemoveServiceAccount(removeCtx, serviceAccount); err != nil {
			logrus.Errorf(
				"Launching the logs collector daemon set with name '%v' didn't complete successfully so we "+
					"tried to remove the service account we started, but doing so exited with an error:\n%v",
				serviceAccount.Name,
				err)
			logrus.Errorf("ACTION REQUIRED: You'll need to manually remove the logs collector service account with Kubernetes name '%v' in namespace '%v'!!!!!!", serviceAccount.Name, serviceAccount.Namespace)
		}
	}
	shouldRemoveLogsCollectorServiceAccount := true
	defer func() {
		if shouldRemoveLogsCollectorServiceAccount {
			removeServiceAccountFunc()
		}
	}()

	clusterRole, err := createLogsCollectorClusterRole(ctx, logsCollectorAttrProvider, kubernetesManager)
	if err != nil {
		return nil, nil, nil, nil, nil, nil, nil, stacktrace.Propagate(err, "An error occurred while trying to create cluster role for fluent bit log collector.")
	}
	removeClusterRoleFunc := func() {
		removeCtx := context.Background()
		if err := kubernetesManager.RemoveClusterRole(removeCtx, clusterRole); err != nil {
			logrus.Errorf(
				"Launching the logs collector daemon set with name '%v' didn't complete successfully so we "+
					"tried to remove the cluster role we started, but doing so exited with an error:\n%v",
				clusterRole.Name,
				err)
			logrus.Errorf("ACTION REQUIRED: You'll need to manually remove the logs collector cluster role with Kubernetes name '%v' in namespace '%v'!!!!!!", clusterRole.Name, clusterRole.Namespace)
		}
	}
	shouldRemoveLogsCollectorClusterRole := true
	defer func() {
		if shouldRemoveLogsCollectorClusterRole {
			removeClusterRoleFunc()
		}
	}()

	clusterRoleBinding, err := createLogsCollectorClusterRoleBinding(ctx, serviceAccount.Name, clusterRole.Name, namespace.Name, logsCollectorAttrProvider, kubernetesManager)
	if err != nil {
		return nil, nil, nil, nil, nil, nil, nil, stacktrace.Propagate(err, "An error occurred while trying to create cluster role binding for fluent bit log collector.")
	}
	removeClusterRoleBindingFunc := func() {
		removeCtx := context.Background()
		if err := kubernetesManager.RemoveClusterRoleBindings(removeCtx, clusterRoleBinding); err != nil {
			logrus.Errorf(
				"Launching the logs collector daemon set with name '%v' didn't complete successfully so we "+
					"tried to remove the cluster role binding we started, but doing so exited with an error:\n%v",
				clusterRoleBinding.Name,
				err)
			logrus.Errorf("ACTION REQUIRED: You'll need to manually remove the logs collector cluster role binding with Kubernetes name '%v' in namespace '%v'!!!!!!", clusterRoleBinding.Name, clusterRoleBinding.Namespace)
		}
	}
	shouldRemoveLogsCollectorClusterRoleBinding := true
	defer func() {
		if shouldRemoveLogsCollectorClusterRoleBinding {
			removeClusterRoleBindingFunc()
		}
	}()

	configMap, err := createLogsCollectorConfigMap(ctx, namespace.Name, httpPortNumber, logsAggregatorHost, logsAggregatorPort, logsCollectorAttrProvider, kubernetesManager)
	if err != nil {
=======
	if err != nil {
		return nil, nil, nil, nil, nil, nil, nil, stacktrace.Propagate(err, "An error occurred while trying to create service account for fluent bit log collector.")
	}
	removeServiceAccountFunc := func() {
		removeCtx := context.Background()
		if err := kubernetesManager.RemoveServiceAccount(removeCtx, serviceAccount); err != nil {
			logrus.Errorf(
				"Launching the logs collector daemon set with name '%v' didn't complete successfully so we "+
					"tried to remove the service account we started, but doing so exited with an error:\n%v",
				serviceAccount.Name,
				err)
			logrus.Errorf("ACTION REQUIRED: You'll need to manually remove the logs collector service account with Kubernetes name '%v' in namespace '%v'!!!!!!", serviceAccount.Name, serviceAccount.Namespace)
		}
	}
	shouldRemoveLogsCollectorServiceAccount := true
	defer func() {
		if shouldRemoveLogsCollectorServiceAccount {
			removeServiceAccountFunc()
		}
	}()

	clusterRole, err := createLogsCollectorClusterRole(ctx, logsCollectorAttrProvider, kubernetesManager)
	if err != nil {
		return nil, nil, nil, nil, nil, nil, nil, stacktrace.Propagate(err, "An error occurred while trying to create cluster role for fluent bit log collector.")
	}
	removeClusterRoleFunc := func() {
		removeCtx := context.Background()
		if err := kubernetesManager.RemoveClusterRole(removeCtx, clusterRole); err != nil {
			logrus.Errorf(
				"Launching the logs collector daemon set with name '%v' didn't complete successfully so we "+
					"tried to remove the cluster role we started, but doing so exited with an error:\n%v",
				clusterRole.Name,
				err)
			logrus.Errorf("ACTION REQUIRED: You'll need to manually remove the logs collector cluster role with Kubernetes name '%v' in namespace '%v'!!!!!!", clusterRole.Name, clusterRole.Namespace)
		}
	}
	shouldRemoveLogsCollectorClusterRole := true
	defer func() {
		if shouldRemoveLogsCollectorClusterRole {
			removeClusterRoleFunc()
		}
	}()

	clusterRoleBinding, err := createLogsCollectorClusterRoleBinding(ctx, serviceAccount.Name, clusterRole.Name, namespace.Name, logsCollectorAttrProvider, kubernetesManager)
	if err != nil {
		return nil, nil, nil, nil, nil, nil, nil, stacktrace.Propagate(err, "An error occurred while trying to create cluster role binding for fluent bit log collector.")
	}
	removeClusterRoleBindingFunc := func() {
		removeCtx := context.Background()
		if err := kubernetesManager.RemoveClusterRoleBindings(removeCtx, clusterRoleBinding); err != nil {
			logrus.Errorf(
				"Launching the logs collector daemon set with name '%v' didn't complete successfully so we "+
					"tried to remove the cluster role binding we started, but doing so exited with an error:\n%v",
				clusterRoleBinding.Name,
				err)
			logrus.Errorf("ACTION REQUIRED: You'll need to manually remove the logs collector cluster role binding with Kubernetes name '%v' in namespace '%v'!!!!!!", clusterRoleBinding.Name, clusterRoleBinding.Namespace)
		}
	}
	shouldRemoveLogsCollectorClusterRoleBinding := true
	defer func() {
		if shouldRemoveLogsCollectorClusterRoleBinding {
			removeClusterRoleBindingFunc()
		}
	}()

	configMap, err := createLogsCollectorConfigMap(ctx, namespace.Name, logsCollectorAttrProvider, kubernetesManager)
	if err != nil {
>>>>>>> 5ae473cf
		return nil, nil, nil, nil, nil, nil, nil, stacktrace.Propagate(err, "An error occurred while trying to create config map for fluent bit log collector.")
	}
	removeConfigMapFunc := func() {
		removeCtx := context.Background()
		if err := kubernetesManager.RemoveConfigMap(removeCtx, namespace.Name, configMap); err != nil {
			logrus.Errorf(
				"Launching the logs collector daemon set with name '%v' didn't complete successfully so we "+
					"tried to remove the config map we started, but doing so exited with an error:\n%v",
				configMap.Name,
				err)
			logrus.Errorf("ACTION REQUIRED: You'll need to manually remove the logs collector config map with Kubernetes name '%v' in namespace '%v'!!!!!!", configMap.Name, configMap.Namespace)
		}
	}
	shouldRemoveLogsCollectorConfigMap := true
	defer func() {
		if shouldRemoveLogsCollectorConfigMap {
			removeConfigMapFunc()
		}
	}()

	httpPortSpec, err := port_spec.NewPortSpec(httpPortNumber, port_spec.TransportProtocol_TCP, httpProtocolStr, noWait, emptyUrl)
	if err != nil {
		return nil, nil, nil, nil, nil, nil, nil, stacktrace.Propagate(
			err,
			"An error occurred creating the log collectors HTTP port spec object using number '%v' and protocol '%v'",
			httpPortNumber,
			httpProtocolStr,
		)
	}
	tcpPortSpec, err := port_spec.NewPortSpec(tcpPortNumber, port_spec.TransportProtocol_TCP, httpProtocolStr, noWait, emptyUrl)
	if err != nil {
		return nil, nil, nil, nil, nil, nil, nil, stacktrace.Propagate(
			err,
			"An error occurred creating the log collectors TCP port spec object using number '%v' and protocol '%v'",
			tcpPortNumber,
			port_spec.TransportProtocol_TCP,
		)
	}
	privatePorts := map[string]*port_spec.PortSpec{
		logsCollectorTcpPortId:  tcpPortSpec,
		logsCollectorHttpPortId: httpPortSpec,
	}

	containerPorts, err := shared_helpers.GetKubernetesContainerPortsFromPrivatePortSpecs(privatePorts)
	if err != nil {
		return nil, nil, nil, nil, nil, nil, nil, stacktrace.Propagate(err, "An error occurred getting the logs collector fluent bit container ports from the port specs")
	}

	daemonSet, err := createLogsCollectorDaemonSet(ctx, namespace.Name, configMap.Name, serviceAccount.Name, containerPorts, logsCollectorAttrProvider, kubernetesManager)
	if err != nil {
		return nil, nil, nil, nil, nil, nil, nil, stacktrace.Propagate(err, "An error occurred while trying to create daemon set for fluent bit logs collector.")
	}
	removeDaemonSetFunc := func() {
		removeCtx := context.Background()
		if err := kubernetesManager.RemoveDaemonSet(removeCtx, namespace.Name, daemonSet); err != nil {
			logrus.Errorf(
				"Launching the logs collector daemon set with name '%v' didn't complete successfully so we "+
					"tried to remove the daemon set we started, but doing so exited with an error:\n%v",
				daemonSet.Name,
				err)
			logrus.Errorf("ACTION REQUIRED: You'll need to manually remove the logs collector daemon set with Kubernetes name '%v' in namespace '%v'!!!!!!", daemonSet.Name, daemonSet.Namespace)
		}
	}
	shouldRemoveLogsCollectorDaemonSet := true
	defer func() {
		if shouldRemoveLogsCollectorDaemonSet {
			removeDaemonSetFunc()
		}
	}()

	// wait until the first pod associated with this daemon set is online before returning
	if err = waitForAtLeastOneActivePodManagedByDaemonSet(ctx, daemonSet, kubernetesManager); err != nil {
		return nil, nil, nil, nil, nil, nil, nil, stacktrace.Propagate(err, "An error occurred waiting for at least one active pod managed by logs collector daemon set '%v'", daemonSet.Name)
	}

	removeLogsCollectorFunc := func() {
		removeDaemonSetFunc()
		removeConfigMapFunc()
		removeClusterRoleBindingFunc()
		removeClusterRoleFunc()
		removeServiceAccountFunc()
		removeNamespaceFunc()
	}

	shouldRemoveLogsCollectorClusterRoleBinding = false
	shouldRemoveLogsCollectorClusterRole = false
	shouldRemoveLogsCollectorServiceAccount = false
	shouldRemoveLogsCollectorNamespace = false
	shouldRemoveLogsCollectorConfigMap = false
	shouldRemoveLogsCollectorDaemonSet = false
	return daemonSet, configMap, namespace, serviceAccount, clusterRole, clusterRoleBinding, removeLogsCollectorFunc, nil
}

func (fluentbit *fluentbitLogsCollector) GetHttpHealthCheckEndpoint() string {
	return healthCheckEndpointPath
}

func createLogsCollectorDaemonSet(
	ctx context.Context,
	namespace string,
	fluentBitCfgConfigMapName string,
	serviceAccountName string,
	ports []apiv1.ContainerPort,
	objAttrProvider object_attributes_provider.KubernetesLogsCollectorObjectAttributesProvider,
	kubernetesManager *kubernetes_manager.KubernetesManager) (*appsv1.DaemonSet, error) {

	daemonSetAttrProvider, err := objAttrProvider.ForLogsCollectorDaemonSet()
	if err != nil {
		return nil, stacktrace.Propagate(err, "An error occurred getting logs collector daemon set attributes provider.")
	}
	name := daemonSetAttrProvider.GetName().GetString()
	labels := shared_helpers.GetStringMapFromLabelMap(daemonSetAttrProvider.GetLabels())
	annotations := shared_helpers.GetStringMapFromAnnotationMap(daemonSetAttrProvider.GetAnnotations())

	containers := []apiv1.Container{
		{
			Name:  fluentBitContainerName,
			Image: fluentBitImage,
			// uses values from official fluent bit helm chart:
			// https://github.com/fluent/helm-charts/blob/f87fec5d36cf871ad5174c021b8d6ceb6a1b2001/charts/fluent-bit/values.yaml#L489
			Command: []string{
				"/fluent-bit/bin/fluent-bit",
			},
			Args: []string{
				"--workdir=/fluent-bit/etc",
				fmt.Sprintf("--config=%v/fluent-bit.conf", fluentBitConfigMountPath),
			},
			Ports:      ports,
			WorkingDir: "",
			EnvFrom:    nil,
			Env:        nil,
			Resources: apiv1.ResourceRequirements{
				Limits:   nil,
				Requests: nil,
				Claims:   nil,
			},
			ResizePolicy:   nil,
			VolumeDevices:  nil,
			LivenessProbe:  nil,
			ReadinessProbe: nil,
			StartupProbe:   nil,
			// Clean up job to remove the fluent bit checkpoint dbs when they are stopped
			// Note: only runs if container is shut down gracefully, therefore will not remove the checkpoint db if the pod crashes
			// TODO: find a way to remove fluent bit checkpoint db during kurtosis clean -a instead of kurtosis engine stop
			Lifecycle: &apiv1.Lifecycle{
				PostStart: nil,
				PreStop: &apiv1.LifecycleHandler{
					Exec: &apiv1.ExecAction{
						Command: []string{"sh", "-c", fmt.Sprintf("rm -rf %v/*", fluentBitCheckpointDbMountPath)},
					},
					HTTPGet:   nil,
					TCPSocket: nil,
				},
			},
			TerminationMessagePolicy: "",
			ImagePullPolicy:          "",
			SecurityContext:          nil,
			Stdin:                    false,
			StdinOnce:                false,
			TTY:                      false,
			TerminationMessagePath:   "",
			VolumeMounts: []apiv1.VolumeMount{
				// these volumes are where logs from pods on a node in a k8s cluster get stored
				// they get mounted to the fluentbit pod so the fluentbit pod can read them via the `tail` input plugin
				// https://docs.fluentbit.io/manual/installation/kubernetes#details
				//
				{
					Name:             varLogVolumeName,
					ReadOnly:         false,
					MountPath:        varLogMountPath,
					SubPath:          "",
					MountPropagation: nil,
					SubPathExpr:      "",
				},
				{
					Name:             varLibDockerContainersVolumeName,
					ReadOnly:         false,
					MountPath:        varLibDockerContainersMountPath,
					SubPath:          "",
					MountPropagation: nil,
					SubPathExpr:      "",
				},
				{
					Name:             varLogDockerContainersVolumeName,
					ReadOnly:         false,
					MountPath:        varLogDockerContainersMountPath,
					SubPath:          "",
					MountPropagation: nil,
					SubPathExpr:      "",
				},
				{
					Name:             fluentBitConfigVolumeName,
					ReadOnly:         false,
					MountPath:        fluentBitConfigMountPath,
					SubPath:          "",
					MountPropagation: nil,
					SubPathExpr:      "",
				},
				{
					Name:             fluentBitHostLogsVolumeName,
					ReadOnly:         false,
					MountPath:        fluentBitHostLogsMountPath,
					SubPath:          "",
					MountPropagation: nil,
					SubPathExpr:      "",
				},
				{
					Name:             fluentBitCheckpointDbVolumeName,
					ReadOnly:         false,
					MountPath:        fluentBitCheckpointDbMountPath,
					SubPath:          "",
					MountPropagation: nil,
					SubPathExpr:      "",
				},
			},
		},
	}

	volumes := []apiv1.Volume{
		{
			Name:         varLogVolumeName,
			VolumeSource: kubernetesManager.GetVolumeSourceForHostPath(varLogMountPath),
		},
		{
			Name:         varLibDockerContainersVolumeName,
			VolumeSource: kubernetesManager.GetVolumeSourceForHostPath(varLibDockerContainersMountPath),
		},
		{
			Name:         varLogDockerContainersVolumeName,
			VolumeSource: kubernetesManager.GetVolumeSourceForHostPath(varLogDockerContainersMountPath),
		},
		{
			Name:         fluentBitConfigVolumeName,
			VolumeSource: kubernetesManager.GetVolumeSourceForConfigMap(fluentBitCfgConfigMapName),
		},
		{
			Name:         fluentBitHostLogsVolumeName,
			VolumeSource: kubernetesManager.GetVolumeSourceForHostPath(fluentBitHostLogsMountPath),
		},
		{
			Name:         fluentBitCheckpointDbVolumeName,
			VolumeSource: kubernetesManager.GetVolumeSourceForHostPath(fluentBitCheckpointDbMountPath),
		},
	}

	logsCollectorDaemonSet, err := kubernetesManager.CreateDaemonSet(
		ctx,
		namespace,
		name,
		labels,
		annotations,
		serviceAccountName,
		[]apiv1.Container{}, // no need init containers
		containers,
		volumes,
	)
	if err != nil {
		return nil, stacktrace.Propagate(err, "An error occurred creating daemon set for fluent bit logs collector.")
	}

	return logsCollectorDaemonSet, nil
}

func createLogsCollectorConfigMap(
	ctx context.Context,
	namespace string,
	logsCollectorHttpPortNum uint16,
	logsAggregatorHost string,
	logsAggregatorPortNum uint16,
	objAttrProvider object_attributes_provider.KubernetesLogsCollectorObjectAttributesProvider,
	kubernetesManager *kubernetes_manager.KubernetesManager) (*apiv1.ConfigMap, error) {
	configMapAttrProvider, err := objAttrProvider.ForLogsCollectorConfigMap()
	if err != nil {
		return nil, err
	}
	name := configMapAttrProvider.GetName().GetString()
	labels := shared_helpers.GetStringMapFromLabelMap(configMapAttrProvider.GetLabels())
	annotations := shared_helpers.GetStringMapFromAnnotationMap(configMapAttrProvider.GetAnnotations())

	configMap, err := kubernetesManager.CreateConfigMap(
		ctx,
		namespace,
		name,
		labels,
		annotations,
		map[string]string{
<<<<<<< HEAD
			fluentBitConfigFileName: fmt.Sprintf(
				fluentBitConfigFmtStr,
				logsCollectorHttpPortNum,
				label_value_consts.UserServiceKurtosisResourceTypeKubernetesLabelValue.GetString(),
				logsAggregatorHost,
				logsAggregatorPortNum),
=======
			fluentBitConfigFileName: fmt.Sprintf(fluentBitConfigFmtStr, k8sApiServerUrl),
>>>>>>> 5ae473cf
		},
	)
	if err != nil {
		return nil, stacktrace.Propagate(err, "An error occurred while creating config map for fluent bit log collector config.")
	}

	return configMap, nil
}

func createLogsCollectorNamespace(
	ctx context.Context,
	objAttrProvider object_attributes_provider.KubernetesLogsCollectorObjectAttributesProvider,
	kubernetesManager *kubernetes_manager.KubernetesManager,
) (*apiv1.Namespace, error) {
	namespaceAttrProvider, err := objAttrProvider.ForLogsCollectorNamespace()
	if err != nil {
		return nil, stacktrace.Propagate(err, "An error occurred while getting logs collector namespace attributes provider.")
	}
	namespaceName := namespaceAttrProvider.GetName().GetString()
	namespaceLabels := shared_helpers.GetStringMapFromLabelMap(namespaceAttrProvider.GetLabels())
	namespaceAnnotations := shared_helpers.GetStringMapFromAnnotationMap(namespaceAttrProvider.GetAnnotations())

	namespaceObj, err := kubernetesManager.CreateNamespace(ctx, namespaceName, namespaceLabels, namespaceAnnotations)
	if err != nil {
		return nil, stacktrace.Propagate(err, "An error occurred creating namespace for logs collector with name '%s'", namespaceName)
	}

	return namespaceObj, nil
}

func waitForAtLeastOneActivePodManagedByDaemonSet(ctx context.Context, logsCollectorDaemonSet *appsv1.DaemonSet, kubernetesManager *kubernetes_manager.KubernetesManager) error {
	timeoutCtx, cancel := context.WithTimeout(ctx, time.Duration(maxRetries)*retryInterval)
	defer cancel()

	ticker := time.NewTicker(retryInterval)
	defer ticker.Stop()
	for attempt := 0; attempt < maxRetries; attempt++ {
		select {
		case <-timeoutCtx.Done():
			return stacktrace.NewError(
				"Timeout waiting for a pod managed by logs collector daemon set '%s' to come online",
				logsCollectorDaemonSet.Name,
			)
		case <-ticker.C:
			pods, err := kubernetesManager.GetPodsManagedByDaemonSet(ctx, logsCollectorDaemonSet)
			if err != nil {
				return stacktrace.Propagate(err, "An error occurred getting pods managed by logs collector daemon set '%v'", logsCollectorDaemonSet.Name)
			}
			if len(pods) > 0 && len(pods[0].Status.ContainerStatuses) > 0 && pods[0].Status.ContainerStatuses[0].Ready {
				// found a pod with a running fluent bit container
				return nil
			}
		}
	}
	return stacktrace.NewError(
		"Exceeded max retries (%d) waiting for a pod managed by daemon set '%s' to come online",
		maxRetries, logsCollectorDaemonSet.Name,
	)
}

func createLogsCollectorServiceAccount(
	ctx context.Context,
	namespace string,
	objAttrProvider object_attributes_provider.KubernetesLogsCollectorObjectAttributesProvider,
	kubernetesManager *kubernetes_manager.KubernetesManager,
) (*apiv1.ServiceAccount, error) {
	serviceAccountAttrProvider, err := objAttrProvider.ForLogsCollectorServiceAccount()
	if err != nil {
		return nil, stacktrace.Propagate(err, "An error occurred while getting logs collector service account attributes provider.")
	}
	serviceAccountName := serviceAccountAttrProvider.GetName().GetString()
	serviceAccountLabels := shared_helpers.GetStringMapFromLabelMap(serviceAccountAttrProvider.GetLabels())

	serviceAccountObj, err := kubernetesManager.CreateServiceAccount(ctx, serviceAccountName, namespace, serviceAccountLabels, nil)
	if err != nil {
		return nil, stacktrace.Propagate(err, "An error occurred creating service account for logs collector with name '%s'", serviceAccountName)
	}

	return serviceAccountObj, nil
}

func createLogsCollectorClusterRole(
	ctx context.Context,
	objAttrProvider object_attributes_provider.KubernetesLogsCollectorObjectAttributesProvider,
	kubernetesManager *kubernetes_manager.KubernetesManager,
) (*rbacv1.ClusterRole, error) {
	clusterRoleAttrProvider, err := objAttrProvider.ForLogsCollectorClusterRole()
	if err != nil {
		return nil, stacktrace.Propagate(err, "An error occurred while getting logs collector cluster role attributes provider.")
	}
	clusterRoleName := clusterRoleAttrProvider.GetName().GetString()
	clusterRoleLabels := shared_helpers.GetStringMapFromLabelMap(clusterRoleAttrProvider.GetLabels())

	rules := []rbacv1.PolicyRule{
		{
			Verbs:           []string{"get", "list"},
			APIGroups:       []string{""},
			Resources:       []string{"pods", "pods/logs"},
			ResourceNames:   nil,
			NonResourceURLs: nil,
		},
	}
	clusterRoleObj, err := kubernetesManager.CreateClusterRoles(ctx, clusterRoleName, rules, clusterRoleLabels)
	if err != nil {
		return nil, stacktrace.Propagate(err, "An error occurred creating cluster role for logs collector with name '%s'", clusterRoleName)
	}

	return clusterRoleObj, nil
}

func createLogsCollectorClusterRoleBinding(
	ctx context.Context,
	serviceAccountName string,
	clusterRoleName string,
	namespaceName string,
	objAttrProvider object_attributes_provider.KubernetesLogsCollectorObjectAttributesProvider,
	kubernetesManager *kubernetes_manager.KubernetesManager,
) (*rbacv1.ClusterRoleBinding, error) {
	clusterRoleBindingAttrProvider, err := objAttrProvider.ForLogsCollectorClusterRoleBinding()
	if err != nil {
		return nil, stacktrace.Propagate(err, "An error occurred while getting logs collector cluster role binding attributes provider.")
	}
	clusterRoleBindingName := clusterRoleBindingAttrProvider.GetName().GetString()
	clusterRoleBindingLabels := shared_helpers.GetStringMapFromLabelMap(clusterRoleBindingAttrProvider.GetLabels())

	subject := []rbacv1.Subject{
		{
			Kind:      "ServiceAccount",
			Name:      serviceAccountName,
			Namespace: namespaceName,
			APIGroup:  "",
		},
	}
<<<<<<< HEAD
=======
}

func createLogsCollectorServiceAccount(
	ctx context.Context,
	namespace string,
	objAttrProvider object_attributes_provider.KubernetesLogsCollectorObjectAttributesProvider,
	kubernetesManager *kubernetes_manager.KubernetesManager,
) (*apiv1.ServiceAccount, error) {
	serviceAccountAttrProvider, err := objAttrProvider.ForLogsCollectorServiceAccount()
	if err != nil {
		return nil, stacktrace.Propagate(err, "An error occurred while getting logs collector service account attributes provider.")
	}
	serviceAccountName := serviceAccountAttrProvider.GetName().GetString()
	serviceAccountLabels := shared_helpers.GetStringMapFromLabelMap(serviceAccountAttrProvider.GetLabels())

	serviceAccountObj, err := kubernetesManager.CreateServiceAccount(ctx, serviceAccountName, namespace, serviceAccountLabels)
	if err != nil {
		return nil, stacktrace.Propagate(err, "An error occurred creating service account for logs collector with name '%s'", serviceAccountName)
	}

	return serviceAccountObj, nil
}

func createLogsCollectorClusterRole(
	ctx context.Context,
	objAttrProvider object_attributes_provider.KubernetesLogsCollectorObjectAttributesProvider,
	kubernetesManager *kubernetes_manager.KubernetesManager,
) (*rbacv1.ClusterRole, error) {
	clusterRoleAttrProvider, err := objAttrProvider.ForLogsCollectorClusterRole()
	if err != nil {
		return nil, stacktrace.Propagate(err, "An error occurred while getting logs collector cluster role attributes provider.")
	}
	clusterRoleName := clusterRoleAttrProvider.GetName().GetString()
	clusterRoleLabels := shared_helpers.GetStringMapFromLabelMap(clusterRoleAttrProvider.GetLabels())

	rules := []rbacv1.PolicyRule{
		{
			Verbs:           []string{"get", "list"},
			APIGroups:       []string{""},
			Resources:       []string{"pods", "pods/logs"},
			ResourceNames:   nil,
			NonResourceURLs: nil,
		},
	}
	clusterRoleObj, err := kubernetesManager.CreateClusterRoles(ctx, clusterRoleName, rules, clusterRoleLabels)
	if err != nil {
		return nil, stacktrace.Propagate(err, "An error occurred creating cluster role for logs collector with name '%s'", clusterRoleName)
	}

	return clusterRoleObj, nil
}

func createLogsCollectorClusterRoleBinding(
	ctx context.Context,
	serviceAccountName string,
	clusterRoleName string,
	namespaceName string,
	objAttrProvider object_attributes_provider.KubernetesLogsCollectorObjectAttributesProvider,
	kubernetesManager *kubernetes_manager.KubernetesManager,
) (*rbacv1.ClusterRoleBinding, error) {
	clusterRoleBindingAttrProvider, err := objAttrProvider.ForLogsCollectorClusterRoleBinding()
	if err != nil {
		return nil, stacktrace.Propagate(err, "An error occurred while getting logs collector cluster role binding attributes provider.")
	}
	clusterRoleBindingName := clusterRoleBindingAttrProvider.GetName().GetString()
	clusterRoleBindingLabels := shared_helpers.GetStringMapFromLabelMap(clusterRoleBindingAttrProvider.GetLabels())

	subject := []rbacv1.Subject{
		{
			Kind:      "ServiceAccount",
			Name:      serviceAccountName,
			Namespace: namespaceName,
			APIGroup:  "",
		},
	}
>>>>>>> 5ae473cf
	ref := rbacv1.RoleRef{
		Kind:     "ClusterRole",
		Name:     clusterRoleName,
		APIGroup: "rbac.authorization.k8s.io",
	}
	clusterRoleBindingObj, err := kubernetesManager.CreateClusterRoleBindings(ctx, clusterRoleBindingName, subject, ref, clusterRoleBindingLabels)
	if err != nil {
		return nil, stacktrace.Propagate(err, "An error occurred creating cluster role binding for logs collector with name '%s'", clusterRoleBindingName)
	}

	return clusterRoleBindingObj, nil
}<|MERGE_RESOLUTION|>--- conflicted
+++ resolved
@@ -84,7 +84,6 @@
 	}()
 
 	serviceAccount, err := createLogsCollectorServiceAccount(ctx, namespace.Name, logsCollectorAttrProvider, kubernetesManager)
-<<<<<<< HEAD
 	if err != nil {
 		return nil, nil, nil, nil, nil, nil, nil, stacktrace.Propagate(err, "An error occurred while trying to create service account for fluent bit log collector.")
 	}
@@ -152,75 +151,6 @@
 
 	configMap, err := createLogsCollectorConfigMap(ctx, namespace.Name, httpPortNumber, logsAggregatorHost, logsAggregatorPort, logsCollectorAttrProvider, kubernetesManager)
 	if err != nil {
-=======
-	if err != nil {
-		return nil, nil, nil, nil, nil, nil, nil, stacktrace.Propagate(err, "An error occurred while trying to create service account for fluent bit log collector.")
-	}
-	removeServiceAccountFunc := func() {
-		removeCtx := context.Background()
-		if err := kubernetesManager.RemoveServiceAccount(removeCtx, serviceAccount); err != nil {
-			logrus.Errorf(
-				"Launching the logs collector daemon set with name '%v' didn't complete successfully so we "+
-					"tried to remove the service account we started, but doing so exited with an error:\n%v",
-				serviceAccount.Name,
-				err)
-			logrus.Errorf("ACTION REQUIRED: You'll need to manually remove the logs collector service account with Kubernetes name '%v' in namespace '%v'!!!!!!", serviceAccount.Name, serviceAccount.Namespace)
-		}
-	}
-	shouldRemoveLogsCollectorServiceAccount := true
-	defer func() {
-		if shouldRemoveLogsCollectorServiceAccount {
-			removeServiceAccountFunc()
-		}
-	}()
-
-	clusterRole, err := createLogsCollectorClusterRole(ctx, logsCollectorAttrProvider, kubernetesManager)
-	if err != nil {
-		return nil, nil, nil, nil, nil, nil, nil, stacktrace.Propagate(err, "An error occurred while trying to create cluster role for fluent bit log collector.")
-	}
-	removeClusterRoleFunc := func() {
-		removeCtx := context.Background()
-		if err := kubernetesManager.RemoveClusterRole(removeCtx, clusterRole); err != nil {
-			logrus.Errorf(
-				"Launching the logs collector daemon set with name '%v' didn't complete successfully so we "+
-					"tried to remove the cluster role we started, but doing so exited with an error:\n%v",
-				clusterRole.Name,
-				err)
-			logrus.Errorf("ACTION REQUIRED: You'll need to manually remove the logs collector cluster role with Kubernetes name '%v' in namespace '%v'!!!!!!", clusterRole.Name, clusterRole.Namespace)
-		}
-	}
-	shouldRemoveLogsCollectorClusterRole := true
-	defer func() {
-		if shouldRemoveLogsCollectorClusterRole {
-			removeClusterRoleFunc()
-		}
-	}()
-
-	clusterRoleBinding, err := createLogsCollectorClusterRoleBinding(ctx, serviceAccount.Name, clusterRole.Name, namespace.Name, logsCollectorAttrProvider, kubernetesManager)
-	if err != nil {
-		return nil, nil, nil, nil, nil, nil, nil, stacktrace.Propagate(err, "An error occurred while trying to create cluster role binding for fluent bit log collector.")
-	}
-	removeClusterRoleBindingFunc := func() {
-		removeCtx := context.Background()
-		if err := kubernetesManager.RemoveClusterRoleBindings(removeCtx, clusterRoleBinding); err != nil {
-			logrus.Errorf(
-				"Launching the logs collector daemon set with name '%v' didn't complete successfully so we "+
-					"tried to remove the cluster role binding we started, but doing so exited with an error:\n%v",
-				clusterRoleBinding.Name,
-				err)
-			logrus.Errorf("ACTION REQUIRED: You'll need to manually remove the logs collector cluster role binding with Kubernetes name '%v' in namespace '%v'!!!!!!", clusterRoleBinding.Name, clusterRoleBinding.Namespace)
-		}
-	}
-	shouldRemoveLogsCollectorClusterRoleBinding := true
-	defer func() {
-		if shouldRemoveLogsCollectorClusterRoleBinding {
-			removeClusterRoleBindingFunc()
-		}
-	}()
-
-	configMap, err := createLogsCollectorConfigMap(ctx, namespace.Name, logsCollectorAttrProvider, kubernetesManager)
-	if err != nil {
->>>>>>> 5ae473cf
 		return nil, nil, nil, nil, nil, nil, nil, stacktrace.Propagate(err, "An error occurred while trying to create config map for fluent bit log collector.")
 	}
 	removeConfigMapFunc := func() {
@@ -507,16 +437,13 @@
 		labels,
 		annotations,
 		map[string]string{
-<<<<<<< HEAD
 			fluentBitConfigFileName: fmt.Sprintf(
 				fluentBitConfigFmtStr,
 				logsCollectorHttpPortNum,
 				label_value_consts.UserServiceKurtosisResourceTypeKubernetesLabelValue.GetString(),
+				k8sApiServerUrl,
 				logsAggregatorHost,
 				logsAggregatorPortNum),
-=======
-			fluentBitConfigFileName: fmt.Sprintf(fluentBitConfigFmtStr, k8sApiServerUrl),
->>>>>>> 5ae473cf
 		},
 	)
 	if err != nil {
@@ -650,84 +577,6 @@
 			APIGroup:  "",
 		},
 	}
-<<<<<<< HEAD
-=======
-}
-
-func createLogsCollectorServiceAccount(
-	ctx context.Context,
-	namespace string,
-	objAttrProvider object_attributes_provider.KubernetesLogsCollectorObjectAttributesProvider,
-	kubernetesManager *kubernetes_manager.KubernetesManager,
-) (*apiv1.ServiceAccount, error) {
-	serviceAccountAttrProvider, err := objAttrProvider.ForLogsCollectorServiceAccount()
-	if err != nil {
-		return nil, stacktrace.Propagate(err, "An error occurred while getting logs collector service account attributes provider.")
-	}
-	serviceAccountName := serviceAccountAttrProvider.GetName().GetString()
-	serviceAccountLabels := shared_helpers.GetStringMapFromLabelMap(serviceAccountAttrProvider.GetLabels())
-
-	serviceAccountObj, err := kubernetesManager.CreateServiceAccount(ctx, serviceAccountName, namespace, serviceAccountLabels)
-	if err != nil {
-		return nil, stacktrace.Propagate(err, "An error occurred creating service account for logs collector with name '%s'", serviceAccountName)
-	}
-
-	return serviceAccountObj, nil
-}
-
-func createLogsCollectorClusterRole(
-	ctx context.Context,
-	objAttrProvider object_attributes_provider.KubernetesLogsCollectorObjectAttributesProvider,
-	kubernetesManager *kubernetes_manager.KubernetesManager,
-) (*rbacv1.ClusterRole, error) {
-	clusterRoleAttrProvider, err := objAttrProvider.ForLogsCollectorClusterRole()
-	if err != nil {
-		return nil, stacktrace.Propagate(err, "An error occurred while getting logs collector cluster role attributes provider.")
-	}
-	clusterRoleName := clusterRoleAttrProvider.GetName().GetString()
-	clusterRoleLabels := shared_helpers.GetStringMapFromLabelMap(clusterRoleAttrProvider.GetLabels())
-
-	rules := []rbacv1.PolicyRule{
-		{
-			Verbs:           []string{"get", "list"},
-			APIGroups:       []string{""},
-			Resources:       []string{"pods", "pods/logs"},
-			ResourceNames:   nil,
-			NonResourceURLs: nil,
-		},
-	}
-	clusterRoleObj, err := kubernetesManager.CreateClusterRoles(ctx, clusterRoleName, rules, clusterRoleLabels)
-	if err != nil {
-		return nil, stacktrace.Propagate(err, "An error occurred creating cluster role for logs collector with name '%s'", clusterRoleName)
-	}
-
-	return clusterRoleObj, nil
-}
-
-func createLogsCollectorClusterRoleBinding(
-	ctx context.Context,
-	serviceAccountName string,
-	clusterRoleName string,
-	namespaceName string,
-	objAttrProvider object_attributes_provider.KubernetesLogsCollectorObjectAttributesProvider,
-	kubernetesManager *kubernetes_manager.KubernetesManager,
-) (*rbacv1.ClusterRoleBinding, error) {
-	clusterRoleBindingAttrProvider, err := objAttrProvider.ForLogsCollectorClusterRoleBinding()
-	if err != nil {
-		return nil, stacktrace.Propagate(err, "An error occurred while getting logs collector cluster role binding attributes provider.")
-	}
-	clusterRoleBindingName := clusterRoleBindingAttrProvider.GetName().GetString()
-	clusterRoleBindingLabels := shared_helpers.GetStringMapFromLabelMap(clusterRoleBindingAttrProvider.GetLabels())
-
-	subject := []rbacv1.Subject{
-		{
-			Kind:      "ServiceAccount",
-			Name:      serviceAccountName,
-			Namespace: namespaceName,
-			APIGroup:  "",
-		},
-	}
->>>>>>> 5ae473cf
 	ref := rbacv1.RoleRef{
 		Kind:     "ClusterRole",
 		Name:     clusterRoleName,
