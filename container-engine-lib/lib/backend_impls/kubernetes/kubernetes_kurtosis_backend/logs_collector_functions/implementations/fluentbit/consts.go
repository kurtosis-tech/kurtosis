--- conflicted
+++ resolved
@@ -90,19 +90,9 @@
     Format            json_lines
 
 [OUTPUT]
-    Name              file
-    Match             *
-    Path              /var/log/fluent-bit
-    File              fluent-bit-output.log
-    Format            plain
-<<<<<<< HEAD
-
-[OUTPUT]
     Name              forward
     Match             *
     Host              %v
     Port              %v
-=======
->>>>>>> 5ae473cf
 `
 )