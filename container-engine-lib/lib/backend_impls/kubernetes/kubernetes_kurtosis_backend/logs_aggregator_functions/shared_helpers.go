package logs_aggregator_functions

import (
	"bytes"
	"context"
	"fmt"
	"github.com/kurtosis-tech/kurtosis/container-engine-lib/lib/backend_impls/kubernetes/kubernetes_kurtosis_backend/shared_helpers"
	"github.com/kurtosis-tech/kurtosis/container-engine-lib/lib/backend_impls/kubernetes/kubernetes_manager"
	"github.com/kurtosis-tech/kurtosis/container-engine-lib/lib/backend_impls/kubernetes/kubernetes_resource_collectors"
	"github.com/kurtosis-tech/kurtosis/container-engine-lib/lib/backend_impls/kubernetes/object_attributes_provider/kubernetes_label_key"
	"github.com/kurtosis-tech/kurtosis/container-engine-lib/lib/backend_impls/kubernetes/object_attributes_provider/label_value_consts"
	"github.com/kurtosis-tech/kurtosis/container-engine-lib/lib/backend_interface/objects/container"
	"github.com/kurtosis-tech/kurtosis/container-engine-lib/lib/backend_interface/objects/logs_aggregator"
	"github.com/kurtosis-tech/kurtosis/container-engine-lib/lib/concurrent_writer"
	"github.com/kurtosis-tech/stacktrace"
	"github.com/sirupsen/logrus"
	appsv1 "k8s.io/api/apps/v1"
	apiv1 "k8s.io/api/core/v1"
	"net"
	"strconv"
	"time"
)

const (
	maxRetries                      = 30
	curlContainerSuccessExitCode    = 0
	successHealthCheckStatusCode    = 200
	timeToWaitBetweenChecksDuration = 1 * time.Second
	logsAggregatorHttpPortId        = "http"
)

func getLogsAggregatorObjAndResourcesForCluster(ctx context.Context, kubernetesManager *kubernetes_manager.KubernetesManager) (*logs_aggregator.LogsAggregator, *logsAggregatorKubernetesResources, error) {
	kubernetesResources, err := getLogsAggregatorKubernetesResourcesForCluster(ctx, kubernetesManager)
	if err != nil {
		return nil, nil, stacktrace.Propagate(err, "An error occurred getting Kubernetes resources for logs aggregator.")
	}

	obj, err := getLogsAggregatorObjectFromKubernetesResources(ctx, kubernetesManager, kubernetesResources)
	if err != nil {
		return nil, nil, stacktrace.Propagate(err, "An error occurred getting logs aggregator object from kubernetes resources.")
	}
	return obj, kubernetesResources, nil
}

func getLogsAggregatorKubernetesResourcesForCluster(ctx context.Context, kubernetesManager *kubernetes_manager.KubernetesManager) (*logsAggregatorKubernetesResources, error) {
	resourceTypeLabelKeyStr := kubernetes_label_key.KurtosisResourceTypeKubernetesLabelKey.GetString()
	logsAggregatorResourceTypeLabelValStr := label_value_consts.LogsAggregatorKurtosisResourceTypeKubernetesLabelValue.GetString()
	logsAggregatorDeploymentSearchLabels := map[string]string{
		kubernetes_label_key.AppIDKubernetesLabelKey.GetString(): label_value_consts.AppIDKubernetesLabelValue.GetString(),
		resourceTypeLabelKeyStr:                                  logsAggregatorResourceTypeLabelValStr,
	}

	logsAggregatorNamespaces, err := kubernetes_resource_collectors.CollectMatchingNamespaces(
		ctx,
		kubernetesManager,
		logsAggregatorDeploymentSearchLabels,
		resourceTypeLabelKeyStr,
		map[string]bool{
			logsAggregatorResourceTypeLabelValStr: true,
		})
	if err != nil {
		return nil, stacktrace.Propagate(err, "An error occurred getting namespace for logs aggregator.")
	}
	var namespace *apiv1.Namespace
	if logsAggregatorNamespaceForLabel, found := logsAggregatorNamespaces[logsAggregatorResourceTypeLabelValStr]; found {
		if len(logsAggregatorNamespaceForLabel) > 1 {
			return nil, stacktrace.NewError(
				"Expected at most one namespaces for the logs aggregator but found '%v'",
				len(logsAggregatorNamespaceForLabel),
			)
		}
		if len(logsAggregatorNamespaceForLabel) == 0 {
			// if no namespace for logs aggregator, assume it doesn't exist at all
			return &logsAggregatorKubernetesResources{
				deployment: nil,
				service:    nil,
				configMap:  nil,
				namespace:  nil,
			}, nil
		}
		namespace = logsAggregatorNamespaceForLabel[0]
	} else {
		return &logsAggregatorKubernetesResources{
			deployment: nil,
			service:    nil,
			configMap:  nil,
			namespace:  nil,
		}, nil
	}

	configMaps, err := kubernetes_resource_collectors.CollectMatchingConfigMaps(
		ctx,
		kubernetesManager,
		namespace.Name,
		logsAggregatorDeploymentSearchLabels,
		resourceTypeLabelKeyStr,
		map[string]bool{
			logsAggregatorResourceTypeLabelValStr: true,
		})
	if err != nil {
		return nil, stacktrace.Propagate(err, "An error occurred getting config map for logs aggregator in namespace '%v'", namespace)
	}
	var configMap *apiv1.ConfigMap
	if logsAggregatorConfigMapsForLabel, found := configMaps[logsAggregatorResourceTypeLabelValStr]; found {
		if len(logsAggregatorConfigMapsForLabel) > 1 {
			return nil, stacktrace.NewError(
				"Expected at most one logs aggregator config map in namespace '%v' for logs aggregator but found '%v'",
				namespace.Name,
				len(logsAggregatorConfigMapsForLabel),
			)
		}
		if len(logsAggregatorConfigMapsForLabel) == 0 {
			configMap = nil
		} else {
			configMap = logsAggregatorConfigMapsForLabel[0]
		}
	}

	logsAggregatorConfigServices, err := kubernetes_resource_collectors.CollectMatchingServices(
		ctx,
		kubernetesManager,
		namespace.Name,
		logsAggregatorDeploymentSearchLabels,
		resourceTypeLabelKeyStr,
		map[string]bool{
			logsAggregatorResourceTypeLabelValStr: true,
		})
	if err != nil {
		return nil, stacktrace.Propagate(err, "An error occurred getting service for logs aggregator in namespace '%v'", namespace.Name)
	}
	var service *apiv1.Service
	if serviceForForLabel, found := logsAggregatorConfigServices[logsAggregatorResourceTypeLabelValStr]; found {
		if len(serviceForForLabel) > 1 {
			return nil, stacktrace.NewError(
				"Expected at most one logs aggregator services in namespace '%v' for logs aggregator but found '%v'",
				namespace.Name,
				len(serviceForForLabel),
			)
		}
		if len(serviceForForLabel) == 0 {
			service = nil
		} else {
			service = serviceForForLabel[0]
		}
	}

	deployments, err := kubernetes_resource_collectors.CollectMatchingDeployments(
		ctx,
		kubernetesManager,
		namespace.Name,
		logsAggregatorDeploymentSearchLabels,
		resourceTypeLabelKeyStr,
		map[string]bool{
			logsAggregatorResourceTypeLabelValStr: true,
		})
	if err != nil {
		return nil, stacktrace.Propagate(err, "An error occurred getting deployments for logs aggregator in namespace '%v'", namespace)
	}
	var deployment *appsv1.Deployment
	if logsAggregatorDeploymentsForLabel, found := deployments[logsAggregatorResourceTypeLabelValStr]; found {
		if len(logsAggregatorDeploymentsForLabel) > 1 {
			return nil, stacktrace.NewError(
				"Expected at most one logs aggregator deployment in namespace '%v' for logs aggregator but found '%v'",
				namespace.Name,
				len(logsAggregatorDeploymentsForLabel),
			)
		}
		if len(logsAggregatorDeploymentsForLabel) == 0 {
			deployment = nil
		} else {
			deployment = logsAggregatorDeploymentsForLabel[0]
		}
	}

	logsAggregatorKubernetesResources := &logsAggregatorKubernetesResources{
		deployment: deployment,
		service:    service,
		configMap:  configMap,
		namespace:  namespace,
	}

	return logsAggregatorKubernetesResources, nil
}

// getLogsAggregatorsObjectFromKubernetesResources returns a logs aggregator object if any only if all kubernetes resources required for the logs aggregator exists
// otherwise returns nil object or error
func getLogsAggregatorObjectFromKubernetesResources(ctx context.Context, kubernetesManager *kubernetes_manager.KubernetesManager, logsAggregatorKubernetesResources *logsAggregatorKubernetesResources) (*logs_aggregator.LogsAggregator, error) {
	if logsAggregatorKubernetesResources.namespace == nil || logsAggregatorKubernetesResources.deployment == nil || logsAggregatorKubernetesResources.configMap == nil && logsAggregatorKubernetesResources.service == nil {
		// if any resources not found for logs collector, don't return an object
		return nil, nil
	}

	var (
		logsAggregatorStatus container.ContainerStatus
		privateIpAddr        net.IP
		logsListeningPort    uint16
	)

	logsAggregatorStatus, err := getLogsAggregatorStatus(ctx, kubernetesManager, logsAggregatorKubernetesResources.deployment)
	if err != nil {
		return nil, stacktrace.Propagate(err, "An error occurred getting the status of the logs aggregator.")
	}

	privateIpAddr = net.ParseIP(logsAggregatorKubernetesResources.service.Spec.ClusterIP)
	logsListeningPort = defaultLogsListeningPortNum

	return logs_aggregator.NewLogsAggregator(
		logsAggregatorStatus,
		privateIpAddr,
		logsListeningPort,
		nil,
	), nil
}

// TODO: container status is outdated for k8s pods (see TODO in shared_helpers.GetContainerStatusFromPod)
// in the meantime logs aggregator status is container.ContainerStatus_Running if all pods managed by the logs aggregator Deployment are running
// if one is failing/or stopped, the logs aggregator is to considered to be stopped
func getLogsAggregatorStatus(ctx context.Context, kubernetesManager *kubernetes_manager.KubernetesManager, logsAggregatorDeployment *appsv1.Deployment) (container.ContainerStatus, error) {
	logsAggregatorPods, err := kubernetesManager.GetPodsManagedByDeployment(ctx, logsAggregatorDeployment)
	if err != nil {
		return container.ContainerStatus_Stopped, stacktrace.Propagate(err, "An error occurred getting pods managed by logs aggregator deployment '%v'.", logsAggregatorDeployment.Name)
	}
	if len(logsAggregatorPods) < 1 {
		// if there are no pods associated with logs aggregator deployment, assume something is wrong and err
		return container.ContainerStatus_Stopped, stacktrace.NewError("No pods managed by logs aggregator deployment were found. There should be exactly one. This is likely a bug in Kurtosis.")
	}
	if len(logsAggregatorPods) > 1 {
		// if there is more than one pod associated with logs aggregator deployment, assume something is wrong and err
		return container.ContainerStatus_Stopped, stacktrace.NewError("No pods managed by logs aggregator deployment were found. There should be exactly one. This is likely a bug in Kurtosis.")
	}

	pod := logsAggregatorPods[0]
	podStatus, err := shared_helpers.GetContainerStatusFromPod(pod)
	if err != nil {
		return container.ContainerStatus_Stopped, stacktrace.Propagate(err, "An error occurred retrieving container status for a pod managed by logs aggregator deployment '%v' with name: %v\n", logsAggregatorDeployment.Name, pod.Name)
	}
	return podStatus, nil
}

func waitForLogsAggregatorAvailability(
	ctx context.Context,
	healthCheckEndpoint string,
	healthCheckPortNum uint16,
	k8sResources *logsAggregatorKubernetesResources,
	kubernetesManager *kubernetes_manager.KubernetesManager) error {
	availabilityCheckerNamespace := k8sResources.namespace.Name
	aggregatorHost := k8sResources.service.Spec.ClusterIP

	availabilityCheckUrl := fmt.Sprintf("http://%v:%v%v", aggregatorHost, healthCheckPortNum, healthCheckEndpoint)
	containerName := "availability-check-container"
	pod, err := kubernetesManager.CreatePod(ctx, k8sResources.namespace.Name, "availability-checker-pod", nil, nil, nil, []apiv1.Container{
		{
			Name:  containerName,
			Image: "badouralix/curl-jq",
			Command: []string{
				"sh",
				"-c",
				"sleep 10000000s",
			},
			Args:       nil,
			WorkingDir: "",
			Ports:      nil,
			EnvFrom:    nil,
			Env:        nil,
			Resources: apiv1.ResourceRequirements{
				Limits:   nil,
				Requests: nil,
				Claims:   nil,
			},
			ResizePolicy:             nil,
			VolumeMounts:             nil,
			VolumeDevices:            nil,
			LivenessProbe:            nil,
			ReadinessProbe:           nil,
			StartupProbe:             nil,
			Lifecycle:                nil,
			TerminationMessagePath:   "",
			TerminationMessagePolicy: "",
			ImagePullPolicy:          "",
			SecurityContext:          nil,
			Stdin:                    false,
			StdinOnce:                false,
			TTY:                      false,
		},
	}, nil, "", "", nil, nil, false, false)
	defer func() {
<<<<<<< HEAD
		go func() {
			// don't wait for removing availability check pod as this can take a while in k8s
=======
		// Don't block on removing the availability checker pod because this can take a while sometimes in k8s
		go func() {
>>>>>>> 173c6c5b
			err := kubernetesManager.RemovePod(ctx, pod)
			if err != nil {
				logrus.Warnf("Attempted to remove availability checker pod '%v' in namespace '%v' but an err occurred.", pod.Name, availabilityCheckerNamespace)
				logrus.Warn("You may have to remove this pod manually.")
			}
		}()
	}()
	if err != nil {
		return stacktrace.Propagate(err, "An error occurred creating pod '%v' in namespace '%v'.", "availabilityChecker", availabilityCheckerNamespace)
	}

	cmdStr := []string{
		"sh",
		"-c",
		fmt.Sprintf("curl -s -o /dev/null -w \"%%{http_code}\" %v", availabilityCheckUrl),
	}
	for i := uint(0); i < maxRetries; i++ {
		outputBuffer := &bytes.Buffer{}
		concurrentBuffer := concurrent_writer.NewConcurrentWriter(outputBuffer)
		resultExitCode, err := kubernetesManager.RunExecCommand(
			availabilityCheckerNamespace,
			pod.Name,
			containerName,
			cmdStr,
			concurrentBuffer,
			concurrentBuffer,
		)
		if err == nil {
			healthCheckStatusCode, err := strconv.Atoi(outputBuffer.String())
			if err != nil {
				return stacktrace.Propagate(err, "Expected to be able to convert '%v', output from '%v' to an int but was unable to.", outputBuffer.String(), cmdStr)
			}
			logrus.Debugf("Curl availability-waiting command '%v' returned health status code: %v", cmdStr, healthCheckStatusCode)
			if healthCheckStatusCode == successHealthCheckStatusCode {
				return nil
			}
			logrus.Debugf(
				"Curl availability-waiting command '%v' returned without a Kubernetes error, but exited with non-%v exit code '%v' and logs:\n%v",
				cmdStr,
				curlContainerSuccessExitCode,
				resultExitCode,
				outputBuffer.String(),
			)
		} else {
			logrus.Debugf(
				"Curl availability-waiting command '%v' experienced a Kubernetes error:\n%v",
				cmdStr,
				err,
			)
		}

		// Tiny optimization to not sleep if we're not going to run the loop again
		if i < maxRetries {
			time.Sleep(timeToWaitBetweenChecksDuration)
		}
	}

	return stacktrace.NewError(
		"The curl health check didn't succeed available (as measured by the command '%v') even after retrying %v times with %v between retries",
		cmdStr,
		maxRetries,
		timeToWaitBetweenChecksDuration,
	)
}<|MERGE_RESOLUTION|>--- conflicted
+++ resolved
@@ -284,13 +284,8 @@
 		},
 	}, nil, "", "", nil, nil, false, false)
 	defer func() {
-<<<<<<< HEAD
-		go func() {
-			// don't wait for removing availability check pod as this can take a while in k8s
-=======
 		// Don't block on removing the availability checker pod because this can take a while sometimes in k8s
 		go func() {
->>>>>>> 173c6c5b
 			err := kubernetesManager.RemovePod(ctx, pod)
 			if err != nil {
 				logrus.Warnf("Attempted to remove availability checker pod '%v' in namespace '%v' but an err occurred.", pod.Name, availabilityCheckerNamespace)
