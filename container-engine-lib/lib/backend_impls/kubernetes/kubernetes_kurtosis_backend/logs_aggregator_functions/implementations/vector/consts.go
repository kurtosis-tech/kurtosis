package vector

const (
	vectorContainerName = "vector"
	vectorImage         = "timberio/vector:0.45.0-debian"

	vectorConfigVolumeName = "vector-config"
	vectorConfigMountPath  = "/etc/vector"

	kurtosisLogsVolumeName = "varlogskurtosis"
	kurtosisLogsMountPath  = "/var/log/kurtosis"

	apiPortStr = "8686"
	apiPort    = 8686

	// mount the data directory as the disk buffer for file sink is contained here and needs to be persisted onto the k8s node in case vector restarts
	vectorDataDirVolumeName = "varlibvector"
	vectorDataDirMountPath  = "/var/lib/vector"

	vectorConfigFileName = "vector.toml"
	vectorConfigFmtStr   = `
    data_dir = "%v"

    [api]
    enabled = true
    address = "0.0.0.0:%v"

    [sources.fluentbit]
    type = "fluent"
    address = "0.0.0.0:%v"

    [sinks.file_sink]
    type = "file"
    inputs = ["fluentbit"]
<<<<<<< HEAD
    path = "%v/%%G/%%V/{{ kurtosis_enclave_uuid }}/{{ kurtosis_service_uuid }}.json"
    buffer.when_full = "block"
=======
    path = "%v/%%G/%%V/{{ enclave_uuid }}/{{ service_uuid }}.json"
    
	[sinks.file_sink.buffer]
	type = "disk"
	max_size = 268435488
    when_full = "block"
>>>>>>> 173c6c5b

    [sinks.file_sink.encoding]
    codec = "json"
    
    [sinks.stdout_sink]
    type = "console"
    inputs = ["fluentbit"]
    target = "stdout"

    [sinks.stdout_sink.encoding]
    codec = "json"
`
)<|MERGE_RESOLUTION|>--- conflicted
+++ resolved
@@ -32,17 +32,13 @@
     [sinks.file_sink]
     type = "file"
     inputs = ["fluentbit"]
-<<<<<<< HEAD
     path = "%v/%%G/%%V/{{ kurtosis_enclave_uuid }}/{{ kurtosis_service_uuid }}.json"
     buffer.when_full = "block"
-=======
-    path = "%v/%%G/%%V/{{ enclave_uuid }}/{{ service_uuid }}.json"
-    
+   
 	[sinks.file_sink.buffer]
 	type = "disk"
 	max_size = 268435488
     when_full = "block"
->>>>>>> 173c6c5b
 
     [sinks.file_sink.encoding]
     codec = "json"
