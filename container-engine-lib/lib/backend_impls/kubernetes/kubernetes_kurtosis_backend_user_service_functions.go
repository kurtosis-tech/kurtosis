package kubernetes
import (
	"bytes"
	"context"
	"github.com/kurtosis-tech/container-engine-lib/lib/backend_impls/kubernetes/kubernetes_resource_collectors"
	"github.com/kurtosis-tech/container-engine-lib/lib/backend_impls/kubernetes/object_attributes_provider"
	"github.com/kurtosis-tech/container-engine-lib/lib/backend_impls/kubernetes/object_attributes_provider/annotation_key_consts"
	"github.com/kurtosis-tech/container-engine-lib/lib/backend_impls/kubernetes/object_attributes_provider/kubernetes_label_key"
	"github.com/kurtosis-tech/container-engine-lib/lib/backend_impls/kubernetes/object_attributes_provider/kubernetes_label_value"
	"github.com/kurtosis-tech/container-engine-lib/lib/backend_impls/kubernetes/object_attributes_provider/kubernetes_port_spec_serializer"
	"github.com/kurtosis-tech/container-engine-lib/lib/backend_impls/kubernetes/object_attributes_provider/label_key_consts"
	"github.com/kurtosis-tech/container-engine-lib/lib/backend_impls/kubernetes/object_attributes_provider/label_value_consts"
	"github.com/kurtosis-tech/container-engine-lib/lib/backend_interface/objects/container_status"
	"github.com/kurtosis-tech/container-engine-lib/lib/backend_interface/objects/enclave"
	"github.com/kurtosis-tech/container-engine-lib/lib/backend_interface/objects/exec_result"
	"github.com/kurtosis-tech/container-engine-lib/lib/backend_interface/objects/files_artifact_expansion_volume"
	"github.com/kurtosis-tech/container-engine-lib/lib/backend_interface/objects/port_spec"
	"github.com/kurtosis-tech/container-engine-lib/lib/backend_interface/objects/service"
	"github.com/kurtosis-tech/container-engine-lib/lib/uuid_generator"
	"github.com/kurtosis-tech/stacktrace"
	"github.com/sirupsen/logrus"
	"io"
	apiv1 "k8s.io/api/core/v1"
	applyconfigurationsv1 "k8s.io/client-go/applyconfigurations/core/v1"
	"net"
)

/*
      *************************************************************************************************
      * See the documentation on the KurtosisBackend interface for the Kurtosis service state diagram *
      *************************************************************************************************

                                  KUBERNETES SERVICES IMPLEMENTATION

States:
- REGISTERED: a ServiceGUID has been generated, a Kubernetes Service has been created with that ServiceGUID as a label,
	the Kubernetes Service gets it selector set to look for pods with that ServiceGUID (of which there will be none at
	first), and the ClusterIP of the Service is returned to the caller.
- RUNNING: one or more Pods match the ServiceGUID selector of the Service.
- STOPPED = the Service's selectors are set to empty (this is to distinguish between "no Pods exist because they haven't
	been started yet", i.e. REGISTERED, and "no Pods exist because they were stopped", i.e. STOPPED).
- DESTROYED = no Service or Pod for the ServiceGUID exists.

State transitions:
- RegisterService: a Service is created with the ServiceGUID label (for finding later), the Service's selectors are set
	to look for Pods with the ServiceGUID, and the Service's ClusterIP is returned to the caller.
- StartService: a Pod is created with the ServiceGUID, the Kubernetes Service gets its ports updated with the requested
	ports, and the ServiceGUID selector will mean that the Service will automatically connect to the Pod.
- StopServices: The Pod is destroyed (because Kubernetes doesn't have a way to stop Pods - only remove them) and the Service's
	selectors are set to empty. If we want to keep Kubernetes logs around after a Pod is destroyed, we'll need to implement
	our own logstore.
- DestroyServices: the Service is destroyed, as is any Pod that may have been started.

Implementation notes:
- Kubernetes has no concept of stopping a pod without removing it; if we want Pod logs we'll need to implement our own logstore.
- The IP that the container gets as its "own IP" is technically the IP of the Service. This *should* be fine, but we'll need
	to keep an eye out for it.
*/

const (
	userServiceContainerName = "user-service-container"

	shouldMountVolumesAsReadOnly = false
	shouldAddTimestampsToLogs = false
	// Our user services don't need service accounts
	userServiceServiceAccountName = ""

	// Kubernetes doesn't allow us to create services without ports exposed, but we might not have ports in the following situations:
	//  1) we've registered a service but haven't started a container yet (so ports are yet to come)
	//  2) we've started a container that doesn't listen on any ports
	// In these cases, we use these notional unbound ports
	unboundPortName = "nonexistent-port"
	unboundPortNumber = 1
)

// Kubernetes doesn't provide public IP or port information; this is instead handled by the Kurtosis gateway that the user uses
// to connect to Kubernetes
var servicePublicIp net.IP = nil
var servicePublicPorts map[string]*port_spec.PortSpec = nil

type userServiceObjectsAndKubernetesResources struct {
	// Should never be nil because 1 Kubernetes service = 1 Kurtosis service registration
	serviceRegistration *service.ServiceRegistration

	// May be nil if no pod has been started yet
	service *service.Service

	// Will never be nil
	kubernetesResources *userServiceKubernetesResources
}

// Any of these fields can be nil if they don't exist in Kubernetes, though at least
// one field will be present (else this struct won't exist)
type userServiceKubernetesResources struct {
	// This can be nil if the user manually deleted the Kubernetes service (e.g. using the Kubernetes dashboard)
	service *apiv1.Service

	// This can be nil if the user hasn't started a pod for the service yet, or if the pod was deleted
	pod *apiv1.Pod
}

func (backend *KubernetesKurtosisBackend) RegisterUserService(ctx context.Context, enclaveId enclave.EnclaveID, serviceId service.ServiceID) (*service.ServiceRegistration, error) {
	namespaceName, err := backend.getEnclaveNamespaceName(ctx, enclaveId)
	if err != nil {
		return nil, stacktrace.Propagate(err, "An error occurred getting namespace name for enclave '%v'", enclaveId)
	}

	serviceGuidStr, err := uuid_generator.GenerateUUIDString()
	if err != nil {
		return nil, stacktrace.Propagate(err, "An error occurred generating a UUID to use for the service GUID")
	}
	serviceGuid := service.ServiceGUID(serviceGuidStr)

	objectAttributesProvider := object_attributes_provider.GetKubernetesObjectAttributesProvider()
	enclaveObjAttributesProvider := objectAttributesProvider.ForEnclave(enclaveId)

	serviceAttributes, err := enclaveObjAttributesProvider.ForUserServiceService(serviceGuid, serviceId)
	if err != nil {
		return nil, stacktrace.Propagate(err, "An error occurred getting attributes for the Kubernetes service for user service '%v'", serviceId)
	}

	serviceNameStr := serviceAttributes.GetName().GetString()

	serviceLabelsStrs := getStringMapFromLabelMap(serviceAttributes.GetLabels())
	serviceAnnotationsStrs := getStringMapFromAnnotationMap(serviceAttributes.GetAnnotations())

	// Set up the labels that the pod will match (i.e. the labels of the pod-to-be)
	// WARNING: We *cannot* use the labels of the Service itself because we're not guaranteed that the labels
	//  between the two will be identical!
	serviceGuidLabelValue, err := kubernetes_label_value.CreateNewKubernetesLabelValue(string(serviceGuid))
	if err != nil {
		return nil, stacktrace.Propagate(err, "An error occurred creating a Kubernetes pod match label value for the service GUID '%v'", serviceGuid)
	}
	enclaveIdLabelValue, err := kubernetes_label_value.CreateNewKubernetesLabelValue(string(enclaveId))
	if err != nil {
		return nil, stacktrace.Propagate(err, "An error occurred creating a Kubernetes pod match label value for the enclave ID '%v'", enclaveId)
	}
	matchedPodLabels := map[*kubernetes_label_key.KubernetesLabelKey]*kubernetes_label_value.KubernetesLabelValue{
		label_key_consts.AppIDKubernetesLabelKey: label_value_consts.AppIDKubernetesLabelValue,
		label_key_consts.EnclaveIDKubernetesLabelKey: enclaveIdLabelValue,
		label_key_consts.GUIDKubernetesLabelKey: serviceGuidLabelValue,
	}
	matchedPodLabelStrs := getStringMapFromLabelMap(matchedPodLabels)

	// Kubernetes doesn't allow us to create services without any ports, so we need to set this to a notional value
	// until the user calls StartService
	notionalServicePorts := []apiv1.ServicePort{
		{
			Name:        unboundPortName,
			Port:        unboundPortNumber,
		},
	}

	createdService, err := backend.kubernetesManager.CreateService(
		ctx,
		namespaceName,
		serviceNameStr,
		serviceLabelsStrs,
		serviceAnnotationsStrs,
		matchedPodLabelStrs,
		apiv1.ServiceTypeClusterIP,
		notionalServicePorts,
	)
	if err != nil {
		return nil, stacktrace.Propagate(err, "An error occurred creating Kubernetes service in enclave '%v' with ID '%v'", enclaveId, serviceId)
	}
	shouldDeleteService := true
	defer func() {
		if shouldDeleteService {
			if err := backend.kubernetesManager.RemoveService(ctx, namespaceName, createdService.Name); err != nil {
				logrus.Errorf("Registering service '%v' didn't complete successfully so we tried to remove the Kubernetes service we created but doing so threw an error:\n%v", serviceId, err)
				logrus.Errorf("ACTION REQUIRED: You'll need to remove service '%v' in namespace '%v' manually!!!", createdService.Name, namespaceName)
			}
		}
	}()

	kubernetesResources := map[service.ServiceGUID]*userServiceKubernetesResources{
		serviceGuid: {
			service:   createdService,
			pod: nil,	// No pod yet
		},
	}

	convertedObjects, err := getUserServiceObjectsFromKubernetesResources(enclaveId, kubernetesResources)
	if err != nil {
		return nil, stacktrace.Propagate(err, "An error occurred getting a service registration object from Kubernetes service")
	}
	objectsAndResources, found := convertedObjects[serviceGuid]
	if !found {
		return nil, stacktrace.NewError(
			"Successfully converted the Kubernetes service representing registered service with GUID '%v' to a " +
				"Kurtosis object, but couldn't find that key in the resulting map; this is a bug in Kurtosis",
			serviceGuid,
		)
	}
	serviceRegistration := objectsAndResources.serviceRegistration

	shouldDeleteService = false
	return serviceRegistration, nil
}

func (backend *KubernetesKurtosisBackend) StartUserService(
	ctx context.Context,
	enclaveId enclave.EnclaveID,
	serviceGuid service.ServiceGUID,
	containerImageName string,
	privatePorts map[string]*port_spec.PortSpec,
	entrypointArgs []string,
	cmdArgs []string,
	envVars map[string]string,
	// TODO This needs a redo - at minimum it should be by files_artifact_expansion_volume_guid
	filesArtifactVolumeMountDirpaths map[files_artifact_expansion_volume.FilesArtifactExpansionVolumeName]string,
) (
	newUserService *service.Service,
	resultErr error,
) {
	preexistingServiceFilters := &service.ServiceFilters{
		GUIDs:    map[service.ServiceGUID]bool{
			serviceGuid: true,
		},
	}
	preexistingObjectsAndResources, err := backend.getMatchingUserServiceObjectsAndKubernetesResources(
		ctx,
		enclaveId,
		preexistingServiceFilters,
	)
	if err != nil {
		return nil, stacktrace.Propagate(err, "An error occurred getting user service objects and Kubernetes resources matching service GUID '%v'", serviceGuid)
	}
	if len(preexistingObjectsAndResources) == 0 {
		return nil, stacktrace.NewError("Couldn't find any service registrations matching service GUID '%v'", serviceGuid)
	}
	if len(preexistingObjectsAndResources) > 1 {
		// Should never happen because service GUIDs should be unique
		return nil, stacktrace.NewError("Found more than one service registration matching service GUID '%v'; this is a bug in Kurtosis", serviceGuid)
	}
	matchingObjectAndResources, found := preexistingObjectsAndResources[serviceGuid]
	if !found {
		return nil, stacktrace.NewError("Even though we pulled back some Kubernetes resources, no Kubernetes resources were available for requested service GUID '%v'; this is a bug in Kurtosis", serviceGuid)
	}
	kubernetesService := matchingObjectAndResources.kubernetesResources.service
	serviceObj := matchingObjectAndResources.service
	if serviceObj != nil {
		return nil, stacktrace.NewError("Cannot start service with GUID '%v' because the service has already been started previously", serviceGuid)
	}

	namespaceName := kubernetesService.GetNamespace()
	serviceRegistrationObj := matchingObjectAndResources.serviceRegistration

	// Create the pod
	objectAttributesProvider := object_attributes_provider.GetKubernetesObjectAttributesProvider()
	enclaveObjAttributesProvider := objectAttributesProvider.ForEnclave(enclaveId)
	podAttributes, err := enclaveObjAttributesProvider.ForUserServicePod(serviceGuid, serviceRegistrationObj.GetID(), privatePorts)
	if err != nil {
		return nil, stacktrace.Propagate(err, "An error occurred getting attributes for new pod for service with GUID '%v'", serviceGuid)
	}

	podLabelsStrs := getStringMapFromLabelMap(podAttributes.GetLabels())
	podAnnotationsStrs := getStringMapFromAnnotationMap(podAttributes.GetAnnotations())

	// TODO TODO THIS WON'T WORK AND IS BROKEN FOR NOW
	temporaryHackyFilesArtifactMountDirpaths := map[files_artifact_expansion_volume.FilesArtifactExpansionGUID]string{}

	podVolumes, containerMounts, err := backend.getUserServiceVolumeInfoFromFilesArtifactMountpoints(
		ctx,
		namespaceName,
		enclaveId,
		serviceGuid,
		temporaryHackyFilesArtifactMountDirpaths,
	)
	if err != nil {
		return nil, stacktrace.Propagate(err, "An error occurred getting pod volumes from files artifact mountpoints: %+v", filesArtifactVolumeMountDirpaths)
	}

	podContainers, err := getUserServicePodContainerSpecs(
		containerImageName,
		entrypointArgs,
		cmdArgs,
		envVars,
		privatePorts,
		containerMounts,
	)
	if err != nil {
		return nil, stacktrace.Propagate(err, "An error occurred creating the container specs for the user service pod with image '%v'", containerImageName)
	}

	podName := podAttributes.GetName().GetString()
	createdPod, err := backend.kubernetesManager.CreatePod(
		ctx,
		namespaceName,
		podName,
		podLabelsStrs,
		podAnnotationsStrs,
		podContainers,
		podVolumes,
		userServiceServiceAccountName,
	)
	if err != nil {
		return nil, stacktrace.Propagate(err, "An error occurred creating pod '%v' using image '%v'", podName, containerImageName)
	}
	shouldDestroyPod := true
	defer func() {
		if shouldDestroyPod {
			if err := backend.kubernetesManager.RemovePod(ctx, namespaceName, podName); err != nil {
				logrus.Errorf("Starting service didn't complete successfully so we tried to remove the pod we created but doing so threw an error:\n%v", err)
				logrus.Errorf("ACTION REQUIRED: You'll need to remove pod '%v' in '%v' manually!!!", podName, namespaceName)
			}
		}
	}()


	updatedService, err := backend.updateServiceWhenContainerStarted(ctx, namespaceName, kubernetesService, privatePorts)
	if err != nil {
		return nil, stacktrace.Propagate(err, "An error occurred updating service '%v' to reflect its new ports: %+v", kubernetesService.GetName(), privatePorts)
	}

	kubernetesResources := map[service.ServiceGUID]*userServiceKubernetesResources{
		serviceGuid: {
			service: updatedService,
			pod:     createdPod,
		},
	}
	convertedObjects, err := getUserServiceObjectsFromKubernetesResources(enclaveId, kubernetesResources)
	if err != nil {
		return nil, stacktrace.Propagate(err, "An error occurred getting a service object from the Kubernetes service and newly-created pod")
	}
	objectsAndResources, found := convertedObjects[serviceGuid]
	if !found {
		return nil, stacktrace.NewError(
			"Successfully converted the Kubernetes service + pod representing a running service with GUID '%v' to a " +
				"Kurtosis object, but couldn't find that key in the resulting map; this is a bug in Kurtosis",
			serviceGuid,
		)
	}

	shouldDestroyPod = false
	return objectsAndResources.service, nil
}

func (backend *KubernetesKurtosisBackend) GetUserServices(
	ctx context.Context,
	enclaveId enclave.EnclaveID,
	filters *service.ServiceFilters,
) (successfulUserServices map[service.ServiceGUID]*service.Service, resultError error) {
	allObjectsAndResources, err := backend.getMatchingUserServiceObjectsAndKubernetesResources(ctx, enclaveId, filters)
	if err != nil {
		return nil, stacktrace.Propagate(
			err,
			"An error occurred getting user services in enclave '%v' matching filters: %+v",
			enclaveId,
			filters,
		)
	}
	result := map[service.ServiceGUID]*service.Service{}
	for guid, serviceObjsAndResources := range allObjectsAndResources {
		serviceObj := serviceObjsAndResources.service
		if serviceObj == nil {
			// Indicates a registration-only service; skip
			continue
		}
		result[guid] = serviceObj
	}
	return result, nil
}

func (backend *KubernetesKurtosisBackend) GetUserServiceLogs(
	ctx context.Context,
	enclaveId enclave.EnclaveID,
	filters *service.ServiceFilters,
	shouldFollowLogs bool,
) (successfulUserServiceLogs map[service.ServiceGUID]io.ReadCloser, erroredUserServiceGuids map[service.ServiceGUID]error, resultError error) {
	serviceObjectsAndResources, err := backend.getMatchingUserServiceObjectsAndKubernetesResources(ctx, enclaveId, filters)
	if err != nil {
		return nil, nil, stacktrace.Propagate(err, "Expected to be able to get user services and Kubernetes resources, instead a non nil error was returned")
	}
	userServiceLogs := map[service.ServiceGUID]io.ReadCloser{}
	erredServiceLogs := map[service.ServiceGUID]error{}
	for _, serviceObjectAndResource := range serviceObjectsAndResources {
		serviceGuid := serviceObjectAndResource.service.GetRegistration().GetGUID()
		servicePod := serviceObjectAndResource.kubernetesResources.pod
		if servicePod == nil {
			erredServiceLogs[serviceGuid] = stacktrace.NewError("Expected to find a pod for Kurtosis service with GUID '%v', instead no pod was found", serviceGuid)
			continue
		}
		serviceNamespaceName := serviceObjectAndResource.kubernetesResources.service.GetNamespace()
		// Get logs
		logReadCloser, err := backend.kubernetesManager.GetContainerLogs(ctx, serviceNamespaceName, servicePod.Name, userServiceContainerName, shouldFollowLogs, shouldAddTimestampsToLogs)
		if err != nil {
			erredServiceLogs[serviceGuid] = stacktrace.Propagate(err, "Expected to be able to call Kubernetes to get logs for service with GUID '%v', instead a non-nil error was returned", serviceGuid)
			continue
		}
		userServiceLogs[serviceGuid] = logReadCloser
	}
	return userServiceLogs, erredServiceLogs, nil
}

func (backend *KubernetesKurtosisBackend) PauseService(
	ctx context.Context,
	enclaveId enclave.EnclaveID,
	serviceId service.ServiceGUID,
) error {
	return stacktrace.NewError("Cannot pause service '%v' in enclave '%v' because pausing is not supported by Kubernetes", serviceId, enclaveId)
}

func (backend *KubernetesKurtosisBackend) UnpauseService(
	ctx context.Context,
	enclaveId enclave.EnclaveID,
	serviceId service.ServiceGUID,
) error {
	return stacktrace.NewError("Cannot pause service '%v' in enclave '%v' because unpausing is not supported by Kubernetes", serviceId, enclaveId)
}

func (backend *KubernetesKurtosisBackend) RunUserServiceExecCommands(
	ctx context.Context,
	enclaveId enclave.EnclaveID,
	userServiceCommands map[service.ServiceGUID][]string,
) (
	succesfulUserServiceExecResults map[service.ServiceGUID]*exec_result.ExecResult,
	erroredUserServiceGuids map[service.ServiceGUID]error,
	resultErr error,
) {
	namespaceName, err := backend.getEnclaveNamespaceName(ctx, enclaveId)
	if err != nil {
		return nil, nil, stacktrace.Propagate(err, "An error occurred getting namespace name for enclave '%v'", enclaveId)
	}

	requestedGuids := map[service.ServiceGUID]bool{}
	for guid := range userServiceCommands {
		requestedGuids[guid] = true
	}
	matchingServicesFilters := &service.ServiceFilters{
		GUIDs: requestedGuids,
	}
	matchingObjectsAndResources, err := backend.getMatchingUserServiceObjectsAndKubernetesResources(ctx, enclaveId, matchingServicesFilters)
	if err != nil {
		return nil, nil, stacktrace.Propagate(err, "An error occurred getting user services matching the requested GUIDs: %+v", requestedGuids)
	}

	for guid, commandArgs := range userServiceCommands {
		objectsAndResources, found := matchingObjectsAndResources[guid]
		if !found {
			return nil, nil, stacktrace.NewError(
				"Requested to execute command '%+v' on service '%v', but the service does not exist",
				commandArgs,
				guid,
			)
		}
		serviceObj := objectsAndResources.service
		if serviceObj == nil {
			return nil, nil, stacktrace.NewError(
				"Cannot execute command '%+v' on service '%v' because the service is not started yet",
				commandArgs,
				guid,
			)
		}
		if serviceObj.GetStatus() != container_status.ContainerStatus_Running {
			return nil, nil, stacktrace.NewError(
				"Cannot execute command '%+v' on service '%v' because the service status is '%v'",
				commandArgs,
				guid,
				serviceObj.GetStatus().String(),
			)
		}
	}

	userServiceExecSuccess := map[service.ServiceGUID]*exec_result.ExecResult{}
	userServiceExecErr := map[service.ServiceGUID]error{}
	for serviceGuid, serviceCommand := range userServiceCommands {
		userServiceObjectAndResources, found := matchingObjectsAndResources[serviceGuid]
		if !found {
			// Should never happen because we validate that the object exists earlier
			return nil, nil, stacktrace.NewError("Validated that service '%v' has Kubernetes resources, but couldn't find them when we need to run the exec", serviceGuid)
		}
		// Don't need to validate that this is non-nil because we did so before we started executing
		userServicePod := userServiceObjectAndResources.kubernetesResources.pod
		userServicePodName := userServicePod.Name

		outputBuffer := &bytes.Buffer{}
		exitCode, err := backend.kubernetesManager.RunExecCommand(namespaceName, userServicePodName, userServiceContainerName, serviceCommand, outputBuffer)
		if err != nil {
			userServiceExecErr[serviceGuid] = stacktrace.Propagate(
				err,
				"Expected to be able to execute command '%+v' in user service container '%v' in Kubernetes pod '%v' " +
					"for Kurtosis service with guid '%v', instead a non-nil error was returned",
				serviceCommand,
				userServiceContainerName,
				userServicePodName,
				serviceGuid,
			)
			continue
		}
		userServiceExecSuccess[serviceGuid] = exec_result.NewExecResult(exitCode, outputBuffer.String())
	}
	return userServiceExecSuccess, userServiceExecErr, nil
}

func (backend *KubernetesKurtosisBackend) GetConnectionWithUserService(ctx context.Context, enclaveId enclave.EnclaveID, serviceGUID service.ServiceGUID) (resultConn net.Conn, resultErr error) {
	// TODO IMPLEMENT
	return nil, stacktrace.NewError("Getting a connection with a user service isn't yet implemented on Kubernetes")
}

func (backend *KubernetesKurtosisBackend) CopyFromUserService(ctx context.Context, enclaveId enclave.EnclaveID, serviceGuid service.ServiceGUID, srcPath string) (resultReadCloser io.ReadCloser, resultErr error) {
	//TODO implement me
	panic("implement me")
}

func (backend *KubernetesKurtosisBackend) StopUserServices(ctx context.Context, enclaveId enclave.EnclaveID, filters *service.ServiceFilters) (resultSuccessfulGuids map[service.ServiceGUID]bool, resultErroredGuids map[service.ServiceGUID]error, resultErr error) {
	namespaceName, err := backend.getEnclaveNamespaceName(ctx, enclaveId)
	if err != nil {
		return nil, nil, stacktrace.Propagate(err, "An error occurred getting namespace name for enclave '%v'", enclaveId)
	}

	allObjectsAndResources, err := backend.getMatchingUserServiceObjectsAndKubernetesResources(ctx, enclaveId, filters)
	if err != nil {
<<<<<<< HEAD
		return nil, nil, stacktrace.Propagate(
			err,
			"An error occurred getting user services in enclave '%v' matching filters: %+v",
			enclaveId,
			filters,
		)
=======
		return nil, nil, stacktrace.Propagate(err, "An error occurred getting user services in enclave '%v' matching filters: %+v", enclaveId, filters)
>>>>>>> fe2c5d52
	}

	successfulGuids := map[service.ServiceGUID]bool{}
	erroredGuids := map[service.ServiceGUID]error{}
	for serviceGuid, serviceObjsAndResources := range allObjectsAndResources {
		resources := serviceObjsAndResources.kubernetesResources

		pod := resources.pod
		if pod != nil {
			if err := backend.kubernetesManager.RemovePod(ctx, namespaceName, pod.Name); err != nil {
				erroredGuids[serviceGuid] = stacktrace.Propagate(
					err,
					"An error occurred removing Kubernetes pod '%v' in namespace '%v'",
					pod.Name,
					namespaceName,
				)
				continue
			}
		}

		kubernetesService := resources.service
		serviceName := kubernetesService.Name
		updateConfigurator := func(updatesToApply *applyconfigurationsv1.ServiceApplyConfiguration) {
			specUpdates := applyconfigurationsv1.ServiceSpec().WithSelector(nil)
			updatesToApply.WithSpec(specUpdates)
		}
		if _, err := backend.kubernetesManager.UpdateService(ctx, namespaceName, serviceName, updateConfigurator); err != nil {
			erroredGuids[serviceGuid] = stacktrace.Propagate(
				err,
				"An error occurred updating service '%v' in namespace '%v' to reflect that it's no longer running",
<<<<<<< HEAD
				serviceName,
=======
				kubernetesService.Name,
>>>>>>> fe2c5d52
				namespaceName,
			)
			continue
		}

		successfulGuids[serviceGuid] = true
	}
	return successfulGuids, erroredGuids, nil
}

func (backend *KubernetesKurtosisBackend) DestroyUserServices(ctx context.Context, enclaveId enclave.EnclaveID, filters *service.ServiceFilters) (resultSuccessfulGuids map[service.ServiceGUID]bool, resultErroredGuids map[service.ServiceGUID]error, resultErr error) {
	namespaceName, err := backend.getEnclaveNamespaceName(ctx, enclaveId)
	if err != nil {
		return nil, nil, stacktrace.Propagate(err, "An error occurred getting namespace name for enclave '%v'", enclaveId)
	}

	allObjectsAndResources, err := backend.getMatchingUserServiceObjectsAndKubernetesResources(ctx, enclaveId, filters)
	if err != nil {
<<<<<<< HEAD
		return nil, nil, stacktrace.Propagate(
			err,
			"An error occurred getting user services in enclave '%v' matching filters: %+v",
			enclaveId,
			filters,
		)
=======
		return nil, nil, stacktrace.Propagate(err, "An error occurred getting user services in enclave '%v' matching filters: %+v", enclaveId, filters)
>>>>>>> fe2c5d52
	}

	successfulGuids := map[service.ServiceGUID]bool{}
	erroredGuids := map[service.ServiceGUID]error{}
	for serviceGuid, serviceObjsAndResources := range allObjectsAndResources {
		resources := serviceObjsAndResources.kubernetesResources

		pod := resources.pod
		if pod != nil {
			if err := backend.kubernetesManager.RemovePod(ctx, namespaceName, pod.Name); err != nil {
				erroredGuids[serviceGuid] = stacktrace.Propagate(
					err,
					"An error occurred removing Kubernetes pod '%v' in namespace '%v'",
					pod.Name,
					namespaceName,
				)
				continue
			}
		}

		kubernetesService := resources.service
		if kubernetesService != nil {
			if err := backend.kubernetesManager.RemoveService(ctx, namespaceName, kubernetesService.Name); err != nil {
				erroredGuids[serviceGuid] = stacktrace.Propagate(
					err,
					"An error occurred removing Kubernetes service '%v' in namespace '%v'",
					kubernetesService.Name,
					namespaceName,
				)
				continue
			}
		}

		successfulGuids[serviceGuid] = true
	}
	return successfulGuids, erroredGuids, nil
}


// ====================================================================================================
//                                     Private Helper Methods
// ====================================================================================================
func (backend *KubernetesKurtosisBackend) getMatchingUserServiceObjectsAndKubernetesResources(
	ctx context.Context,
	enclaveId enclave.EnclaveID,
	filters *service.ServiceFilters,
) (
	map[service.ServiceGUID]*userServiceObjectsAndKubernetesResources,
	error,
) {
	allResources, err := backend.getUserServiceKubernetesResourcesMatchingGuids(ctx, enclaveId, filters.GUIDs)
	if err != nil {
		return nil, stacktrace.Propagate(err, "An error occurred getting user service Kubernetes resources matching GUIDs: %+v", filters.GUIDs)
	}

	for serviceGuid, serviceResources := range allResources {
		logrus.Tracef("Found resources for service '%v': %+v", serviceGuid, serviceResources)
	}

	allObjectsAndResources, err := getUserServiceObjectsFromKubernetesResources(enclaveId, allResources)
	if err != nil {
		return nil, stacktrace.Propagate(err, "An error occurred getting user service objects from Kubernetes resources")
	}

	// Sanity check
	if len(allResources) != len(allObjectsAndResources) {
		return nil, stacktrace.NewError(
			"Transformed %v Kubernetes resource objects into %v Kurtosis objects; this is a bug in Kurtosis",
			len(allResources),
			len(allObjectsAndResources),
		)
	}

	// Filter the results down to the requested filters
	results := map[service.ServiceGUID]*userServiceObjectsAndKubernetesResources{}
	for serviceGuid, objectsAndResources := range allObjectsAndResources {
		if filters.GUIDs != nil && len(filters.GUIDs) > 0 {
			if _, found := filters.GUIDs[serviceGuid]; !found {
				continue
			}
		}

		registration := objectsAndResources.serviceRegistration
		if filters.IDs != nil && len(filters.IDs) > 0 {
			if _, found := filters.IDs[registration.GetID()]; !found {
				continue
			}
		}

		if filters.Statuses != nil && len(filters.Statuses) > 0 {
			kubernetesService := objectsAndResources.service

			// If status isn't specified, return registered-only objects; if not, remove them all
			if kubernetesService == nil {
				continue
			}

			if _, found := filters.Statuses[kubernetesService.GetStatus()]; !found {
				continue
			}
		}

		results[serviceGuid] = objectsAndResources
	}

	return results, nil
}

func (backend *KubernetesKurtosisBackend) getSingleUserServiceObjectsAndResources(ctx context.Context, enclaveId enclave.EnclaveID, serviceGuid service.ServiceGUID) (*userServiceObjectsAndKubernetesResources, error) {
	searchFilters := &service.ServiceFilters{
		GUIDs: map[service.ServiceGUID]bool{
			serviceGuid: true,
		},
	}
	searchResults, err := backend.getMatchingUserServiceObjectsAndKubernetesResources(ctx, enclaveId, searchFilters)
	if err != nil {
		return nil, stacktrace.Propagate(err, "An error occurred finding services matching GUID '%v'", serviceGuid)
	}
	if len(searchResults) == 0 {
		return nil, stacktrace.NewError("No services matched GUID '%v'", serviceGuid)
	}
	if len(searchResults) > 0 {
		return nil, stacktrace.NewError("Expected one service to match GUID '%v' but found %v", serviceGuid, len(searchResults))
	}
	result, found := searchResults[serviceGuid]
	if !found {
		return nil, stacktrace.NewError("Got results from searching for service with GUID '%v', but no results by the GUID we searched for; this is a bug in Kurtosis", serviceGuid)
	}
	return result, nil
}

func (backend *KubernetesKurtosisBackend) getUserServiceKubernetesResourcesMatchingGuids(
	ctx context.Context,
	enclaveId enclave.EnclaveID,
	serviceGuids map[service.ServiceGUID]bool,
) (
	map[service.ServiceGUID]*userServiceKubernetesResources,
	error,
) {
	namespaceName, err := backend.getEnclaveNamespaceName(ctx, enclaveId)
	if err != nil {
		return nil, stacktrace.Propagate(err, "An error occurred getting namespace name for enclave '%v'", enclaveId)
	}

	// TODO switch to properly-typed KubernetesLabelValue object!!!
	postFilterLabelValues := map[string]bool{}
	for serviceGuid := range serviceGuids {
		postFilterLabelValues[string(serviceGuid)] = true
	}

	kubernetesResourceSearchLabels := map[string]string{
		label_key_consts.AppIDKubernetesLabelKey.GetString(): label_value_consts.AppIDKubernetesLabelValue.GetString(),
		label_key_consts.EnclaveIDKubernetesLabelKey.GetString(): string(enclaveId),
		label_key_consts.KurtosisResourceTypeKubernetesLabelKey.GetString(): label_value_consts.UserServiceKurtosisResourceTypeKubernetesLabelValue.GetString(),
	}

	results := map[service.ServiceGUID]*userServiceKubernetesResources{}

	// Get k8s services
	matchingKubernetesServices, err := kubernetes_resource_collectors.CollectMatchingServices(
		ctx,
		backend.kubernetesManager,
		namespaceName,
		kubernetesResourceSearchLabels,
		label_key_consts.GUIDKubernetesLabelKey.GetString(),
		postFilterLabelValues,
	)
	if err != nil {
		return nil, stacktrace.Propagate(err, "An error occurred getting Kubernetes services matching service GUIDs: %+v", serviceGuids)
	}
	for serviceGuidStr, kubernetesServicesForGuid := range matchingKubernetesServices {
		logrus.Tracef("Found Kubernetes services for GUID '%v': %+v", serviceGuidStr, kubernetesServicesForGuid)
		serviceGuid := service.ServiceGUID(serviceGuidStr)

		numServicesForGuid := len(kubernetesServicesForGuid)
		if numServicesForGuid == 0 {
			// This would indicate a bug in our service retrieval logic because we shouldn't even have a map entry if there's nothing matching it
			return nil, stacktrace.NewError("Got entry of result services for service GUID '%v', but no Kubernetes services were returned; this is a bug in Kurtosis", serviceGuid)
		}
		if numServicesForGuid > 1 {
			return nil, stacktrace.NewError("Found %v Kubernetes services associated with service GUID '%v'; this is a bug in Kurtosis", numServicesForGuid, serviceGuid)
		}
		kubernetesService := kubernetesServicesForGuid[0]

		resultObj, found := results[serviceGuid]
		if !found {
			resultObj = &userServiceKubernetesResources{}
		}
		resultObj.service = kubernetesService
		results[serviceGuid] = resultObj
	}

	// Get k8s pods
	matchingKubernetesPods, err := kubernetes_resource_collectors.CollectMatchingPods(
		ctx,
		backend.kubernetesManager,
		namespaceName,
		kubernetesResourceSearchLabels,
		label_key_consts.GUIDKubernetesLabelKey.GetString(),
		postFilterLabelValues,
	)
	if err != nil {
		return nil, stacktrace.Propagate(err, "An error occurred getting Kubernetes pods matching service GUIDs: %+v", serviceGuids)
	}
	for serviceGuidStr, kubernetesPodsForGuid := range matchingKubernetesPods {
		logrus.Tracef("Found Kubernetes pods for GUID '%v': %+v", serviceGuidStr, kubernetesPodsForGuid)
		serviceGuid := service.ServiceGUID(serviceGuidStr)

		numPodsForGuid := len(kubernetesPodsForGuid)
		if numPodsForGuid == 0 {
			// This would indicate a bug in our pod retrieval logic because we shouldn't even have a map entry if there's nothing matching it
			return nil, stacktrace.NewError("Got entry of result pods for service GUID '%v', but no Kubernetes pods were returned; this is a bug in Kurtosis", serviceGuid)
		}
		if numPodsForGuid > 1 {
			return nil, stacktrace.NewError("Found %v Kubernetes pods associated with service GUID '%v'; this is a bug in Kurtosis", numPodsForGuid, serviceGuid)
		}
		kubernetesPod := kubernetesPodsForGuid[0]

		resultObj, found := results[serviceGuid]
		if !found {
			resultObj = &userServiceKubernetesResources{}
		}
		resultObj.pod = kubernetesPod
		results[serviceGuid] = resultObj
	}

	return results, nil
}

func getUserServiceObjectsFromKubernetesResources(
	enclaveId enclave.EnclaveID,
	allKubernetesResources map[service.ServiceGUID]*userServiceKubernetesResources,
) (map[service.ServiceGUID]*userServiceObjectsAndKubernetesResources, error) {
	results := map[service.ServiceGUID]*userServiceObjectsAndKubernetesResources{}
	for serviceGuid, resources := range allKubernetesResources {
		results[serviceGuid] = &userServiceObjectsAndKubernetesResources{
			kubernetesResources: resources,
			// The other fields will get filled in below
		}
	}

	for serviceGuid, resultObj := range results {
		resourcesToParse := resultObj.kubernetesResources

		kubernetesService := resourcesToParse.service
		if kubernetesService == nil {
			return nil, stacktrace.NewError(
				"Service with GUID '%v' doesn't have a Kubernetes service; this indicates either a bug in Kurtosis or that the user manually deleted the Kubernetes service",
				serviceGuid,
			)
		}

		serviceLabels := kubernetesService.Labels
		idLabelStr, found := serviceLabels[label_key_consts.IDKubernetesLabelKey.GetString()]
		if !found {
			return nil, stacktrace.NewError("Expected to find label '%v' on the Kubernetes service but none was found", label_key_consts.IDKubernetesLabelKey.GetString())
		}
		serviceId := service.ServiceID(idLabelStr)

		serviceIpStr := kubernetesService.Spec.ClusterIP
		privateIp := net.ParseIP(serviceIpStr)
		if privateIp == nil {
			return nil, stacktrace.NewError("An error occurred parsing service private IP string '%v' to an IP address object", serviceIpStr)
		}

		serviceRegistrationObj := service.NewServiceRegistration(serviceId, serviceGuid, enclaveId, privateIp)
		resultObj.serviceRegistration = serviceRegistrationObj

		serviceAnnotations := kubernetesService.Annotations
		portSpecsStr, found := serviceAnnotations[annotation_key_consts.PortSpecsAnnotationKey.GetString()]
		if !found {
			// If the service doesn't have a private port specs annotation, it means a pod was never started so there's nothing more to do
			continue
		}
		privatePorts, err := kubernetes_port_spec_serializer.DeserializePortSpecs(portSpecsStr)
		if err != nil {
			return nil, stacktrace.Propagate(err, "An error occurred deserializing port specs string '%v'", portSpecsStr)
		}

		kubernetesPod := resourcesToParse.pod
		if kubernetesPod == nil {
			// No pod here means that a) a Service had private ports but b) now has no Pod
			// This means that there  used to be a Pod but it was stopped/removed
			resultObj.service = service.NewService(
				serviceRegistrationObj,
				container_status.ContainerStatus_Stopped,
				privatePorts,
				servicePublicIp,
				servicePublicPorts,
			)
			continue
		}

		containerStatus, err := getContainerStatusFromPod(resourcesToParse.pod)
		if err != nil {
			return nil, stacktrace.Propagate(err, "An error occurred getting container status from Kubernetes pod '%+v'", resourcesToParse.pod)
		}

		resultObj.service = service.NewService(
			serviceRegistrationObj,
			containerStatus,
			privatePorts,
			servicePublicIp,
			servicePublicPorts,
		)
	}

	return results, nil
}

func getUserServicePodContainerSpecs(
	image string,
	entrypointArgs []string,
	cmdArgs []string,
	envVarStrs map[string]string,
	privatePorts map[string]*port_spec.PortSpec,
	containerMounts []apiv1.VolumeMount,
) (
	[]apiv1.Container,
	error,
){
	var containerEnvVars []apiv1.EnvVar
	for varName, varValue := range envVarStrs {
		envVar := apiv1.EnvVar{
			Name:  varName,
			Value: varValue,
		}
		containerEnvVars = append(containerEnvVars, envVar)
	}

	kubernetesContainerPorts, err := getKubernetesContainerPortsFromPrivatePortSpecs(privatePorts)
	if err != nil {
		return nil, stacktrace.Propagate(err, "An error occurred getting Kubernetes container ports from the private port specs map")
	}

	// TODO create networking sidecars here
	containers := []apiv1.Container{
		{
			Name:                     userServiceContainerName,
			Image:                    image,
			// Yes, even though this is called "command" it actually corresponds to the Docker ENTRYPOINT
			Command:                  entrypointArgs,
			Args:                     cmdArgs,
			Ports:                    kubernetesContainerPorts,
			Env:                      containerEnvVars,
			VolumeMounts:             containerMounts,

			// NOTE: There are a bunch of other interesting Container options that we omitted for now but might
			// want to specify in the future
		},
	}

	return containers, nil
}

func (backend *KubernetesKurtosisBackend) getUserServiceVolumeInfoFromFilesArtifactMountpoints(
	ctx context.Context,
	namespaceName string,
	enclaveId enclave.EnclaveID,
	serviceGuid service.ServiceGUID,
	filesArtifactMountpoints map[files_artifact_expansion_volume.FilesArtifactExpansionGUID]string,
) (
	resultPodVolumes []apiv1.Volume,
	resultContainerVolumeMountsOnPod []apiv1.VolumeMount,
	resultErr error,
) {
	filesArtifactExpansionPvcSearchLabels := map[string]string{
		label_key_consts.EnclaveIDKubernetesLabelKey.GetString(): string(enclaveId),
		label_key_consts.KurtosisVolumeTypeKubernetesLabelKey.GetString(): label_value_consts.FilesArtifactExpansionVolumeTypeKubernetesLabelValue.GetString(),
		label_key_consts.UserServiceGUIDKubernetesLabelKey.GetString(): string(serviceGuid),
	}
	persistentVolumeClaimsList, err := backend.kubernetesManager.GetPersistentVolumeClaimsByLabels(ctx, namespaceName, filesArtifactExpansionPvcSearchLabels)
	if err != nil {
		return nil, nil, stacktrace.Propagate(err, "An error occurred getting files artifact expansion persistent volume claims for service '%v' matching labels: %+v", serviceGuid, filesArtifactExpansionPvcSearchLabels)
	}
	persistentVolumeClaims := persistentVolumeClaimsList.Items

	if len(persistentVolumeClaims) != len(filesArtifactMountpoints) {
		return nil, nil, stacktrace.Propagate(
			err,
			"Received request to start service with %v files artifact mountpoints '%+v', but only found %v persistent volume claims prepared for the service",
			len(filesArtifactMountpoints),
			filesArtifactMountpoints,
			len(persistentVolumeClaims),
		)
	}

	// Index PVCs by files artifact expansion GUID
	persistentVolumeClaimsByExpansionGuid := map[files_artifact_expansion_volume.FilesArtifactExpansionGUID]*apiv1.PersistentVolumeClaim{}
	for _, claim := range persistentVolumeClaims {
		expansionGuidStr, found := claim.Labels[label_key_consts.GUIDKubernetesLabelKey.GetString()]
		if !found {
			return nil, nil, stacktrace.NewError(
				"Files artifact expansion persistent volume claim is missing required label '%v'",
				label_key_consts.GUIDKubernetesLabelKey.GetString(),
			)
		}
		expansionGuid := files_artifact_expansion_volume.FilesArtifactExpansionGUID(expansionGuidStr)
		persistentVolumeClaimsByExpansionGuid[expansionGuid] = &claim
	}

	podVolumes := []apiv1.Volume{}
	containerMounts := []apiv1.VolumeMount{}
	for expansionGuid, mountpoint := range filesArtifactMountpoints {
		claim, found := persistentVolumeClaimsByExpansionGuid[expansionGuid]
		if !found {
			return nil, nil, stacktrace.NewError("Expected a persistent volume claim for files artifact expansion '%v' but none was found", expansionGuid)
		}
		claimName := claim.Name
		volumeName := claim.Spec.VolumeName

		/*
		claimName := claim.Name

		filesArtifactId, found := claim.Labels[label_key_consts.FilesArtifactIDKubernetesLabelKey.GetString()]
		if !found {
			return nil, nil, stacktrace.NewError(
				"Files artifact expansion persistent volume claim '%v' didn't have expected label '%v'",
				claimName,
				label_key_consts.FilesArtifactIDKubernetesLabelKey.GetString(),
			)
		}
		 */


		volumeObj := apiv1.Volume{
			Name:         volumeName,
			VolumeSource: apiv1.VolumeSource{
				PersistentVolumeClaim: &apiv1.PersistentVolumeClaimVolumeSource{
					ClaimName: claimName,
				},
			},
		}
		podVolumes = append(podVolumes, volumeObj)

		containerMountObj := apiv1.VolumeMount{
			Name:             volumeName,
			ReadOnly:         shouldMountVolumesAsReadOnly,
			MountPath:        mountpoint,
		}
		containerMounts = append(containerMounts, containerMountObj)
	}

	return podVolumes, containerMounts, nil
}

// Update the service to:
// - Set the service ports appropriately
// - Irrevocably record that a pod is bound to the service (so that even if the pod is deleted, the service won't
// 	 be usable again
func (backend *KubernetesKurtosisBackend) updateServiceWhenContainerStarted(
	ctx context.Context,
	namespaceName string,
	kubernetesService *apiv1.Service,
	privatePorts map[string]*port_spec.PortSpec,
) (
	*apiv1.Service,
	error,
) {
	serviceName := kubernetesService.GetName()

	serializedPortSpecs, err := kubernetes_port_spec_serializer.SerializePortSpecs(privatePorts)
	if err != nil {
		return nil, stacktrace.Propagate(err, "An error occurred serializing the following private port specs: %+v", privatePorts)
	}

	// We only need to modify the ports from the default (unbound) ports if the user actually declares ports
	newServicePorts := kubernetesService.Spec.Ports
	if len(privatePorts) > 0 {
		candidateNewServicePorts, err := getKubernetesServicePortsFromPrivatePortSpecs(privatePorts)
		if err != nil {
			return nil, stacktrace.Propagate(err, "An error occurred getting Kubernetes service ports for the following private port specs: %+v", privatePorts)
		}
		newServicePorts = candidateNewServicePorts
	}

	newAnnotations := kubernetesService.Annotations
	if newAnnotations == nil {
		newAnnotations = map[string]string{}
	}
	newAnnotations[annotation_key_consts.PortSpecsAnnotationKey.GetString()] = serializedPortSpecs.GetString()

	updatingConfigurator := func(updatesToApply *applyconfigurationsv1.ServiceApplyConfiguration) {
		specUpdateToApply := applyconfigurationsv1.ServiceSpec()
		for _, newServicePort := range newServicePorts {
			portUpdateToApply := &applyconfigurationsv1.ServicePortApplyConfiguration{
				Name:        &newServicePort.Name,
				Protocol:    &newServicePort.Protocol,
				// TODO fill this out for an app port!
				AppProtocol: nil,
				Port:        &newServicePort.Port,
			}
			specUpdateToApply.WithPorts(portUpdateToApply)
		}
		updatesToApply.WithSpec(specUpdateToApply)

		updatesToApply.WithAnnotations(newAnnotations)
	}
	updatedService, err := backend.kubernetesManager.UpdateService(ctx, namespaceName, serviceName, updatingConfigurator)
	if err != nil {
		return nil, stacktrace.Propagate(
			err,
			"An error occurred updating Kubernetes service '%v' in namespace '%v' to open the service ports and add " +
				"the serialized private port specs annotation",
			serviceName,
			namespaceName,
		)
	}
	shouldUndoUpdate := true
	defer func() {
		if shouldUndoUpdate {
			undoingConfigurator := func(reversionToApply *applyconfigurationsv1.ServiceApplyConfiguration) {
				specReversionToApply := applyconfigurationsv1.ServiceSpec()
				for _, oldServicePort := range newServicePorts {
					portUpdateToApply := &applyconfigurationsv1.ServicePortApplyConfiguration{
						Name:        &oldServicePort.Name,
						Protocol:    &oldServicePort.Protocol,
						// TODO fill this out for an app port!
						AppProtocol: nil,
						Port:        &oldServicePort.Port,
					}
					specReversionToApply.WithPorts(portUpdateToApply)
				}
				reversionToApply.WithSpec(specReversionToApply)

				reversionToApply.WithAnnotations(kubernetesService.Annotations)
			}
			if _, err := backend.kubernetesManager.UpdateService(ctx, namespaceName, serviceName, undoingConfigurator); err != nil {
				logrus.Errorf(
					"An error occurred updating Kubernetes service '%v' in namespace '%v' to open the service ports " +
						"and add the serialized private port specs annotation so we tried to revert the service to " +
						"its values before the update, but an error occurred; this means the service is likely in " +
						"an inconsistent state:\n%v",
					serviceName,
					namespaceName,
					err,
				)
				// Nothing we can really do here to recover
			}
		}
	}()

	shouldUndoUpdate = false
	return updatedService, nil
}<|MERGE_RESOLUTION|>--- conflicted
+++ resolved
@@ -512,16 +512,7 @@
 
 	allObjectsAndResources, err := backend.getMatchingUserServiceObjectsAndKubernetesResources(ctx, enclaveId, filters)
 	if err != nil {
-<<<<<<< HEAD
-		return nil, nil, stacktrace.Propagate(
-			err,
-			"An error occurred getting user services in enclave '%v' matching filters: %+v",
-			enclaveId,
-			filters,
-		)
-=======
 		return nil, nil, stacktrace.Propagate(err, "An error occurred getting user services in enclave '%v' matching filters: %+v", enclaveId, filters)
->>>>>>> fe2c5d52
 	}
 
 	successfulGuids := map[service.ServiceGUID]bool{}
@@ -552,11 +543,7 @@
 			erroredGuids[serviceGuid] = stacktrace.Propagate(
 				err,
 				"An error occurred updating service '%v' in namespace '%v' to reflect that it's no longer running",
-<<<<<<< HEAD
 				serviceName,
-=======
-				kubernetesService.Name,
->>>>>>> fe2c5d52
 				namespaceName,
 			)
 			continue
@@ -575,16 +562,12 @@
 
 	allObjectsAndResources, err := backend.getMatchingUserServiceObjectsAndKubernetesResources(ctx, enclaveId, filters)
 	if err != nil {
-<<<<<<< HEAD
 		return nil, nil, stacktrace.Propagate(
 			err,
 			"An error occurred getting user services in enclave '%v' matching filters: %+v",
 			enclaveId,
 			filters,
 		)
-=======
-		return nil, nil, stacktrace.Propagate(err, "An error occurred getting user services in enclave '%v' matching filters: %+v", enclaveId, filters)
->>>>>>> fe2c5d52
 	}
 
 	successfulGuids := map[service.ServiceGUID]bool{}
