/*
 * Copyright (c) 2021 - present Kurtosis Technologies Inc.
 * All Rights Reserved.
 */

package kubernetes_manager

import (
	"context"
	"github.com/kurtosis-tech/stacktrace"
	"github.com/sirupsen/logrus"
	"io"
	appsv1 "k8s.io/api/apps/v1"
	apiv1 "k8s.io/api/core/v1"
	rbacv1 "k8s.io/api/rbac/v1"
	storagev1 "k8s.io/api/storage/v1"
	"k8s.io/apimachinery/pkg/api/resource"
	metav1 "k8s.io/apimachinery/pkg/apis/meta/v1"
	"k8s.io/apimachinery/pkg/labels"
	"k8s.io/client-go/kubernetes"
	"net/url"
	"strconv"
	"time"
)

const (
	defaultPersistentVolumeClaimAccessMode = apiv1.ReadWriteMany
	binaryMegabytesSuffix         		   = "Mi"
	uintToIntStringConversionBase		   = 10

	waitForPersistentVolumeBoundInitialDelayMilliSeconds = 100
	waitForPersistentVolumeBoundRetries = uint32(120)
	waitForPersistentVolumeBoundRetriesDelayMilliSeconds = 500

	apiv1Prefix = "api/v1"
)

var (
	removeObjectDeletePolicy  = metav1.DeletePropagationForeground
	removeObjectDeleteOptions = metav1.DeleteOptions{
		PropagationPolicy: &removeObjectDeletePolicy,
	}
)

type KubernetesManager struct {
	// The logger that all log messages will be written to
	log *logrus.Logger // NOTE: This log should be used for all log statements - the system-wide logger should NOT be used!

	// The underlying K8s client that will be used to modify the K8s environment
	kubernetesClientSet *kubernetes.Clientset
}

/*
NewKubernetesManager
Creates a new K8s manager for manipulating the k8s cluster using the given client.

Args:
	log: The logger that this K8s manager will write all its log messages to.
	kubernetesClientSet: The k8s client that will be used when interacting with the underlying k8s cluster.
*/
func NewKubernetesManager(kubernetesClientSet *kubernetes.Clientset) *KubernetesManager {
	return &KubernetesManager{
		kubernetesClientSet: kubernetesClientSet,
	}
}

// ---------------------------Services------------------------------------------------------------------------------

// CreateService creates a k8s service in the specified namespace. It connects pods to the service according to the pod labels passed in
func (manager *KubernetesManager) CreateService(ctx context.Context, namespace string, name string, serviceLabels map[string]string, serviceAnnotations map[string]string, matchPodLabels map[string]string, serviceType apiv1.ServiceType, ports []apiv1.ServicePort) (*apiv1.Service, error) {
	servicesClient := manager.kubernetesClientSet.CoreV1().Services(namespace)

	objectMeta := metav1.ObjectMeta{
		Name:        name,
		Labels:      serviceLabels,
		Annotations: serviceAnnotations,
	}

	// Figure out selector api

	// There must be a better way
	serviceSpec := apiv1.ServiceSpec{
		Ports:    ports,
		Selector: matchPodLabels, // these labels are used to match with the Pod
		Type:     serviceType,
	}

	service := &apiv1.Service{
		ObjectMeta: objectMeta,
		Spec:       serviceSpec,
	}

	serviceResult, err := servicesClient.Create(ctx, service, metav1.CreateOptions{})
	if err != nil {
		return nil, stacktrace.Propagate(err, "Failed to create service '%s' in namespace '%s'", name, namespace)
	}

	return serviceResult, nil
}

func (manager *KubernetesManager) RemoveService(ctx context.Context, namespace string, name string) error {
	servicesClient := manager.kubernetesClientSet.CoreV1().Services(namespace)

	if err := servicesClient.Delete(ctx, name, removeObjectDeleteOptions); err != nil {
		return stacktrace.Propagate(err, "Failed to delete service '%s' with delete options '%+v' in namespace '%s'", name, removeObjectDeleteOptions, namespace)
	}

	return nil
}

func (manager *KubernetesManager) RemoveSelectorsFromService(ctx context.Context, namespace string, name string) error {
	servicesClient := manager.kubernetesClientSet.CoreV1().Services(namespace)
	service, err := manager.GetServiceByName(ctx, namespace, name)
	if err != nil {
		return stacktrace.Propagate(err, "Failed to find service with name '%v' in namespace '%v'", name, namespace)
	}
	service.Spec.Selector = make(map[string]string)

	updateOpts := metav1.UpdateOptions{}

	if _, err := servicesClient.Update(ctx, service, updateOpts); err != nil {
		return stacktrace.Propagate(err, "Failed to remove selectors from service '%v' in namespace '%v'", name, namespace)
	}

	return nil
}

func (manager *KubernetesManager) GetServiceByName(ctx context.Context, namespace string, name string) (*apiv1.Service, error) {
	servicesClient := manager.kubernetesClientSet.CoreV1().Services(namespace)

	serviceResult, err := servicesClient.Get(ctx, name, metav1.GetOptions{})
	if err != nil {
		return nil, stacktrace.Propagate(err, "Failed to get service '%s' in namespace '%s'", name, namespace)
	}

	return serviceResult, nil
}

func (manager *KubernetesManager) ListServices(ctx context.Context, namespace string) (*apiv1.ServiceList, error) {
	servicesClient := manager.kubernetesClientSet.CoreV1().Services(namespace)

	serviceResult, err := servicesClient.List(ctx, metav1.ListOptions{})
	if err != nil {
		return nil, stacktrace.Propagate(err, "Failed to list services in namespace '%s'", namespace)
	}

	return serviceResult, nil
}

func (manager *KubernetesManager) GetServicesByLabels(ctx context.Context, namespace string, serviceLabels map[string]string) (*apiv1.ServiceList, error) {
	servicesClient := manager.kubernetesClientSet.CoreV1().Services(namespace)

	listOptions := metav1.ListOptions{
		LabelSelector: labels.SelectorFromSet(serviceLabels).String(),
	}

	serviceResult, err := servicesClient.List(ctx, listOptions)
	if err != nil {
		return nil, stacktrace.Propagate(err, "Failed to list services with labels '%+v' in namespace '%s'", serviceLabels, namespace)
	}

	return serviceResult, nil
}

// ---------------------------Volumes------------------------------------------------------------------------------

func (manager *KubernetesManager) CreateStorageClass(ctx context.Context, name string, provisioner string, volumeBindingMode storagev1.VolumeBindingMode) (*storagev1.StorageClass, error) {
	storageClassClient := manager.kubernetesClientSet.StorageV1().StorageClasses()

	//volumeBindingMode := storagev1.VolumeBindingWaitForFirstConsumer
	//provisioner := "kubernetes.io/no-provisioner"

	storageClass := &storagev1.StorageClass{
		ObjectMeta: metav1.ObjectMeta{
			Name: name,
		},
		Provisioner:       provisioner,
		VolumeBindingMode: &volumeBindingMode,
	}

	storageClassResult, err := storageClassClient.Create(ctx, storageClass, metav1.CreateOptions{})
	if err != nil {
		return nil, stacktrace.Propagate(err, "Failed to create storage class with name '%s'", name)
	}

	return storageClassResult, nil
}

func (manager *KubernetesManager) RemoveStorageClass(ctx context.Context, name string) error {
	storageClassClient := manager.kubernetesClientSet.StorageV1().StorageClasses()

	err := storageClassClient.Delete(ctx, name, removeObjectDeleteOptions)
	if err != nil {
		return stacktrace.Propagate(err, "Failed to delete storage class with name '%s' with delete options '%+v'", name, removeObjectDeleteOptions)
	}

	return nil
}

func (manager *KubernetesManager) GetStorageClass(ctx context.Context, name string) (*storagev1.StorageClass, error) {
	storageClassClient := manager.kubernetesClientSet.StorageV1().StorageClasses()

	storageClassResult, err := storageClassClient.Get(ctx, name, metav1.GetOptions{})
	if err != nil {
		return nil, stacktrace.Propagate(err, "Failed to get storage class with name '%s'", name)
	}

	return storageClassResult, nil
}

func (manager *KubernetesManager) CreatePersistentVolumeClaim(ctx context.Context, namespace string, persistentVolumeClaimName string, persistentVolumeClaimLabels map[string]string, volumeSizeInMegabytes uint, storageClassName string) (*apiv1.PersistentVolumeClaim, error) {
	volumeClaimsClient := manager.kubernetesClientSet.CoreV1().PersistentVolumeClaims(namespace)

	volumeSizeInMegabytesStr := strconv.FormatUint(uint64(volumeSizeInMegabytes), uintToIntStringConversionBase)
	quantity, err := resource.ParseQuantity(volumeSizeInMegabytesStr + binaryMegabytesSuffix)
	if err != nil {
		return nil, stacktrace.Propagate(err, "Failed to parse volume size in megabytes %d", volumeSizeInMegabytes)
	}

	persistentVolumeClaim := &apiv1.PersistentVolumeClaim{
		ObjectMeta: metav1.ObjectMeta{
			Name:   persistentVolumeClaimName,
			Labels: persistentVolumeClaimLabels,
		},
		Spec: apiv1.PersistentVolumeClaimSpec{
			AccessModes: []apiv1.PersistentVolumeAccessMode{
				defaultPersistentVolumeClaimAccessMode,
			},
			StorageClassName: &storageClassName,
			Resources: apiv1.ResourceRequirements{
				Requests: map[apiv1.ResourceName]resource.Quantity{
					apiv1.ResourceStorage: quantity,
				},
			},
		},
	}

	persistentVolumeClaimResult, err := volumeClaimsClient.Create(ctx, persistentVolumeClaim, metav1.CreateOptions{})
	if err != nil {
		return nil, stacktrace.Propagate(err, "Failed to create persistent volume claim with name '%s' in namespace '%s'", persistentVolumeClaimName, namespace)
	}

	if err = manager.waitForPersistentVolumeClaimBound(ctx, persistentVolumeClaimResult); err != nil {
		return nil, stacktrace.Propagate(err, "An error occurred waiting for persistent volume claim '%v' get bound in namespace '%v'", persistentVolumeClaim.GetName(), persistentVolumeClaim.GetNamespace())
	}

	return persistentVolumeClaimResult, nil
}

func (manager *KubernetesManager) RemovePersistentVolumeClaim(ctx context.Context, namespace string, persistentVolumeClaimName string) error {
	volumeClaimsClient := manager.kubernetesClientSet.CoreV1().PersistentVolumeClaims(namespace)

	if err := volumeClaimsClient.Delete(ctx, persistentVolumeClaimName, removeObjectDeleteOptions); err != nil {
		return stacktrace.Propagate(err, "Failed to delete persistent volume claim with name '%s' with delete options '%+v' in namespace '%s'", persistentVolumeClaimName, removeObjectDeleteOptions, namespace)
	}

	return nil
}

func (manager *KubernetesManager) GetPersistentVolumeClaim(ctx context.Context, namespace string, persistentVolumeClaimName string) (*apiv1.PersistentVolumeClaim, error) {
	persistentVolumeClaimsClient := manager.kubernetesClientSet.CoreV1().PersistentVolumeClaims(namespace)

	volumeClaim, err := persistentVolumeClaimsClient.Get(ctx, persistentVolumeClaimName, metav1.GetOptions{})
	if err != nil {
		return nil, stacktrace.Propagate(err, "Failed to get persistent volume claim with name '%s' in namespace '%s'", persistentVolumeClaimName, namespace)
	}

	return volumeClaim, nil
}

func (manager *KubernetesManager) ListPersistentVolumeClaims(ctx context.Context, namespace string) (*apiv1.PersistentVolumeClaimList, error) {
	persistentVolumeClaimsClient := manager.kubernetesClientSet.CoreV1().PersistentVolumeClaims(namespace)

	persistentVolumeClaimsResult, err := persistentVolumeClaimsClient.List(ctx, metav1.ListOptions{})
	if err != nil {
		return nil, stacktrace.Propagate(err, "Failed to list persistent volume claims in namespace '%s'", namespace)
	}

	return persistentVolumeClaimsResult, nil
}

func (manager *KubernetesManager) GetPersistentVolumeClaimsByLabels(ctx context.Context, namespace string, persistentVolumeClaimLabels map[string]string) (*apiv1.PersistentVolumeClaimList, error) {
	persistentVolumeClaimsClient := manager.kubernetesClientSet.CoreV1().PersistentVolumeClaims(namespace)

	listOptions := metav1.ListOptions{
		LabelSelector: labels.SelectorFromSet(persistentVolumeClaimLabels).String(),
	}

	persistentVolumeClaimsResult, err := persistentVolumeClaimsClient.List(ctx, listOptions)
	if err != nil {
		return nil, stacktrace.Propagate(err, "Failed to get persistent volume claim with labels '%+v' in namespace '%s'", persistentVolumeClaimLabels, namespace)
	}

	return persistentVolumeClaimsResult, nil
}

// ---------------------------namespaces------------------------------------------------------------------------------

func (manager *KubernetesManager) CreateNamespace(ctx context.Context, name string, namespaceLabels map[string]string) (*apiv1.Namespace, error) {
	namespaceClient := manager.kubernetesClientSet.CoreV1().Namespaces()

	namespace := &apiv1.Namespace{
		ObjectMeta: metav1.ObjectMeta{
			Name:   name,
			Labels: namespaceLabels,
		},
	}

	namespaceResult, err := namespaceClient.Create(ctx, namespace, metav1.CreateOptions{})
	if err != nil {
		return nil, stacktrace.Propagate(err, "Failed to create namespace with name '%s'", name)
	}

	return namespaceResult, nil
}

func (manager *KubernetesManager) RemoveNamespace(ctx context.Context, name string) error {
	namespaceClient := manager.kubernetesClientSet.CoreV1().Namespaces()

	if err := namespaceClient.Delete(ctx, name, removeObjectDeleteOptions); err != nil {
		return stacktrace.Propagate(err, "Failed to delete namespace with name '%s' with delete options '%+v'", name, removeObjectDeleteOptions)
	}

	return nil
}

func (manager *KubernetesManager) GetNamespace(ctx context.Context, name string) (*apiv1.Namespace, error) {
	namespaceClient := manager.kubernetesClientSet.CoreV1().Namespaces()

	namespace, err := namespaceClient.Get(ctx, name, metav1.GetOptions{})
	if err != nil {
		return nil, stacktrace.Propagate(err, "Failed to get namespace with name '%s'", name)
	}

	return namespace, nil
}

func (manager *KubernetesManager) ListNamespaces(ctx context.Context) (*apiv1.NamespaceList, error) {
	namespaceClient := manager.kubernetesClientSet.CoreV1().Namespaces()

	namespaces, err := namespaceClient.List(ctx, metav1.ListOptions{})
	if err != nil {
		return nil, stacktrace.Propagate(err, "Failed to list namespaces")
	}

	return namespaces, nil
}

func (manager *KubernetesManager) GetNamespacesByLabels(ctx context.Context, namespaceLabels map[string]string) (*apiv1.NamespaceList, error) {
	namespaceClient := manager.kubernetesClientSet.CoreV1().Namespaces()

	listOptions := metav1.ListOptions{
		LabelSelector: labels.SelectorFromSet(namespaceLabels).String(),
	}

	namespaces, err := namespaceClient.List(ctx, listOptions)
	if err != nil {
		return nil, stacktrace.Propagate(err, "Failed to list namespaces with labels '%+v'", namespaceLabels)
	}

	return namespaces, nil
}

// ---------------------------DaemonSets------------------------------------------------------------------------------

func (manager *KubernetesManager) CreateDaemonSet(ctx context.Context, namespace string, name string, daemonSetLabels map[string]string) (*appsv1.DaemonSet, error) {
	daemonSetClient := manager.kubernetesClientSet.AppsV1().DaemonSets(namespace)

	daemonSet := &appsv1.DaemonSet{
		ObjectMeta: metav1.ObjectMeta{
			Name:   name,
			Labels: daemonSetLabels,
		},
		Spec: appsv1.DaemonSetSpec{},
	}

	daemonSetResult, err := daemonSetClient.Create(ctx, daemonSet, metav1.CreateOptions{})
	if err != nil {
		return nil, stacktrace.Propagate(err, "Failed to create daemonSet with name '%s' in namespace '%s'", name, namespace)
	}

	return daemonSetResult, nil
}

func (manager *KubernetesManager) RemoveDaemonSet(ctx context.Context, name string, namespace string) error {

	daemonSetClient := manager.kubernetesClientSet.AppsV1().DaemonSets(namespace)
	if err := daemonSetClient.Delete(ctx, name, removeObjectDeleteOptions); err != nil {
		return stacktrace.Propagate(err, "Failed to delete daemonSet with name '%s' with delete options '%+v'", name, removeObjectDeleteOptions)
	}

	return nil
}

func (manager *KubernetesManager) GetDaemonSet(ctx context.Context, namespace string, name string) (*appsv1.DaemonSet, error) {
	daemonSetClient := manager.kubernetesClientSet.AppsV1().DaemonSets(namespace)

	daemonSet, err := daemonSetClient.Get(ctx, name, metav1.GetOptions{})
	if err != nil {
		return nil, stacktrace.Propagate(err, "Failed to get daemonSet with name '%s' in namespace '%s'", name, namespace)
	}

	return daemonSet, nil
}

// ---------------------------service accounts------------------------------------------------------------------------------

func (manager *KubernetesManager) CreateServiceAccount(ctx context.Context, name string, namespace string, labels map[string]string) (*apiv1.ServiceAccount, error) {
	client := manager.kubernetesClientSet.CoreV1().ServiceAccounts(namespace)

	serviceAccount := &apiv1.ServiceAccount{
		ObjectMeta: metav1.ObjectMeta{
			Name:   name,
			Labels: labels,
		},
	}

	serviceAccountResult, err := client.Create(ctx, serviceAccount, metav1.CreateOptions{})
	if err != nil {
		return nil, stacktrace.Propagate(err, "Failed to create service account with name '%s' in namespace '%v'", name, namespace)
	}
	return serviceAccountResult, nil
}

func (manager *KubernetesManager) GetServiceAccountsByLabels(ctx context.Context, namespace string, serviceAccountsLabels map[string]string) (*apiv1.ServiceAccountList, error) {
	client := manager.kubernetesClientSet.CoreV1().ServiceAccounts(namespace)

	opts := metav1.ListOptions{
		LabelSelector: labels.SelectorFromSet(serviceAccountsLabels).String(),
	}

	pods, err := client.List(ctx, opts)
	if err != nil {
		return nil, stacktrace.Propagate(err, "Expected to be able to get service accounts with labels '%+v', instead a non-nil error was returned", serviceAccountsLabels)
	}

	return pods, nil
}

func (manager *KubernetesManager) RemoveServiceAccount(ctx context.Context, name string, namespace string) error {
	client := manager.kubernetesClientSet.CoreV1().ServiceAccounts(namespace)

	if err := client.Delete(ctx, name, metav1.DeleteOptions{}); err != nil {
		return stacktrace.Propagate(err, "Failed to delete service account with name '%s' in namespace '%v'", name, namespace)
	}

	return nil
}

// ---------------------------roles------------------------------------------------------------------------------

func (manager *KubernetesManager) CreateRole(ctx context.Context, name string, namespace string, rules []rbacv1.PolicyRule, labels map[string]string) (*rbacv1.Role, error) {
	client := manager.kubernetesClientSet.RbacV1().Roles(namespace)

	role :=  &rbacv1.Role{
		ObjectMeta: metav1.ObjectMeta{
			Name:   name,
			Labels: labels,
		},
		Rules: rules,
	}

	roleResult, err := client.Create(ctx, role, metav1.CreateOptions{})
	if err != nil {
		return nil, stacktrace.Propagate(err, "Failed to create role with name '%s' in namespace '%v' and rules '%+v'", name, namespace, rules)
	}

	return roleResult, nil
}

func (manager *KubernetesManager) GetRolesByLabels(ctx context.Context, namespace string, rolesLabels map[string]string) (*rbacv1.RoleList, error) {
	client := manager.kubernetesClientSet.RbacV1().Roles(namespace)

	opts := metav1.ListOptions{
		LabelSelector: labels.SelectorFromSet(rolesLabels).String(),
	}

	pods, err := client.List(ctx, opts)
	if err != nil {
		return nil, stacktrace.Propagate(err, "Expected to be able to get roles with labels '%+v', instead a non-nil error was returned", rolesLabels)
	}

	return pods, nil
}

func (manager *KubernetesManager) RemoveRole(ctx context.Context, name string, namespace string) error {
	client := manager.kubernetesClientSet.RbacV1().Roles(namespace)

	if err := client.Delete(ctx, name, metav1.DeleteOptions{}); err != nil {
		return stacktrace.Propagate(err, "Failed to delete role with name '%s' in namespace '%v'", name, namespace)
	}

	return nil
}

func (manager *KubernetesManager) CreateRoleBindings(ctx context.Context, name string, namespace string, subjects []rbacv1.Subject, roleRef rbacv1.RoleRef, labels map[string]string) (*rbacv1.RoleBinding, error) {
	client := manager.kubernetesClientSet.RbacV1().RoleBindings(namespace)

	roleBinding := &rbacv1.RoleBinding{
		ObjectMeta: metav1.ObjectMeta{
			Name:   name,
			Labels: labels,
		},
		Subjects: subjects,
		RoleRef: roleRef,
	}

	roleBindingResult, err := client.Create(ctx, roleBinding, metav1.CreateOptions{})
	if err != nil {
		return nil, stacktrace.Propagate(err, "Failed to create role binding with name '%s', subjects '%+v' and role ref '%v'", name, subjects, roleRef)
	}

	return roleBindingResult, nil
}

func (manager *KubernetesManager) GetRoleBindingsByLabels(ctx context.Context, namespace string, roleBindingsLabels map[string]string) (*rbacv1.RoleBindingList, error) {
	client := manager.kubernetesClientSet.RbacV1().RoleBindings(namespace)

	opts := metav1.ListOptions{
		LabelSelector: labels.SelectorFromSet(roleBindingsLabels).String(),
	}

	pods, err := client.List(ctx, opts)
	if err != nil {
		return nil, stacktrace.Propagate(err, "Expected to be able to get role bindings with labels '%+v', instead a non-nil error was returned", roleBindingsLabels)
	}

	return pods, nil
}

func (manager *KubernetesManager) RemoveRoleBindings(ctx context.Context, name string, namespace string) error {
	client := manager.kubernetesClientSet.RbacV1().RoleBindings(namespace)

	if err := client.Delete(ctx, name, metav1.DeleteOptions{}); err != nil {
		return stacktrace.Propagate(err, "Failed to delete role bindings with name '%s' in namespace '%v'", name, namespace)
	}

	return nil
}

// ---------------------------cluster roles------------------------------------------------------------------------------

func (manager *KubernetesManager) CreateClusterRoles(ctx context.Context, name string, rules []rbacv1.PolicyRule, labels map[string]string) (*rbacv1.ClusterRole, error) {
	client := manager.kubernetesClientSet.RbacV1().ClusterRoles()

	clusterRole :=  &rbacv1.ClusterRole{
		ObjectMeta: metav1.ObjectMeta{
			Name:   name,
			Labels: labels,
		},
		Rules: rules,
	}

	clusterRoleResult, err := client.Create(ctx, clusterRole, metav1.CreateOptions{})
	if err != nil {
		return nil, stacktrace.Propagate(err, "Failed to create cluster role with name '%s' with rules '%+v'", name, rules)
	}

	return clusterRoleResult, nil
}

func (manager *KubernetesManager) GetClusterRolesByLabels(ctx context.Context, clusterRoleLabels map[string]string) (*rbacv1.ClusterRoleList, error) {
	client := manager.kubernetesClientSet.RbacV1().ClusterRoles()

	opts := metav1.ListOptions{
		LabelSelector: labels.SelectorFromSet(clusterRoleLabels).String(),
	}

	pods, err := client.List(ctx, opts)
	if err != nil {
		return nil, stacktrace.Propagate(err, "Expected to be able to get cluster roles with labels '%+v', instead a non-nil error was returned", clusterRoleLabels)
	}

	return pods, nil
}

func (manager *KubernetesManager) RemoveClusterRole(ctx context.Context, name string) error {
	client := manager.kubernetesClientSet.RbacV1().ClusterRoles()

	if err := client.Delete(ctx, name, metav1.DeleteOptions{}); err != nil {
		return stacktrace.Propagate(err, "Failed to delete cluster role with name '%s'", name)
	}

	return nil
}

func (manager *KubernetesManager) CreateClusterRoleBindings(ctx context.Context, name string, subjects []rbacv1.Subject, roleRef rbacv1.RoleRef, labels map[string]string) (*rbacv1.ClusterRoleBinding, error) {
	client := manager.kubernetesClientSet.RbacV1().ClusterRoleBindings()

	clusterRoleBinding := &rbacv1.ClusterRoleBinding{
		ObjectMeta: metav1.ObjectMeta{
			Name:   name,
			Labels: labels,
		},
		Subjects: subjects,
		RoleRef: roleRef,
	}

	clusterRoleBindingResult, err := client.Create(ctx, clusterRoleBinding, metav1.CreateOptions{})
	if err != nil {
		return nil, stacktrace.Propagate(err, "Failed to create cluster role binding with name '%s', subjects '%+v' and role ref '%v'", name, subjects, roleRef)
	}

	return clusterRoleBindingResult, nil
}

func (manager *KubernetesManager) GetClusterRoleBindingsByLabels(ctx context.Context, clusterRoleBindingsLabels map[string]string) (*rbacv1.ClusterRoleBindingList, error) {
	client := manager.kubernetesClientSet.RbacV1().ClusterRoleBindings()

	opts := metav1.ListOptions{
		LabelSelector: labels.SelectorFromSet(clusterRoleBindingsLabels).String(),
	}

	pods, err := client.List(ctx, opts)
	if err != nil {
		return nil, stacktrace.Propagate(err, "Expected to be able to get cluster role bindings with labels '%+v', instead a non-nil error was returned", clusterRoleBindingsLabels)
	}

	return pods, nil
}

func (manager *KubernetesManager) RemoveClusterRoleBindings(ctx context.Context, name string) error {
	client := manager.kubernetesClientSet.RbacV1().ClusterRoleBindings()

	if err := client.Delete(ctx, name, metav1.DeleteOptions{}); err != nil {
		return stacktrace.Propagate(err, "Failed to delete cluster role binding with name '%s'", name)
	}

	return nil
}

// ---------------------------pods---------------------------------------------------------------------------------------

func (manager *KubernetesManager) CreatePod(
	ctx context.Context,
	namespace string,
	name string,
	podLabels map[string]string,
	podAnnotations map[string]string,
	podContainers []apiv1.Container,
	podVolumes []apiv1.Volume,
	podServiceAccountName string,
) (*apiv1.Pod, error) {
	podClient := manager.kubernetesClientSet.CoreV1().Pods(namespace)

	podMeta := metav1.ObjectMeta{
		Name:        name,
		Labels:      podLabels,
		Annotations: podAnnotations,
	}
	podSpec := apiv1.PodSpec{
		Volumes:    podVolumes,
		Containers: podContainers,
		ServiceAccountName: podServiceAccountName,
	}

	podToCreate := &apiv1.Pod{
		Spec:       podSpec,
		ObjectMeta: podMeta,
	}

	createdPod, err := podClient.Create(ctx, podToCreate, metav1.CreateOptions{})
	if err != nil {
		return nil, stacktrace.Propagate(err, "Expected to be able to create pod with name '%v' and labels '%+v', instead a non-nil error was returned", name, podLabels)
	}

	return createdPod, nil
}

func (manager *KubernetesManager) RemovePod(ctx context.Context, namespace string, name string) error {
	podClient := manager.kubernetesClientSet.CoreV1().Pods(namespace)

	if err := podClient.Delete(ctx, name, removeObjectDeleteOptions); err != nil {
		return stacktrace.Propagate(err, "Failed to delete pod with name '%s' with delete options '%+v'", name, removeObjectDeleteOptions)
	}

	return nil
}

func (manager *KubernetesManager) GetPod(ctx context.Context, namespace string, name string) (*apiv1.Pod, error) {
	podClient := manager.kubernetesClientSet.CoreV1().Pods(namespace)

	pod, err := podClient.Get(ctx, name, metav1.GetOptions{})
	if err != nil {
		return nil, stacktrace.Propagate(err, "Failed to get pod with name '%s'", name)
	}

	return pod, nil
}

func (manager *KubernetesManager) GetPodsByLabels(ctx context.Context, namespace string, podLabels map[string]string) (*apiv1.PodList, error) {
	namespacePodClient := manager.kubernetesClientSet.CoreV1().Pods(namespace)

	opts := metav1.ListOptions{
		LabelSelector: labels.SelectorFromSet(podLabels).String(),
	}

	pods, err := namespacePodClient.List(ctx, opts)
	if err != nil {
		return nil, stacktrace.Propagate(err, "Expected to be able to get pods with labels '%+v', instead a non-nil error was returned", podLabels)
	}

	return pods, nil
}

func (manager *KubernetesManager) GetPodPortforwardEndpointUrl(namespace string, podName string) *url.URL {
	return manager.kubernetesClientSet.RESTClient().Post().Prefix(apiv1Prefix).Resource("pods").Namespace(namespace).Name(podName).SubResource("portforward").URL()
}

// ====================================================================================================
//                                     Private Helper Methods
// ====================================================================================================
func (manager *KubernetesManager) waitForPersistentVolumeClaimBound(ctx context.Context, persistentVolumeClaim *apiv1.PersistentVolumeClaim) error {

	time.Sleep(time.Duration(waitForPersistentVolumeBoundInitialDelayMilliSeconds) * time.Millisecond)

	for i := uint32(0); i < waitForPersistentVolumeBoundRetries; i++ {
		claim, err := manager.GetPersistentVolumeClaim(ctx, persistentVolumeClaim.GetName(), persistentVolumeClaim.GetNamespace())
		if err != nil {
			return stacktrace.Propagate(err, "An error occurred getting persistent volume claim '%v' in namespace '%v", persistentVolumeClaim.GetName(), persistentVolumeClaim.GetNamespace())
		}

		switch claimPhase := claim.Status.Phase; claimPhase {
		//Success phase, the Persisten Volume got bound
		case apiv1.ClaimBound:
			return nil
		//Lost the Persistent Volume phase, unrecoverable state
		case apiv1.ClaimLost:
			return stacktrace.NewError("The persistent volume claim '%v' has phase '%v' that means it lost the persistent volume, it's an unrecoverable state", claim.GetName(), claimPhase)
		}

		time.Sleep(time.Duration(waitForPersistentVolumeBoundRetriesDelayMilliSeconds) * time.Millisecond)
	}

<<<<<<< HEAD
	return node, nil
}

// GetContainerLogs gets the logs for a given container running inside the given pod in the give namespace
// TODO We could upgrade this to get the logs of many containers at once just like kubectl does, see:
//  https://github.com/kubernetes/kubectl/blob/master/pkg/cmd/logs/logs.go#L345
func (manager *KubernetesManager) GetContainerLogs(
	ctx context.Context,
	namespaceName string,
	podName string,
	containerName string,
	shouldFollowLogs bool,
	shouldAddTimestamps bool,
) (
	io.ReadCloser,
	error,
){
	options := &apiv1.PodLogOptions{
		Container: containerName,
		Follow: shouldFollowLogs,
		Timestamps: shouldAddTimestamps,
	}

	getLogsRequest := manager.kubernetesClientSet.CoreV1().Pods(namespaceName).GetLogs(podName, options)
	result, err := getLogsRequest.Stream(ctx)
	if err != nil {
		return nil, stacktrace.Propagate(
			err,
			"An error occurred getting logs for container '%v' in pod '%v' in namespace '%v'",
			containerName,
			podName,
			namespaceName,
		)
	}
	return result, nil
}
=======
	return stacktrace.NewError("Persistent volume claim '%v' in namespace '%v' did not become bound despite polling %v times with %v between polls", persistentVolumeClaim.GetName(), persistentVolumeClaim.GetNamespace(), waitForPersistentVolumeBoundRetries, waitForPersistentVolumeBoundRetriesDelayMilliSeconds)
}
>>>>>>> 6ad1141e
<|MERGE_RESOLUTION|>--- conflicted
+++ resolved
@@ -732,8 +732,7 @@
 		time.Sleep(time.Duration(waitForPersistentVolumeBoundRetriesDelayMilliSeconds) * time.Millisecond)
 	}
 
-<<<<<<< HEAD
-	return node, nil
+	return stacktrace.NewError("Persistent volume claim '%v' in namespace '%v' did not become bound despite polling %v times with %v between polls", persistentVolumeClaim.GetName(), persistentVolumeClaim.GetNamespace(), waitForPersistentVolumeBoundRetries, waitForPersistentVolumeBoundRetriesDelayMilliSeconds)
 }
 
 // GetContainerLogs gets the logs for a given container running inside the given pod in the give namespace
@@ -769,7 +768,3 @@
 	}
 	return result, nil
 }
-=======
-	return stacktrace.NewError("Persistent volume claim '%v' in namespace '%v' did not become bound despite polling %v times with %v between polls", persistentVolumeClaim.GetName(), persistentVolumeClaim.GetNamespace(), waitForPersistentVolumeBoundRetries, waitForPersistentVolumeBoundRetriesDelayMilliSeconds)
-}
->>>>>>> 6ad1141e
