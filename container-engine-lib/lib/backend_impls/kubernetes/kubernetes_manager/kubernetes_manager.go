/*
 * Copyright (c) 2021 - present Kurtosis Technologies Inc.
 * All Rights Reserved.
 */

package kubernetes_manager

import (
	"bytes"
	"context"
	"encoding/json"
	"fmt"
	"io"
	"net/http"
	"net/url"
	"os"
	"strconv"
	"strings"
	"sync"
	"time"

	"github.com/kurtosis-tech/kurtosis/container-engine-lib/lib/backend_interface/objects/exec_result"
	"github.com/kurtosis-tech/kurtosis/container-engine-lib/lib/channel_writer"
	"github.com/kurtosis-tech/stacktrace"
	"github.com/sirupsen/logrus"
	terminal "golang.org/x/term"
	apiv1 "k8s.io/api/core/v1"
	netv1 "k8s.io/api/networking/v1"
	rbacv1 "k8s.io/api/rbac/v1"
	"k8s.io/apimachinery/pkg/api/resource"
	metav1 "k8s.io/apimachinery/pkg/apis/meta/v1"
	"k8s.io/apimachinery/pkg/labels"
	applyconfigurationsv1 "k8s.io/client-go/applyconfigurations/core/v1"
	"k8s.io/client-go/kubernetes"
	"k8s.io/client-go/kubernetes/scheme"
	"k8s.io/client-go/rest"
	"k8s.io/client-go/tools/remotecommand"
)

const (
	podWaitForAvailabilityTimeout          = 15 * time.Minute
	podWaitForAvailabilityTimeBetweenPolls = 500 * time.Millisecond
	podWaitForDeletionTimeout              = 5 * time.Minute
	podWaitForDeletionTimeBetweenPolls     = 500 * time.Millisecond
	podWaitForTerminationTimeout           = 5 * time.Minute
	podWaitForTerminationTimeBetweenPolls  = 500 * time.Millisecond

	// This is a container "reason" (machine-readable string) indicating that the container has some issue with
	// pulling the image (usually, a typo in the image name or the image doesn't exist)
	// Pods in this state don't really recover on their own
	imagePullBackOffContainerReason = "ImagePullBackOff"

	containerStatusLineBulletPoint = " - "

	// Kubernetes unfortunately doesn't have a good way to get the exit code out, so we have to parse it out of a string
	expectedTerminationMessage = "command terminated with exit code"

	shouldAllocateStdinOnPodExec   = false
	shouldAllocatedStdoutOnPodExec = true
	shouldAllocatedStderrOnPodExec = true
	shouldAllocateTtyOnPodExec     = false

	successExecCommandExitCode = 0

	// This is the owner string we'll use when updating fields
	fieldManager = "kurtosis"

	shouldFollowContainerLogsWhenPrintingPodInfo = false
	shouldAddTimestampsWhenPrintingPodInfo       = true

	listOptionsTimeoutSeconds      int64 = 10
	contextDeadlineExceeded              = "context deadline exceeded"
	expectedStatusMessageSliceSize       = 6
)

// We'll try to use the nicer-to-use shells first before we drop down to the lower shells
var commandToRunWhenCreatingUserServiceShell = []string{
	"sh",
	"-c",
	`if command -v 'bash' > /dev/null; then
		echo "Found bash on container; creating bash shell..."; bash; 
       else 
		echo "No bash found on container; dropping down to sh shell..."; sh; 
	fi`,
}

var (
	globalDeletePolicy  = metav1.DeletePropagationForeground
	globalDeleteOptions = metav1.DeleteOptions{
		TypeMeta: metav1.TypeMeta{
			Kind:       "",
			APIVersion: "",
		},
		GracePeriodSeconds: nil,
		Preconditions:      nil,
		OrphanDependents:   nil,
		PropagationPolicy:  &globalDeletePolicy,
		DryRun:             nil,
	}
	globalCreateOptions = metav1.CreateOptions{
		TypeMeta: metav1.TypeMeta{
			Kind:       "",
			APIVersion: "",
		},
		DryRun: nil,
		// We need every object to have this field manager so that the Kurtosis objects can all seamlessly modify Kubernetes resources
		FieldManager:    fieldManager,
		FieldValidation: "",
	}
	globalGetOptions = metav1.GetOptions{
		TypeMeta: metav1.TypeMeta{
			Kind:       "",
			APIVersion: "",
		},
		ResourceVersion: "",
	}
	globalListOptions = metav1.ListOptions{
		TypeMeta: metav1.TypeMeta{
			Kind:       "",
			APIVersion: "",
		},
		LabelSelector:        "",
		FieldSelector:        "",
		Watch:                false,
		AllowWatchBookmarks:  false,
		ResourceVersion:      "",
		ResourceVersionMatch: "",
		TimeoutSeconds:       nil,
		Limit:                0,
		Continue:             "",
		SendInitialEvents:    nil,
	}
)

type KubernetesManager struct {
	// The underlying K8s client that will be used to modify the K8s environment
	kubernetesClientSet *kubernetes.Clientset
	// Underlying restClient configuration
	kuberneteRestConfig *rest.Config
	// The storage class name as specified in the `kurtosis-config.yaml`
	storageClass string
}

func int64Ptr(i int64) *int64 { return &i }

func NewKubernetesManager(kubernetesClientSet *kubernetes.Clientset, kuberneteRestConfig *rest.Config, storageClass string) *KubernetesManager {
	return &KubernetesManager{
		kubernetesClientSet: kubernetesClientSet,
		kuberneteRestConfig: kuberneteRestConfig,
		storageClass:        storageClass,
	}
}

// ---------------------------Services------------------------------------------------------------------------------

// CreateService creates a k8s service in the specified namespace. It connects pods to the service according to the pod labels passed in
func (manager *KubernetesManager) CreateService(ctx context.Context, namespace string, name string, serviceLabels map[string]string, serviceAnnotations map[string]string, matchPodLabels map[string]string, serviceType apiv1.ServiceType, ports []apiv1.ServicePort) (*apiv1.Service, error) {
	servicesClient := manager.kubernetesClientSet.CoreV1().Services(namespace)

	objectMeta := metav1.ObjectMeta{
		Name:            name,
		GenerateName:    "",
		Namespace:       "",
		SelfLink:        "",
		UID:             "",
		ResourceVersion: "",
		Generation:      0,
		CreationTimestamp: metav1.Time{
			Time: time.Time{},
		},
		DeletionTimestamp:          nil,
		DeletionGracePeriodSeconds: nil,
		Labels:                     serviceLabels,
		Annotations:                serviceAnnotations,
		OwnerReferences:            nil,
		Finalizers:                 nil,
		ManagedFields:              nil,
	}

	// Figure out selector api

	// There must be a better way
	serviceSpec := apiv1.ServiceSpec{
		Ports:                         ports,
		Selector:                      matchPodLabels, // these labels are used to match with the Pod
		ClusterIP:                     "",
		ClusterIPs:                    nil,
		Type:                          serviceType,
		ExternalIPs:                   nil,
		SessionAffinity:               "",
		LoadBalancerIP:                "",
		LoadBalancerSourceRanges:      nil,
		ExternalName:                  "",
		ExternalTrafficPolicy:         "",
		HealthCheckNodePort:           0,
		PublishNotReadyAddresses:      false,
		SessionAffinityConfig:         nil,
		IPFamilies:                    nil,
		IPFamilyPolicy:                nil,
		AllocateLoadBalancerNodePorts: nil,
		LoadBalancerClass:             nil,
		InternalTrafficPolicy:         nil,
	}

	service := &apiv1.Service{
		TypeMeta: metav1.TypeMeta{
			Kind:       "",
			APIVersion: "",
		},
		ObjectMeta: objectMeta,
		Spec:       serviceSpec,
		Status: apiv1.ServiceStatus{
			LoadBalancer: apiv1.LoadBalancerStatus{
				Ingress: nil,
			},
			Conditions: nil,
		},
	}

	serviceResult, err := servicesClient.Create(ctx, service, globalCreateOptions)
	if err != nil {
		return nil, stacktrace.Propagate(err, "Failed to create service '%s' in namespace '%s'", name, namespace)
	}

	return serviceResult, nil
}

func (manager *KubernetesManager) RemoveService(ctx context.Context, service *apiv1.Service) error {
	namespace := service.Namespace
	serviceName := service.Name
	servicesClient := manager.kubernetesClientSet.CoreV1().Services(namespace)

	if err := servicesClient.Delete(ctx, serviceName, globalDeleteOptions); err != nil {
		return stacktrace.Propagate(err, "Failed to delete service '%s' with delete options '%+v' in namespace '%s'", serviceName, globalDeleteOptions, namespace)
	}

	return nil
}

func (manager *KubernetesManager) UpdateService(
	ctx context.Context,
	namespaceName string,
	serviceName string,
	// We use a configurator, rather than letting the user pass in their own ServiceApplyConfiguration, so that we ensure
	// they use the constructor (and don't do struct instantiation and forget to add the namespace, object name, etc. which
	// would result in removing the object name)
	updateConfigurator func(configuration *applyconfigurationsv1.ServiceApplyConfiguration),
) (*apiv1.Service, error) {
	updatesToApply := applyconfigurationsv1.Service(serviceName, namespaceName)
	updateConfigurator(updatesToApply)

	servicesClient := manager.kubernetesClientSet.CoreV1().Services(namespaceName)

	applyOpts := metav1.ApplyOptions{
		TypeMeta: metav1.TypeMeta{
			Kind:       "",
			APIVersion: "",
		},
		DryRun:       nil,
		Force:        false,
		FieldManager: fieldManager,
	}
	result, err := servicesClient.Apply(ctx, updatesToApply, applyOpts)
	if err != nil {
		return nil, stacktrace.Propagate(err, "Failed to update service '%v' in namespace '%v'", serviceName, namespaceName)
	}
	return result, nil
}

func (manager *KubernetesManager) GetServicesByLabels(ctx context.Context, namespace string, serviceLabels map[string]string) (*apiv1.ServiceList, error) {
	servicesClient := manager.kubernetesClientSet.CoreV1().Services(namespace)

	opts := buildListOptionsFromLabels(serviceLabels)
	serviceResult, err := servicesClient.List(ctx, opts)
	if err != nil {
		return nil, stacktrace.Propagate(err, "Failed to list services with labels '%+v' in namespace '%s'", serviceLabels, namespace)
	}

	// Only return objects not tombstoned by Kubernetes
	var servicesNotMarkedForDeletionList []apiv1.Service
	for _, service := range serviceResult.Items {
		deletionTimestamp := service.GetObjectMeta().GetDeletionTimestamp()
		if deletionTimestamp == nil {
			servicesNotMarkedForDeletionList = append(servicesNotMarkedForDeletionList, service)
		}
	}
	servicesNotMarkedForDeletionserviceList := apiv1.ServiceList{
		Items:    servicesNotMarkedForDeletionList,
		TypeMeta: serviceResult.TypeMeta,
		ListMeta: serviceResult.ListMeta,
	}

	return &servicesNotMarkedForDeletionserviceList, nil
}

func (manager *KubernetesManager) GetIngressesByLabels(ctx context.Context, namespace string, ingressLabels map[string]string) (*netv1.IngressList, error) {
	ingressesClient := manager.kubernetesClientSet.NetworkingV1().Ingresses(namespace)

	opts := buildListOptionsFromLabels(ingressLabels)
	ingressResult, err := ingressesClient.List(ctx, opts)
	if err != nil {
		return nil, stacktrace.Propagate(err, "Failed to list ingresses with labels '%+v' in namespace '%s'", ingressLabels, namespace)
	}

	// Only return objects not tombstoned by Kubernetes
	var ingressesNotMarkedForDeletionList []netv1.Ingress
	for _, service := range ingressResult.Items {
		deletionTimestamp := service.GetObjectMeta().GetDeletionTimestamp()
		if deletionTimestamp == nil {
			ingressesNotMarkedForDeletionList = append(ingressesNotMarkedForDeletionList, service)
		}
	}
	ingressesNotMarkedForDeletionserviceList := netv1.IngressList{
		Items:    ingressesNotMarkedForDeletionList,
		TypeMeta: ingressResult.TypeMeta,
		ListMeta: ingressResult.ListMeta,
	}

	return &ingressesNotMarkedForDeletionserviceList, nil
}

// ---------------------------Volumes------------------------------------------------------------------------------

<<<<<<< HEAD
func (manager *KubernetesManager) RemovePersistentVolume(
	ctx context.Context,
	volumeName string,
) error {
	volumesClient := manager.kubernetesClientSet.CoreV1().PersistentVolumes()
	if err := volumesClient.Delete(ctx, volumeName, globalDeleteOptions); err != nil {
		return stacktrace.Propagate(err, "An error occurred removing the persistent volume '%s'", volumeName)
	}
	return nil
}

func (manager *KubernetesManager) GetPersistentVolume(
	ctx context.Context,
	volumeName string,
) (*apiv1.PersistentVolume, error) {
	volumesClient := manager.kubernetesClientSet.CoreV1().PersistentVolumes()
	volume, err := volumesClient.Get(ctx, volumeName, globalGetOptions)
	if err != nil {
		return nil, stacktrace.Propagate(err, "An error occurred getting the persistent volume '%s'", volumeName)
	}
	return volume, nil
}

=======
>>>>>>> b2fd9f24
func (manager *KubernetesManager) GetPersistentVolumesByLabels(ctx context.Context, persistentVolumeLabels map[string]string) (*apiv1.PersistentVolumeList, error) {
	persistentVolumesClient := manager.kubernetesClientSet.CoreV1().PersistentVolumes()

	listOptions := buildListOptionsFromLabels(persistentVolumeLabels)
	persistentVolumesResult, err := persistentVolumesClient.List(ctx, listOptions)
	if err != nil {
		return nil, stacktrace.Propagate(err, "Failed to list persistent volumes with labels '%+v'", persistentVolumeLabels)
	}

	// Only return objects not tombstoned by Kubernetes
	var persistentVolumesNotMarkedForDeletionList []apiv1.PersistentVolume
	for _, persistentVolume := range persistentVolumesResult.Items {
		deletionTimestamp := persistentVolume.GetObjectMeta().GetDeletionTimestamp()
		if deletionTimestamp == nil {
			persistentVolumesNotMarkedForDeletionList = append(persistentVolumesNotMarkedForDeletionList, persistentVolume)
		}
	}
	persistentVolumesNotMarkedForDeletionserviceList := apiv1.PersistentVolumeList{
		Items:    persistentVolumesNotMarkedForDeletionList,
		TypeMeta: persistentVolumesResult.TypeMeta,
		ListMeta: persistentVolumesResult.ListMeta,
	}

	return &persistentVolumesNotMarkedForDeletionserviceList, nil
}

func (manager *KubernetesManager) CreatePersistentVolumeClaim(
	ctx context.Context,
	namespace string,
	volumeClaimName string,
	labels map[string]string,
	requiredSize int64,
) (*apiv1.PersistentVolumeClaim, error) {
	if requiredSize == 0 {
		return nil, stacktrace.NewError("Cannot create volume '%v' of 0 size; need a value greater than 0", volumeClaimName)
	}

	volumeClaimsClient := manager.kubernetesClientSet.CoreV1().PersistentVolumeClaims(namespace)

	volumeClaimsDefinition := apiv1.PersistentVolumeClaim{
		TypeMeta: metav1.TypeMeta{
			Kind:       "",
			APIVersion: "",
		},
		ObjectMeta: metav1.ObjectMeta{
			Name:            volumeClaimName,
			GenerateName:    "",
			Namespace:       namespace,
			SelfLink:        "",
			UID:             "",
			ResourceVersion: "",
			Generation:      0,
			CreationTimestamp: metav1.Time{
				Time: time.Time{},
			},
			DeletionTimestamp:          nil,
			DeletionGracePeriodSeconds: nil,
			Labels:                     labels,
			Annotations:                nil,
			OwnerReferences:            nil,
			Finalizers:                 nil,
			ManagedFields:              nil,
		},
		Spec: apiv1.PersistentVolumeClaimSpec{
			AccessModes: []apiv1.PersistentVolumeAccessMode{
				apiv1.ReadWriteOnce, // ReadWriteOncePod would be better, but it's a fairly recent feature
			},
			Selector: nil,
			Resources: apiv1.ResourceRequirements{
				Limits: nil,
				Requests: apiv1.ResourceList{
					// we give each claim 100% of the corresponding volume. Since we have a 1:1 mapping between volumes
					// and claims right now, it's the best we can do
					apiv1.ResourceStorage: *resource.NewQuantity(requiredSize, resource.BinarySI),
				},
				Claims: nil,
			},
			VolumeName:       "", // we use dynamic provisioning this should happen automagically
			StorageClassName: &manager.storageClass,
			VolumeMode:       nil,
			DataSource:       nil,
			DataSourceRef:    nil,
		},
		Status: apiv1.PersistentVolumeClaimStatus{
			Phase:              "",
			AccessModes:        nil,
			Capacity:           nil,
			Conditions:         nil,
			AllocatedResources: nil,
			ResizeStatus:       nil,
		},
	}

	volumeClaim, err := volumeClaimsClient.Create(ctx, &volumeClaimsDefinition, globalCreateOptions)
	if err != nil {
		return nil, stacktrace.Propagate(err, "Failed to create volume claim '%s'", volumeClaimName)
	}

	return volumeClaim, err
}

func (manager *KubernetesManager) RemovePersistentVolumeClaim(
	ctx context.Context,
	namespace string,
	volumeClaimName string,
) error {
	volumesClient := manager.kubernetesClientSet.CoreV1().PersistentVolumeClaims(namespace)
	if err := volumesClient.Delete(ctx, volumeClaimName, globalDeleteOptions); err != nil {
		return stacktrace.Propagate(err, "An error occurred removing the persistent volume claim '%s' in namespace '%s'",
			volumeClaimName, namespace)
	}
	return nil
}

func (manager *KubernetesManager) GetPersistentVolumeClaim(
	ctx context.Context,
	namespace string,
	volumeClaimName string,
) (*apiv1.PersistentVolumeClaim, error) {
	volumesClient := manager.kubernetesClientSet.CoreV1().PersistentVolumeClaims(namespace)
	volumeClaim, err := volumesClient.Get(ctx, volumeClaimName, globalGetOptions)
	if err != nil {
		return nil, stacktrace.Propagate(err, "An error occurred getting the persistent volume claim '%s' in namespace '%s'", volumeClaimName, namespace)
	}
	deletionTimestamp := volumeClaim.GetObjectMeta().GetDeletionTimestamp()
	if deletionTimestamp != nil {
		return nil, stacktrace.Propagate(err, "Persistent volume claim with name '%s' in namespace '%s' has been marked for deletion",
			volumeClaim.Name, namespace)
	}
	return volumeClaim, nil
}

// ---------------------------namespaces------------------------------------------------------------------------------

func (manager *KubernetesManager) CreateNamespace(
	ctx context.Context,
	name string,
	namespaceLabels map[string]string,
	namespaceAnnotations map[string]string,
) (*apiv1.Namespace, error) {
	namespaceClient := manager.kubernetesClientSet.CoreV1().Namespaces()

	namespace := &apiv1.Namespace{
		TypeMeta: metav1.TypeMeta{
			Kind:       "",
			APIVersion: "",
		},
		ObjectMeta: metav1.ObjectMeta{
			Name:            name,
			GenerateName:    "",
			Namespace:       "",
			SelfLink:        "",
			UID:             "",
			ResourceVersion: "",
			Generation:      0,
			CreationTimestamp: metav1.Time{
				Time: time.Time{},
			},
			DeletionTimestamp:          nil,
			DeletionGracePeriodSeconds: nil,
			Labels:                     namespaceLabels,
			Annotations:                namespaceAnnotations,
			OwnerReferences:            nil,
			Finalizers:                 nil,
			ManagedFields:              nil,
		},
		Spec: apiv1.NamespaceSpec{
			Finalizers: nil,
		},
		Status: apiv1.NamespaceStatus{
			Phase:      "",
			Conditions: nil,
		},
	}

	namespaceResult, err := namespaceClient.Create(ctx, namespace, globalCreateOptions)
	if err != nil {
		return nil, stacktrace.Propagate(err, "Failed to create namespace with name '%s'", name)
	}

	return namespaceResult, nil
}

func (manager *KubernetesManager) UpdateNamespace(
	ctx context.Context,
	namespaceName string,
	// We use a configurator, rather than letting the user pass in their own NamespaceApplyConfiguration, so that we ensure
	// they use the constructor (and don't do struct instantiation and forget to add the object name, etc. which
	// would result in removing the object name)
	updateConfigurator func(configuration *applyconfigurationsv1.NamespaceApplyConfiguration),
) (*apiv1.Namespace, error) {
	updatesToApply := applyconfigurationsv1.Namespace(namespaceName)
	updateConfigurator(updatesToApply)

	namespaceClient := manager.kubernetesClientSet.CoreV1().Namespaces()

	applyOpts := metav1.ApplyOptions{
		TypeMeta: metav1.TypeMeta{
			Kind:       "",
			APIVersion: "",
		},
		DryRun:       nil,
		Force:        true, //We need to use force to avoid conflict errors
		FieldManager: fieldManager,
	}
	result, err := namespaceClient.Apply(ctx, updatesToApply, applyOpts)
	if err != nil {
		return nil, stacktrace.Propagate(err, "Failed to update namespace '%v' ", namespaceName)
	}
	return result, nil
}

func (manager *KubernetesManager) RemoveNamespace(ctx context.Context, namespace *apiv1.Namespace) error {
	name := namespace.Name
	namespaceClient := manager.kubernetesClientSet.CoreV1().Namespaces()

	if err := namespaceClient.Delete(ctx, name, globalDeleteOptions); err != nil {
		return stacktrace.Propagate(err, "Failed to delete namespace with name '%s' with delete options '%+v'", name, globalDeleteOptions)
	}

	return nil
}

func (manager *KubernetesManager) GetNamespace(ctx context.Context, name string) (*apiv1.Namespace, error) {
	namespaceClient := manager.kubernetesClientSet.CoreV1().Namespaces()

	namespace, err := namespaceClient.Get(ctx, name, metav1.GetOptions{
		TypeMeta: metav1.TypeMeta{
			Kind:       "",
			APIVersion: "",
		},
		ResourceVersion: "",
	})
	if err != nil {
		return nil, stacktrace.Propagate(err, "Failed to get namespace with name '%s'", name)
	}
	deletionTimestamp := namespace.GetObjectMeta().GetDeletionTimestamp()
	if deletionTimestamp != nil {
		return nil, stacktrace.Propagate(err, "Namespace with name '%s' has been marked for deletion", namespace)
	}
	return namespace, nil
}

func (manager *KubernetesManager) GetNamespacesByLabels(ctx context.Context, namespaceLabels map[string]string) (*apiv1.NamespaceList, error) {
	namespaceClient := manager.kubernetesClientSet.CoreV1().Namespaces()

	listOptions := buildListOptionsFromLabels(namespaceLabels)
	namespaces, err := namespaceClient.List(ctx, listOptions)
	if err != nil {
		return nil, stacktrace.Propagate(err, "Failed to list namespaces with labels '%+v'", namespaceLabels)
	}

	// Only return objects not tombstoned by Kubernetes
	var namespacesNotMarkedForDeletionList []apiv1.Namespace
	for _, namespace := range namespaces.Items {
		deletionTimestamp := namespace.GetObjectMeta().GetDeletionTimestamp()
		if deletionTimestamp == nil {
			namespacesNotMarkedForDeletionList = append(namespacesNotMarkedForDeletionList, namespace)
		}
	}
	namespacesNotMarkedForDeletionnamespaceList := apiv1.NamespaceList{
		Items:    namespacesNotMarkedForDeletionList,
		TypeMeta: namespaces.TypeMeta,
		ListMeta: namespaces.ListMeta,
	}
	return &namespacesNotMarkedForDeletionnamespaceList, nil
}

// ---------------------------service accounts------------------------------------------------------------------------------

func (manager *KubernetesManager) CreateServiceAccount(ctx context.Context, name string, namespace string, labels map[string]string) (*apiv1.ServiceAccount, error) {
	client := manager.kubernetesClientSet.CoreV1().ServiceAccounts(namespace)

	serviceAccount := &apiv1.ServiceAccount{
		TypeMeta: metav1.TypeMeta{
			Kind:       "",
			APIVersion: "",
		},
		ObjectMeta: metav1.ObjectMeta{
			Name:            name,
			GenerateName:    "",
			Namespace:       "",
			SelfLink:        "",
			UID:             "",
			ResourceVersion: "",
			Generation:      0,
			CreationTimestamp: metav1.Time{
				Time: time.Time{},
			},
			DeletionTimestamp:          nil,
			DeletionGracePeriodSeconds: nil,
			Labels:                     labels,
			Annotations:                nil,
			OwnerReferences:            nil,
			Finalizers:                 nil,
			ManagedFields:              nil,
		},
		Secrets: nil,
		ImagePullSecrets: []apiv1.LocalObjectReference{
			{
				Name: "kurtosis-image",
			},
		},
		AutomountServiceAccountToken: nil,
	}

	serviceAccountResult, err := client.Create(ctx, serviceAccount, globalCreateOptions)
	if err != nil {
		return nil, stacktrace.Propagate(err, "Failed to create service account with name '%s' in namespace '%v'", name, namespace)
	}
	return serviceAccountResult, nil
}

func (manager *KubernetesManager) GetServiceAccountsByLabels(ctx context.Context, namespace string, serviceAccountsLabels map[string]string) (*apiv1.ServiceAccountList, error) {
	client := manager.kubernetesClientSet.CoreV1().ServiceAccounts(namespace)

	opts := buildListOptionsFromLabels(serviceAccountsLabels)
	serviceAccounts, err := client.List(ctx, opts)
	if err != nil {
		return nil, stacktrace.Propagate(err, "Expected to be able to get service accounts with labels '%+v', instead a non-nil error was returned", serviceAccountsLabels)
	}

	// Only return objects not tombstoned by Kubernetes
	var serviceAccountsNotMarkedForDeletionList []apiv1.ServiceAccount
	for _, serviceAccount := range serviceAccounts.Items {
		deletionTimestamp := serviceAccount.GetObjectMeta().GetDeletionTimestamp()
		if deletionTimestamp == nil {
			serviceAccountsNotMarkedForDeletionList = append(serviceAccountsNotMarkedForDeletionList, serviceAccount)
		}
	}
	serviceAccountsNotMarkedForDeletionserviceAccountList := apiv1.ServiceAccountList{
		Items:    serviceAccountsNotMarkedForDeletionList,
		TypeMeta: serviceAccounts.TypeMeta,
		ListMeta: serviceAccounts.ListMeta,
	}
	return &serviceAccountsNotMarkedForDeletionserviceAccountList, nil
}

func (manager *KubernetesManager) RemoveServiceAccount(ctx context.Context, serviceAccount *apiv1.ServiceAccount) error {
	name := serviceAccount.Name
	namespace := serviceAccount.Namespace
	client := manager.kubernetesClientSet.CoreV1().ServiceAccounts(namespace)

	deleteOptions := metav1.DeleteOptions{
		TypeMeta: metav1.TypeMeta{
			Kind:       "",
			APIVersion: "",
		},
		GracePeriodSeconds: nil,
		Preconditions:      nil,
		OrphanDependents:   nil,
		PropagationPolicy:  nil,
		DryRun:             nil,
	}
	if err := client.Delete(ctx, name, deleteOptions); err != nil {
		return stacktrace.Propagate(err, "Failed to delete service account with name '%s' in namespace '%v'", name, namespace)
	}

	return nil
}

// ---------------------------roles------------------------------------------------------------------------------

func (manager *KubernetesManager) CreateRole(ctx context.Context, name string, namespace string, rules []rbacv1.PolicyRule, labels map[string]string) (*rbacv1.Role, error) {
	client := manager.kubernetesClientSet.RbacV1().Roles(namespace)

	role := &rbacv1.Role{
		TypeMeta: metav1.TypeMeta{
			Kind:       "",
			APIVersion: "",
		},
		ObjectMeta: metav1.ObjectMeta{
			Name:            name,
			GenerateName:    "",
			Namespace:       "",
			SelfLink:        "",
			UID:             "",
			ResourceVersion: "",
			Generation:      0,
			CreationTimestamp: metav1.Time{
				Time: time.Time{},
			},
			DeletionTimestamp:          nil,
			DeletionGracePeriodSeconds: nil,
			Labels:                     labels,
			Annotations:                nil,
			OwnerReferences:            nil,
			Finalizers:                 nil,
			ManagedFields:              nil,
		},
		Rules: rules,
	}

	roleResult, err := client.Create(ctx, role, globalCreateOptions)
	if err != nil {
		return nil, stacktrace.Propagate(err, "Failed to create role with name '%s' in namespace '%v' and rules '%+v'", name, namespace, rules)
	}

	return roleResult, nil
}

func (manager *KubernetesManager) GetRolesByLabels(ctx context.Context, namespace string, rolesLabels map[string]string) (*rbacv1.RoleList, error) {
	client := manager.kubernetesClientSet.RbacV1().Roles(namespace)

	opts := buildListOptionsFromLabels(rolesLabels)
	roles, err := client.List(ctx, opts)
	if err != nil {
		return nil, stacktrace.Propagate(err, "Expected to be able to get roles with labels '%+v', instead a non-nil error was returned", rolesLabels)
	}

	// Only return objects not tombstoned by Kubernetes
	var rolesNotMarkedForDeletionList []rbacv1.Role
	for _, role := range roles.Items {
		deletionTimestamp := role.GetObjectMeta().GetDeletionTimestamp()
		if deletionTimestamp == nil {
			rolesNotMarkedForDeletionList = append(rolesNotMarkedForDeletionList, role)
		}
	}
	rolesNotMarkedForDeletionroleList := rbacv1.RoleList{
		Items:    rolesNotMarkedForDeletionList,
		TypeMeta: roles.TypeMeta,
		ListMeta: roles.ListMeta,
	}
	return &rolesNotMarkedForDeletionroleList, nil
}

func (manager *KubernetesManager) RemoveRole(ctx context.Context, role *rbacv1.Role) error {
	name := role.Name
	namespace := role.Namespace
	client := manager.kubernetesClientSet.RbacV1().Roles(namespace)

	deleteOptions := metav1.DeleteOptions{
		TypeMeta: metav1.TypeMeta{
			Kind:       "",
			APIVersion: "",
		},
		GracePeriodSeconds: nil,
		Preconditions:      nil,
		OrphanDependents:   nil,
		PropagationPolicy:  nil,
		DryRun:             nil,
	}
	if err := client.Delete(ctx, name, deleteOptions); err != nil {
		return stacktrace.Propagate(err, "Failed to delete role with name '%s' in namespace '%v'", name, namespace)
	}

	return nil
}

// --------------------------- Role Bindings ------------------------------------------------------------------------------

func (manager *KubernetesManager) CreateRoleBindings(ctx context.Context, name string, namespace string, subjects []rbacv1.Subject, roleRef rbacv1.RoleRef, labels map[string]string) (*rbacv1.RoleBinding, error) {
	client := manager.kubernetesClientSet.RbacV1().RoleBindings(namespace)

	roleBinding := &rbacv1.RoleBinding{
		TypeMeta: metav1.TypeMeta{
			Kind:       "",
			APIVersion: "",
		},
		ObjectMeta: metav1.ObjectMeta{
			Name:            name,
			GenerateName:    "",
			Namespace:       "",
			SelfLink:        "",
			UID:             "",
			ResourceVersion: "",
			Generation:      0,
			CreationTimestamp: metav1.Time{
				Time: time.Time{},
			},
			DeletionTimestamp:          nil,
			DeletionGracePeriodSeconds: nil,
			Labels:                     labels,
			Annotations:                nil,
			OwnerReferences:            nil,
			Finalizers:                 nil,
			ManagedFields:              nil,
		},
		Subjects: subjects,
		RoleRef:  roleRef,
	}

	roleBindingResult, err := client.Create(ctx, roleBinding, globalCreateOptions)
	if err != nil {
		return nil, stacktrace.Propagate(err, "Failed to create role binding with name '%s', subjects '%+v' and role ref '%v'", name, subjects, roleRef)
	}

	return roleBindingResult, nil
}

func (manager *KubernetesManager) GetRoleBindingsByLabels(ctx context.Context, namespace string, roleBindingsLabels map[string]string) (*rbacv1.RoleBindingList, error) {
	client := manager.kubernetesClientSet.RbacV1().RoleBindings(namespace)

	opts := buildListOptionsFromLabels(roleBindingsLabels)
	roleBindings, err := client.List(ctx, opts)
	if err != nil {
		return nil, stacktrace.Propagate(err, "Expected to be able to get role bindings with labels '%+v', instead a non-nil error was returned", roleBindingsLabels)
	}

	// Only return objects not tombstoned by Kubernetes
	var roleBindingsNotMarkedForDeletionList []rbacv1.RoleBinding
	for _, roleBinding := range roleBindings.Items {
		deletionTimestamp := roleBinding.GetObjectMeta().GetDeletionTimestamp()
		if deletionTimestamp == nil {
			roleBindingsNotMarkedForDeletionList = append(roleBindingsNotMarkedForDeletionList, roleBinding)
		}
	}
	roleBindingsNotMarkedForDeletionroleBindingList := rbacv1.RoleBindingList{
		Items:    roleBindingsNotMarkedForDeletionList,
		TypeMeta: roleBindings.TypeMeta,
		ListMeta: roleBindings.ListMeta,
	}
	return &roleBindingsNotMarkedForDeletionroleBindingList, nil
}

func (manager *KubernetesManager) RemoveRoleBindings(ctx context.Context, roleBinding *rbacv1.RoleBinding) error {
	name := roleBinding.Name
	namespace := roleBinding.Namespace
	client := manager.kubernetesClientSet.RbacV1().RoleBindings(namespace)

	deleteOptions := metav1.DeleteOptions{
		TypeMeta: metav1.TypeMeta{
			Kind:       "",
			APIVersion: "",
		},
		GracePeriodSeconds: nil,
		Preconditions:      nil,
		OrphanDependents:   nil,
		PropagationPolicy:  nil,
		DryRun:             nil,
	}
	if err := client.Delete(ctx, name, deleteOptions); err != nil {
		return stacktrace.Propagate(err, "Failed to delete role bindings with name '%s' in namespace '%v'", name, namespace)
	}

	return nil
}

// ---------------------------cluster roles------------------------------------------------------------------------------

func (manager *KubernetesManager) CreateClusterRoles(ctx context.Context, name string, rules []rbacv1.PolicyRule, labels map[string]string) (*rbacv1.ClusterRole, error) {
	client := manager.kubernetesClientSet.RbacV1().ClusterRoles()

	clusterRole := &rbacv1.ClusterRole{
		TypeMeta: metav1.TypeMeta{
			Kind:       "",
			APIVersion: "",
		},
		ObjectMeta: metav1.ObjectMeta{
			Name:            name,
			GenerateName:    "",
			Namespace:       "",
			SelfLink:        "",
			UID:             "",
			ResourceVersion: "",
			Generation:      0,
			CreationTimestamp: metav1.Time{
				Time: time.Time{},
			},
			DeletionTimestamp:          nil,
			DeletionGracePeriodSeconds: nil,
			Labels:                     labels,
			Annotations:                nil,
			OwnerReferences:            nil,
			Finalizers:                 nil,
			ManagedFields:              nil,
		},
		Rules:           rules,
		AggregationRule: nil,
	}

	clusterRoleResult, err := client.Create(ctx, clusterRole, globalCreateOptions)
	if err != nil {
		return nil, stacktrace.Propagate(err, "Failed to create cluster role with name '%s' with rules '%+v'", name, rules)
	}

	return clusterRoleResult, nil
}

func (manager *KubernetesManager) GetClusterRolesByLabels(ctx context.Context, clusterRoleLabels map[string]string) (*rbacv1.ClusterRoleList, error) {
	client := manager.kubernetesClientSet.RbacV1().ClusterRoles()

	opts := buildListOptionsFromLabels(clusterRoleLabels)
	clusterRoles, err := client.List(ctx, opts)
	if err != nil {
		return nil, stacktrace.Propagate(err, "Expected to be able to get cluster roles with labels '%+v', instead a non-nil error was returned", clusterRoleLabels)
	}

	// Only return objects not tombstoned by Kubernetes
	var clusterRolesNotMarkedForDeletionList []rbacv1.ClusterRole
	for _, clusterRole := range clusterRoles.Items {
		deletionTimestamp := clusterRole.GetObjectMeta().GetDeletionTimestamp()
		if deletionTimestamp == nil {
			clusterRolesNotMarkedForDeletionList = append(clusterRolesNotMarkedForDeletionList, clusterRole)
		}
	}
	clusterRolesNotMarkedForDeletionclusterRoleList := rbacv1.ClusterRoleList{
		Items:    clusterRolesNotMarkedForDeletionList,
		TypeMeta: clusterRoles.TypeMeta,
		ListMeta: clusterRoles.ListMeta,
	}
	return &clusterRolesNotMarkedForDeletionclusterRoleList, nil
}

func (manager *KubernetesManager) RemoveClusterRole(ctx context.Context, clusterRole *rbacv1.ClusterRole) error {
	name := clusterRole.Name
	client := manager.kubernetesClientSet.RbacV1().ClusterRoles()

	deleteOptions := metav1.DeleteOptions{
		TypeMeta: metav1.TypeMeta{
			Kind:       "",
			APIVersion: "",
		},
		GracePeriodSeconds: nil,
		Preconditions:      nil,
		OrphanDependents:   nil,
		PropagationPolicy:  nil,
		DryRun:             nil,
	}
	if err := client.Delete(ctx, name, deleteOptions); err != nil {
		return stacktrace.Propagate(err, "Failed to delete cluster role with name '%s'", name)
	}

	return nil
}

// --------------------------- Cluster Role Bindings ------------------------------------------------------------------------------

func (manager *KubernetesManager) CreateClusterRoleBindings(ctx context.Context, name string, subjects []rbacv1.Subject, roleRef rbacv1.RoleRef, labels map[string]string) (*rbacv1.ClusterRoleBinding, error) {
	client := manager.kubernetesClientSet.RbacV1().ClusterRoleBindings()

	clusterRoleBinding := &rbacv1.ClusterRoleBinding{
		TypeMeta: metav1.TypeMeta{
			Kind:       "",
			APIVersion: "",
		},
		ObjectMeta: metav1.ObjectMeta{
			Name:            name,
			GenerateName:    "",
			Namespace:       "",
			SelfLink:        "",
			UID:             "",
			ResourceVersion: "",
			Generation:      0,
			CreationTimestamp: metav1.Time{
				Time: time.Time{},
			},
			DeletionTimestamp:          nil,
			DeletionGracePeriodSeconds: nil,
			Labels:                     labels,
			Annotations:                nil,
			OwnerReferences:            nil,
			Finalizers:                 nil,
			ManagedFields:              nil,
		},
		Subjects: subjects,
		RoleRef:  roleRef,
	}

	clusterRoleBindingResult, err := client.Create(ctx, clusterRoleBinding, globalCreateOptions)
	if err != nil {
		return nil, stacktrace.Propagate(err, "Failed to create cluster role binding with name '%s', subjects '%+v' and role ref '%v'", name, subjects, roleRef)
	}

	return clusterRoleBindingResult, nil
}

func (manager *KubernetesManager) GetClusterRoleBindingsByLabels(ctx context.Context, clusterRoleBindingsLabels map[string]string) (*rbacv1.ClusterRoleBindingList, error) {
	client := manager.kubernetesClientSet.RbacV1().ClusterRoleBindings()

	opts := buildListOptionsFromLabels(clusterRoleBindingsLabels)
	clusterRoleBindings, err := client.List(ctx, opts)
	if err != nil {
		return nil, stacktrace.Propagate(err, "Expected to be able to get cluster role bindings with labels '%+v', instead a non-nil error was returned", clusterRoleBindingsLabels)
	}

	// Only return objects not tombstoned by Kubernetes
	var clusterRoleBindingsNotMarkedForDeletionList []rbacv1.ClusterRoleBinding
	for _, clusterRoleBindings := range clusterRoleBindings.Items {
		deletionTimestamp := clusterRoleBindings.GetObjectMeta().GetDeletionTimestamp()
		if deletionTimestamp == nil {
			clusterRoleBindingsNotMarkedForDeletionList = append(clusterRoleBindingsNotMarkedForDeletionList, clusterRoleBindings)
		}
	}
	clusterRoleBindingssNotMarkedForDeletionclusterRoleBindingsList := rbacv1.ClusterRoleBindingList{
		Items:    clusterRoleBindingsNotMarkedForDeletionList,
		TypeMeta: clusterRoleBindings.TypeMeta,
		ListMeta: clusterRoleBindings.ListMeta,
	}
	return &clusterRoleBindingssNotMarkedForDeletionclusterRoleBindingsList, nil
}

func (manager *KubernetesManager) RemoveClusterRoleBindings(ctx context.Context, clusterRoleBinding *rbacv1.ClusterRoleBinding) error {
	name := clusterRoleBinding.Name
	client := manager.kubernetesClientSet.RbacV1().ClusterRoleBindings()

	deleteOptions := metav1.DeleteOptions{
		TypeMeta: metav1.TypeMeta{
			Kind:       "",
			APIVersion: "",
		},
		GracePeriodSeconds: nil,
		Preconditions:      nil,
		OrphanDependents:   nil,
		PropagationPolicy:  nil,
		DryRun:             nil,
	}
	if err := client.Delete(ctx, name, deleteOptions); err != nil {
		return stacktrace.Propagate(err, "Failed to delete cluster role binding with name '%s'", name)
	}

	return nil
}

// ---------------------------pods---------------------------------------------------------------------------------------

func (manager *KubernetesManager) CreatePod(
	ctx context.Context,
	namespaceName string,
	podName string,
	podLabels map[string]string,
	podAnnotations map[string]string,
	initContainers []apiv1.Container,
	podContainers []apiv1.Container,
	podVolumes []apiv1.Volume,
	podServiceAccountName string,
	restartPolicy apiv1.RestartPolicy,
) (*apiv1.Pod, error) {
	podClient := manager.kubernetesClientSet.CoreV1().Pods(namespaceName)

	podMeta := metav1.ObjectMeta{
		Name:            podName,
		GenerateName:    "",
		Namespace:       "",
		SelfLink:        "",
		UID:             "",
		ResourceVersion: "",
		Generation:      0,
		CreationTimestamp: metav1.Time{
			Time: time.Time{},
		},
		DeletionTimestamp:          nil,
		DeletionGracePeriodSeconds: nil,
		Labels:                     podLabels,
		Annotations:                podAnnotations,
		OwnerReferences:            nil,
		Finalizers:                 nil,
		ManagedFields:              nil,
	}
	podSpec := apiv1.PodSpec{
		Volumes:                       podVolumes,
		InitContainers:                initContainers,
		Containers:                    podContainers,
		EphemeralContainers:           nil,
		RestartPolicy:                 restartPolicy,
		TerminationGracePeriodSeconds: nil,
		ActiveDeadlineSeconds:         nil,
		DNSPolicy:                     "",
		NodeSelector:                  nil,
		ServiceAccountName:            podServiceAccountName,
		DeprecatedServiceAccount:      "",
		AutomountServiceAccountToken:  nil,
		NodeName:                      "",
		HostNetwork:                   false,
		HostPID:                       false,
		HostIPC:                       false,
		ShareProcessNamespace:         nil,
		SecurityContext:               nil,
		ImagePullSecrets:              nil,
		Hostname:                      "",
		Subdomain:                     "",
		Affinity:                      nil,
		SchedulerName:                 "",
		Tolerations:                   nil,
		HostAliases:                   nil,
		PriorityClassName:             "",
		Priority:                      nil,
		DNSConfig:                     nil,
		ReadinessGates:                nil,
		RuntimeClassName:              nil,
		EnableServiceLinks:            nil,
		PreemptionPolicy:              nil,
		Overhead:                      nil,
		TopologySpreadConstraints:     nil,
		SetHostnameAsFQDN:             nil,
		OS:                            nil,
		HostUsers:                     nil,
		SchedulingGates:               nil,
		ResourceClaims:                nil,
	}

	podToCreate := &apiv1.Pod{
		TypeMeta: metav1.TypeMeta{
			Kind:       "",
			APIVersion: "",
		},
		ObjectMeta: podMeta,
		Spec:       podSpec,
		Status: apiv1.PodStatus{
			Phase:                      "",
			Conditions:                 nil,
			Message:                    "",
			Reason:                     "",
			NominatedNodeName:          "",
			HostIP:                     "",
			PodIP:                      "",
			PodIPs:                     nil,
			StartTime:                  nil,
			InitContainerStatuses:      nil,
			ContainerStatuses:          nil,
			QOSClass:                   "",
			EphemeralContainerStatuses: nil,
			Resize:                     "",
		},
	}

	if podDefinitionBytes, err := json.Marshal(podToCreate); err == nil {
		logrus.Debugf("Going to start pod using the following JSON: %v", string(podDefinitionBytes))
	}

	// In case of a service update, it's possible the pod has not been fully deleted yet. It's still "scheduled for
	// deletion", and so we wait for it to be deleted before creating it again. There's probably a way to optimize this
	// a bit more using native k8s pod update operation
	if err := manager.waitForPodDeletion(ctx, namespaceName, podName); err != nil {
		return nil, stacktrace.Propagate(err, "An error occurred waiting for pod '%v' to be completely removed", podName)
	}

	createdPod, err := podClient.Create(ctx, podToCreate, globalCreateOptions)
	if err != nil {
		return nil, stacktrace.Propagate(err, "Expected to be able to create pod with name '%v' and labels '%+v', instead a non-nil error was returned", podName, podLabels)
	}

	if err := manager.waitForPodAvailability(ctx, namespaceName, podName); err != nil {
		return nil, stacktrace.Propagate(err, "An error occurred waiting for pod '%v' to become available", podName)
	}

	return createdPod, nil
}

func (manager *KubernetesManager) RemovePod(ctx context.Context, pod *apiv1.Pod) error {
	name := pod.Name
	namespace := pod.Namespace
	client := manager.kubernetesClientSet.CoreV1().Pods(namespace)

	if err := client.Delete(ctx, name, globalDeleteOptions); err != nil {
		return stacktrace.Propagate(err, "Failed to delete pod with name '%s' with delete options '%+v'", name, globalDeleteOptions)
	}

	if err := manager.waitForPodTermination(ctx, namespace, name); err != nil {
		return stacktrace.Propagate(err, "An error occurred waiting for pod '%v' to terminate", name)
	}

	return nil
}

func (manager *KubernetesManager) GetPod(ctx context.Context, namespace string, name string) (*apiv1.Pod, error) {
	podClient := manager.kubernetesClientSet.CoreV1().Pods(namespace)

	pod, err := podClient.Get(ctx, name, metav1.GetOptions{
		TypeMeta: metav1.TypeMeta{
			Kind:       "",
			APIVersion: "",
		},
		ResourceVersion: "",
	})
	if err != nil {
		return nil, stacktrace.Propagate(err, "Failed to get pod with name '%s'", name)
	}

	return pod, nil
}

// GetContainerLogs gets the logs for a given container running inside the given pod in the give namespace
// TODO We could upgrade this to get the logs of many containers at once just like kubectl does, see:
//
//	https://github.com/kubernetes/kubectl/blob/master/pkg/cmd/logs/logs.go#L345
func (manager *KubernetesManager) GetContainerLogs(
	ctx context.Context,
	namespaceName string,
	podName string,
	containerName string,
	shouldFollowLogs bool,
	shouldAddTimestamps bool,
) (
	io.ReadCloser,
	error,
) {
	options := &apiv1.PodLogOptions{
		TypeMeta: metav1.TypeMeta{
			Kind:       "",
			APIVersion: "",
		},
		Container:                    containerName,
		Follow:                       shouldFollowLogs,
		Previous:                     false,
		SinceSeconds:                 nil,
		SinceTime:                    nil,
		Timestamps:                   shouldAddTimestamps,
		TailLines:                    nil,
		LimitBytes:                   nil,
		InsecureSkipTLSVerifyBackend: false,
	}

	getLogsRequest := manager.kubernetesClientSet.CoreV1().Pods(namespaceName).GetLogs(podName, options)
	result, err := getLogsRequest.Stream(ctx)
	if err != nil {
		return nil, stacktrace.Propagate(
			err,
			"An error occurred getting logs for container '%v' in pod '%v' in namespace '%v'",
			containerName,
			podName,
			namespaceName,
		)
	}
	return result, nil
}

// RunExecCommandWithContext This runs the exec to kubernetes with context, therefore
// when context timeouts it stops the process.
// TODO: merge RunExecCommand and this to one method
//
//	Doing this for now to unblock myself for wait worflows for k8s
//	In next PR, will include add context to WaitForPortAvailabilityUsingNetstat and
//	CopyFilesFromUserService method. I am doing this to reduce the blast radius.
func (manager *KubernetesManager) RunExecCommandWithContext(
	ctx context.Context,
	namespaceName string,
	podName string,
	containerName string,
	command []string,
	stdOutOutput io.Writer,
	stdErrOutput io.Writer,
) (
	resultExitCode int32,
	resultErr error,
) {
	execOptions := &apiv1.PodExecOptions{
		TypeMeta: metav1.TypeMeta{
			Kind:       "",
			APIVersion: "",
		},
		Stdin:     shouldAllocateStdinOnPodExec,
		Stdout:    shouldAllocatedStdoutOnPodExec,
		Stderr:    shouldAllocatedStderrOnPodExec,
		TTY:       shouldAllocateTtyOnPodExec,
		Container: containerName,
		Command:   command,
	}

	//Create a RESTful command request.
	request := manager.kubernetesClientSet.CoreV1().RESTClient().
		Post().
		Namespace(namespaceName).
		Resource("pods").
		Name(podName).
		SubResource("exec").
		VersionedParams(execOptions, scheme.ParameterCodec)
	if request == nil {
		return -1, stacktrace.NewError(
			"Failed to build a working RESTful request for the command '%s'.",
			execOptions.Command,
		)
	}

	exec, err := remotecommand.NewSPDYExecutor(manager.kuberneteRestConfig, http.MethodPost, request.URL())
	if err != nil {
		return -1, stacktrace.Propagate(
			err,
			"Failed to build an executor for the command '%s' with the RESTful endpoint '%s'.",
			execOptions.Command,
			request.URL().String(),
		)
	}

	if err = exec.StreamWithContext(ctx, remotecommand.StreamOptions{
		Stdin:             nil,
		Stdout:            stdOutOutput,
		Stderr:            stdErrOutput,
		Tty:               false,
		TerminalSizeQueue: nil,
	}); err != nil {
		// Kubernetes returns the exit code of the command via a string in the error message, so we have to extract it
		statusError := err.Error()

		// this means that context deadline has exceeded
		if strings.Contains(statusError, contextDeadlineExceeded) {
			return 1, stacktrace.Propagate(err, "There was an error occurred while executing commands on the container")
		}

		exitCode, err := getExitCodeFromStatusMessage(statusError)
		if err != nil {
			return exitCode, stacktrace.Propagate(
				err,
				"There was an error trying to parse the message '%s' to an exit code.",
				statusError,
			)
		}

		return exitCode, nil
	}

	return successExecCommandExitCode, nil
}

func (manager *KubernetesManager) RunExecCommand(
	namespaceName string,
	podName string,
	containerName string,
	command []string,
	stdOutOutput io.Writer,
	stdErrOutput io.Writer,
) (
	resultExitCode int32,
	resultErr error,
) {
	execOptions := &apiv1.PodExecOptions{
		TypeMeta: metav1.TypeMeta{
			Kind:       "",
			APIVersion: "",
		},
		Stdin:     shouldAllocateStdinOnPodExec,
		Stdout:    shouldAllocatedStdoutOnPodExec,
		Stderr:    shouldAllocatedStderrOnPodExec,
		TTY:       shouldAllocateTtyOnPodExec,
		Container: containerName,
		Command:   command,
	}

	//Create a RESTful command request.
	request := manager.kubernetesClientSet.CoreV1().RESTClient().
		Post().
		Namespace(namespaceName).
		Resource("pods").
		Name(podName).
		SubResource("exec").
		VersionedParams(execOptions, scheme.ParameterCodec)
	if request == nil {
		return -1, stacktrace.NewError(
			"Failed to build a working RESTful request for the command '%s'.",
			execOptions.Command,
		)
	}

	exec, err := remotecommand.NewSPDYExecutor(manager.kuberneteRestConfig, http.MethodPost, request.URL())
	if err != nil {
		return -1, stacktrace.Propagate(
			err,
			"Failed to build an executor for the command '%s' with the RESTful endpoint '%s'.",
			execOptions.Command,
			request.URL().String(),
		)
	}

	if err = exec.StreamWithContext(context.Background(), remotecommand.StreamOptions{
		Stdin:             nil,
		Stdout:            stdOutOutput,
		Stderr:            stdErrOutput,
		Tty:               false,
		TerminalSizeQueue: nil,
	}); err != nil {
		// Kubernetes returns the exit code of the command via a string in the error message, so we have to extract it
		statusError := err.Error()
		exitCode, err := getExitCodeFromStatusMessage(statusError)
		if err != nil {
			return exitCode, stacktrace.Propagate(
				err,
				"There was an error trying to parse the message '%s' to an exit code.",
				statusError,
			)
		}

		return exitCode, nil
	}

	return successExecCommandExitCode, nil
}

func (manager *KubernetesManager) RunExecCommandWithStreamedOutput(
	ctx context.Context,
	namespaceName string,
	podName string,
	containerName string,
	command []string,
) (chan string, chan *exec_result.ExecResult, error) {
	execOptions := &apiv1.PodExecOptions{
		TypeMeta: metav1.TypeMeta{
			Kind:       "",
			APIVersion: "",
		},
		Stdin:     false,
		Stdout:    true,
		Stderr:    true,
		TTY:       true,
		Container: containerName,
		Command:   command,
	}

	//Create a RESTful command request.
	request := manager.kubernetesClientSet.CoreV1().RESTClient().
		Post().
		Namespace(namespaceName).
		Resource("pods").
		Name(podName).
		SubResource("exec").
		VersionedParams(execOptions, scheme.ParameterCodec)
	if request == nil {
		return nil, nil, stacktrace.NewError("Failed to build a working RESTful request for the command '%s'.", execOptions.Command)
	}

	exec, err := remotecommand.NewSPDYExecutor(manager.kuberneteRestConfig, http.MethodPost, request.URL())
	if err != nil {
		return nil, nil, stacktrace.Propagate(err,
			"Failed to build an executor for the command '%s' with the RESTful endpoint '%s'.",
			execOptions.Command,
			request.URL().String())
	}

	execOutputChan := make(chan string)
	finalExecResultChan := make(chan *exec_result.ExecResult)
	go func() {
		defer func() {
			close(execOutputChan)
			close(finalExecResultChan)
		}()

		// Stream output from k8s to output channel
		channelWriter := channel_writer.NewChannelWriter(execOutputChan)
		if err = exec.StreamWithContext(ctx, remotecommand.StreamOptions{
			Stdin:             nil,
			Stdout:            channelWriter,
			Stderr:            channelWriter,
			Tty:               true,
			TerminalSizeQueue: nil,
		}); err != nil {
			// Kubernetes returns the exit code of the command via a string in the error message, so we have to extract it
			statusError := err.Error()

			// this means that context deadline has exceeded
			if strings.Contains(statusError, contextDeadlineExceeded) {
				execOutputChan <- stacktrace.Propagate(err, "There was an error occurred while executing commands on the container").Error()
				return
			}

			exitCode, err := getExitCodeFromStatusMessage(statusError)
			if err != nil {
				execOutputChan <- stacktrace.Propagate(err, "There was an error trying to parse the message '%s' to an exit code.", statusError).Error()
				return
			}

			// Don't send output in final result because it was already streamed
			finalExecResultChan <- exec_result.NewExecResult(exitCode, "")
		}
	}()
	return execOutputChan, finalExecResultChan, nil
}

func (manager *KubernetesManager) GetAllEnclaveResourcesByLabels(ctx context.Context, namespace string, labels map[string]string) (*apiv1.PodList, *apiv1.ServiceList, *rbacv1.ClusterRoleList, *rbacv1.ClusterRoleBindingList, error) {

	var (
		wg                      = sync.WaitGroup{}
		errChan                 = make(chan error)
		allCallsDoneChan        = make(chan bool)
		podsList                *apiv1.PodList
		servicesList            *apiv1.ServiceList
		clusterRolesList        *rbacv1.ClusterRoleList
		clusterRoleBindingsList *rbacv1.ClusterRoleBindingList
	)

	wg.Add(1)
	go func() {
		defer wg.Done()
		var err error
		podsList, err = manager.GetPodsByLabels(ctx, namespace, labels)
		if err != nil {
			errChan <- stacktrace.Propagate(err, "Expected to be able to get pods with labels '%+v', instead a non-nil error was returned", labels)
		}
	}()

	wg.Add(1)
	go func() {
		defer wg.Done()
		var err error
		servicesList, err = manager.GetServicesByLabels(ctx, namespace, labels)
		if err != nil {
			errChan <- stacktrace.Propagate(err, "Expected to be able to get services with labels '%+v', instead a non-nil error was returned", labels)
		}
	}()

	wg.Add(1)
	go func() {
		defer wg.Done()
		var err error
		clusterRolesList, err = manager.GetClusterRolesByLabels(ctx, labels)
		if err != nil {
			errChan <- stacktrace.Propagate(err, "Expected to be able to get services with labels '%+v', instead a non-nil error was returned", labels)
		}
	}()

	wg.Add(1)
	go func() {
		defer wg.Done()
		var err error
		clusterRoleBindingsList, err = manager.GetClusterRoleBindingsByLabels(ctx, labels)
		if err != nil {
			errChan <- stacktrace.Propagate(err, "Expected to be able to get services with labels '%+v', instead a non-nil error was returned", labels)
		}
	}()

	go func() {
		wg.Wait()
		close(allCallsDoneChan)
	}()

	select {
	case <-allCallsDoneChan:
		break
	case err, isChanOpen := <-errChan:
		if isChanOpen {
			return nil, nil, nil, nil, stacktrace.NewError("The error chan has been closed; this is a bug in Kurtosis")
		}
		if err != nil {
			return nil, nil, nil, nil, stacktrace.Propagate(err, "An error occurred getting pods and services for labels '%+v' in namespace '%s'", labels, namespace)
		}
	}

	return podsList, servicesList, clusterRolesList, clusterRoleBindingsList, nil
}

func (manager *KubernetesManager) GetPodsByLabels(ctx context.Context, namespace string, podLabels map[string]string) (*apiv1.PodList, error) {
	namespacePodClient := manager.kubernetesClientSet.CoreV1().Pods(namespace)

	opts := buildListOptionsFromLabels(podLabels)
	pods, err := namespacePodClient.List(ctx, opts)
	if err != nil {
		return nil, stacktrace.Propagate(err, "Expected to be able to get pods with labels '%+v', instead a non-nil error was returned", podLabels)
	}

	// Only return objects not tombstoned by Kubernetes
	var podsNotMarkedForDeletionList []apiv1.Pod
	for _, pod := range pods.Items {
		deletionTimestamp := pod.GetObjectMeta().GetDeletionTimestamp()
		if deletionTimestamp == nil {
			podsNotMarkedForDeletionList = append(podsNotMarkedForDeletionList, pod)
		}
	}
	podsNotMarkedForDeletionPodList := apiv1.PodList{
		Items:    podsNotMarkedForDeletionList,
		TypeMeta: pods.TypeMeta,
		ListMeta: pods.ListMeta,
	}
	return &podsNotMarkedForDeletionPodList, nil
}

func (manager *KubernetesManager) GetPodPortforwardEndpointUrl(namespace string, podName string) *url.URL {
	return manager.kubernetesClientSet.CoreV1().RESTClient().Post().Resource("pods").Namespace(namespace).Name(podName).SubResource("portforward").URL()
}

func (manager *KubernetesManager) GetExecStream(ctx context.Context, pod *apiv1.Pod) error {
	containerName := pod.Spec.Containers[0].Name
	request := manager.kubernetesClientSet.CoreV1().RESTClient().Post().Resource("pods").Name(pod.Name).Namespace(pod.Namespace).SubResource("exec")
	// lifted from https://github.com/kubernetes/client-go/issues/912 - the terminal magic is still magical
	request.VersionedParams(&apiv1.PodExecOptions{
		Container: containerName,
		Command:   commandToRunWhenCreatingUserServiceShell,
		Stdin:     true,
		Stdout:    true,
		Stderr:    true,
		TTY:       true,
		TypeMeta: metav1.TypeMeta{
			Kind:       "",
			APIVersion: "",
		},
	}, scheme.ParameterCodec)
	exec, err := remotecommand.NewSPDYExecutor(manager.kuberneteRestConfig, "POST", request.URL())
	if err != nil {
		return stacktrace.Propagate(err, "An error occurred while creating a new SPDY executor")
	}
	stdinFd := int(os.Stdin.Fd())
	var oldState *terminal.State
	if terminal.IsTerminal(stdinFd) {
		oldState, err = terminal.MakeRaw(stdinFd)
		if err != nil {
			// print error
			return stacktrace.Propagate(err, "An error occurred making STDIN stream raw")
		}
		defer func() {
			if err = terminal.Restore(stdinFd, oldState); err != nil {
				logrus.Warn("An error occurred while restoring the terminal to its normal state. Your terminal might look funny; we recommend closing and starting a new terminal.")
			}
		}()
	}
	return exec.StreamWithContext(
		ctx,
		remotecommand.StreamOptions{
			TerminalSizeQueue: nil,
			Stdin:             os.Stdin,
			Stdout:            os.Stdout,
			Stderr:            os.Stderr,
			Tty:               true,
		})
}

func (manager *KubernetesManager) HasComputeNodes(ctx context.Context) (bool, error) {
	nodes, err := manager.kubernetesClientSet.CoreV1().Nodes().List(ctx, globalListOptions)
	if err != nil {
		return false, stacktrace.Propagate(err, "An error occurred while checking if the Kubernetes cluster has any nodes")
	}
	return len(nodes.Items) != 0, nil
}

// ---------------------------Ingresses------------------------------------------------------------------------------

func (manager *KubernetesManager) CreateIngress(ctx context.Context, namespace string, name string, labels map[string]string, annotations map[string]string, rules []netv1.IngressRule) (*netv1.Ingress, error) {
	client := manager.kubernetesClientSet.NetworkingV1().Ingresses(namespace)

	ingress := &netv1.Ingress{
		TypeMeta: metav1.TypeMeta{
			Kind:       "",
			APIVersion: "",
		},
		ObjectMeta: metav1.ObjectMeta{
			Name:            name,
			GenerateName:    "",
			Namespace:       "",
			SelfLink:        "",
			UID:             "",
			ResourceVersion: "",
			Generation:      0,
			CreationTimestamp: metav1.Time{
				Time: time.Time{},
			},
			DeletionTimestamp:          nil,
			DeletionGracePeriodSeconds: nil,
			Labels:                     labels,
			Annotations:                annotations,
			OwnerReferences:            nil,
			Finalizers:                 nil,
			ManagedFields:              nil,
		},
		Spec: netv1.IngressSpec{
			IngressClassName: nil,
			DefaultBackend:   nil,
			TLS:              nil,
			Rules:            rules,
		},
		Status: netv1.IngressStatus{
			LoadBalancer: netv1.IngressLoadBalancerStatus{
				Ingress: nil,
			},
		},
	}

	ingressResult, err := client.Create(ctx, ingress, globalCreateOptions)
	if err != nil {
		return nil, stacktrace.Propagate(err, "Failed to create the ingress with name '%s' in namespace '%v'", name, namespace)
	}
	return ingressResult, nil
}

func (manager *KubernetesManager) RemoveIngress(ctx context.Context, ingress *netv1.Ingress) error {
	namespace := ingress.Namespace
	ingressName := ingress.Name
	ingressesClient := manager.kubernetesClientSet.NetworkingV1().Ingresses(namespace)

	if err := ingressesClient.Delete(ctx, ingressName, globalDeleteOptions); err != nil {
		return stacktrace.Propagate(err, "Failed to delete ingress '%s' with delete options '%+v' in namespace '%s'", ingressName, globalDeleteOptions, namespace)
	}

	return nil
}

// TODO Delete this after 2022-08-01 if we're not using Jobs
/*
func (manager *KubernetesManager) CreateJobWithContainerAndVolume(ctx context.Context,
	namespaceName string,
	jobName *kubernetes_object_name.KubernetesObjectName,
	jobLabels map[*kubernetes_label_key.KubernetesLabelKey]*kubernetes_label_value.KubernetesLabelValue,
	jobAnnotations map[*kubernetes_annotation_key.KubernetesAnnotationKey]*kubernetes_annotation_value.KubernetesAnnotationValue,
	containers []apiv1.Container,
	volumes []apiv1.Volume,
	numRetries int32,
	ttlSecondsAfterFinished uint,
) (*v1.Job, error) {

	jobsClient := manager.kubernetesClientSet.BatchV1().Jobs(namespaceName)
	ttlSecondsAfterFinishedInt32 := int32(ttlSecondsAfterFinished)

	labelStrs := transformTypedLabelsToStrs(jobLabels)
	annotationStrs := transformTypedAnnotationsToStrs(jobAnnotations)

	jobMeta := metav1.ObjectMeta{
		Name:                       jobName.GetString(),
		Labels:                     labelStrs,
		Annotations:                annotationStrs,
	}

	podSpec := apiv1.PodSpec{
		Containers: containers,
		Volumes: volumes,
		// We don't want Kubernetes automagically restarting our containers
		RestartPolicy: apiv1.RestartPolicyNever,
	}

	jobSpec := v1.JobSpec{
		BackoffLimit: &numRetries,
		Template:                apiv1.PodTemplateSpec{
			Spec: podSpec,
		},
		TTLSecondsAfterFinished: &ttlSecondsAfterFinishedInt32,
	}

	jobInput := v1.Job{
		ObjectMeta: jobMeta,
		Spec:       jobSpec,
	}

	logrus.Debugf("Job resource to create: %+v", jobInput)

	job, err := jobsClient.Create(ctx, &jobInput, globalCreateOptions)
	if err != nil {
		return nil, stacktrace.Propagate(
			err,
			"Failed to create job '%v' in namespace '%v' with containers '%+v' and volumes '%+v'",
			jobName,
			namespaceName,
			containers,
			volumes,
		)
	}

	return job, nil
}

func (manager *KubernetesManager) DeleteJob(ctx context.Context, namespace string, job *v1.Job) error {
	jobsClient := manager.kubernetesClientSet.BatchV1().Jobs(namespace)
	if jobsClient == nil {
		return stacktrace.NewError("Failed to create a jobs client for namespace '%v'", namespace)
	}
	jobName := job.Name

	if err := jobsClient.Delete(ctx, jobName, globalDeleteOptions); err != nil {
		return stacktrace.Propagate(err, "Failed to delete job '%v' in namespace '%v' with delete options '%+v'", jobName, namespace, globalDeleteOptions)
	}

	return nil
}

func (manager KubernetesManager) GetJobCompletionAndSuccessFlags(ctx context.Context, namespace string, jobName string) (hasCompleted bool, isSuccess bool, resultErr error) {
	job, err := manager.kubernetesClientSet.BatchV1().Jobs(namespace).Get(ctx, jobName, metav1.GetOptions{})
	if err != nil {
		return false, false, stacktrace.Propagate(err, "Failed to get job status for job name '%v' in namespace '%v'", jobName, namespace)
	}

	deletionTimestamp := job.GetObjectMeta().GetDeletionTimestamp()
	if deletionTimestamp != nil {
		return false, false, stacktrace.Propagate(err, "Job with name '%s' in namespace '%s' has been marked for deletion", job.GetName(), namespace)
	}

	// LOGIC FROM https://stackoverflow.com/a/69262406

	// Job hasn't spun up yet
	if job.Status.Active == 0 && job.Status.Succeeded == 0 && job.Status.Failed == 0 {
		return false, false, nil
	}

	// Job is active
	if job.Status.Active > 0 {
		return false, false, nil
	}

	// Job succeeded
	if job.Status.Succeeded > 0 {
		return true, true, nil // Job ran successfully
	}

	return true, false, nil
}
*/

// ====================================================================================================
//                                     Private Helper Methods
// ====================================================================================================
// TODO delete the following assuming we don't use it.
/*
func transformTypedLabelsToStrs(input map[*kubernetes_label_key.KubernetesLabelKey]*kubernetes_label_value.KubernetesLabelValue) map[string]string {
	result := map[string]string{}
	for key, value := range input {
		result[key.GetString()] = value.GetString()
	}
	return result
}

func transformTypedAnnotationsToStrs(input map[*kubernetes_annotation_key.KubernetesAnnotationKey]*kubernetes_annotation_value.KubernetesAnnotationValue) map[string]string {
	result := map[string]string{}
	for key, value := range input {
		result[key.GetString()] = value.GetString()
	}
	return result
}
*/

func (manager *KubernetesManager) waitForPodAvailability(ctx context.Context, namespaceName string, podName string) error {
	// Wait for the pod to start running
	deadline := time.Now().Add(podWaitForAvailabilityTimeout)
	var latestPodStatus *apiv1.PodStatus
	for time.Now().Before(deadline) {
		pod, err := manager.GetPod(ctx, namespaceName, podName)
		if err != nil {
			// We shouldn't get an error on getting the pod, even if it's not ready
			return stacktrace.Propagate(err, "An error occurred getting the just-created pod '%v'", podName)
		}

		latestPodStatus = &pod.Status
		switch latestPodStatus.Phase {
		case apiv1.PodUnknown:
			// not impl - skipping
		case apiv1.PodRunning:
			return nil
		case apiv1.PodPending:
			for _, containerStatus := range pod.Status.ContainerStatuses {
				containerName := containerStatus.Name
				maybeContainerWaitingState := containerStatus.State.Waiting
				if maybeContainerWaitingState != nil && maybeContainerWaitingState.Reason == imagePullBackOffContainerReason {
					return stacktrace.NewError(
						"Container '%v' using image '%v' in pod '%v' in namespace '%v' is stuck in state '%v'. This likely means:\n"+
							"1) There's a typo in either the image name or the tag name\n"+
							"2) The image isn't accessible to Kubernetes (e.g. it's a local image, or it's in a private image registry that Kubernetes can't access)",
						containerName,
						containerStatus.Image,
						pod.Name,
						namespaceName,
						imagePullBackOffContainerReason,
					)
				}
			}
		case apiv1.PodFailed:
			podStateStr := manager.getPodInfoBlockStr(ctx, namespaceName, pod)
			return stacktrace.NewError(
				"Pod '%v' failed before availability with the following state:\n%v",
				podName,
				podStateStr,
			)
		case apiv1.PodSucceeded:
			podStateStr := manager.getPodInfoBlockStr(ctx, namespaceName, pod)
			// NOTE: We'll need to change this if we ever expect to run one-off pods
			return stacktrace.NewError(
				"Expected state of pod '%v' to arrive at '%v' but the pod instead landed in '%v' with the following state:\n%v",
				podName,
				apiv1.PodRunning,
				apiv1.PodSucceeded,
				podStateStr,
			)
		}
		time.Sleep(podWaitForAvailabilityTimeBetweenPolls)
	}

	containerStatusStrs := renderContainerStatuses(latestPodStatus.ContainerStatuses, containerStatusLineBulletPoint)
	return stacktrace.NewError(
		"Pod '%v' did not become available after %v; its latest state is '%v' and status message is: %v\n"+
			"The pod's container states are as follows:\n%v",
		podName,
		podWaitForAvailabilityTimeout,
		latestPodStatus.Phase,
		latestPodStatus.Message,
		strings.Join(containerStatusStrs, "\n"),
	)
}

// waitForPodDeletion waits for the pod to be fully deleted if it has been marked for deletion
func (manager *KubernetesManager) waitForPodDeletion(ctx context.Context, namespaceName string, podName string) error {
	// Wait for the pod to start running
	deadline := time.Now().Add(podWaitForDeletionTimeout)
	var latestPodStatus *apiv1.PodStatus
	for time.Now().Before(deadline) {
		pod, err := manager.GetPod(ctx, namespaceName, podName)
		if err != nil {
			// If an error has been returned, it's likely the pod does not exist. Continue
			return nil
		}
		if pod.DeletionTimestamp == nil {
			return stacktrace.NewError("The pod '%s' currently exists in namespace '%s' and is not scheduled for deletion",
				podName, namespaceName)
		}
		time.Sleep(podWaitForDeletionTimeBetweenPolls)
	}

	containerStatusStrs := renderContainerStatuses(latestPodStatus.ContainerStatuses, containerStatusLineBulletPoint)
	return stacktrace.NewError(
		"Pod '%v' wasn't deleted after %v; its latest state is '%v' and status message is: %v\n"+
			"The pod's container states are as follows:\n%v",
		podName,
		podWaitForAvailabilityTimeout,
		latestPodStatus.Phase,
		latestPodStatus.Message,
		strings.Join(containerStatusStrs, "\n"),
	)
}

func (manager *KubernetesManager) waitForPodTermination(ctx context.Context, namespaceName string, podName string) error {
	deadline := time.Now().Add(podWaitForTerminationTimeout)
	var latestPodStatus *apiv1.PodStatus
	for time.Now().Before(deadline) {
		pod, err := manager.GetPod(ctx, namespaceName, podName)
		if err != nil {
			// The pod info is not always available after deletion, so we handle that gracefully
			logrus.Debugf("An error occurred trying to retrieve the just-deleted pod '%v': %v, for checking if it was successfully terminated; but we can ignore this error because the pod info is not always available after deletion", podName, err)
			return nil
		}

		latestPodStatus = &pod.Status
		switch latestPodStatus.Phase {
		case apiv1.PodPending:
		case apiv1.PodRunning:
		case apiv1.PodUnknown:
		case apiv1.PodSucceeded:
		case apiv1.PodFailed:
			return nil
		}
		time.Sleep(podWaitForTerminationTimeBetweenPolls)
	}

	containerStatusStrs := renderContainerStatuses(latestPodStatus.ContainerStatuses, containerStatusLineBulletPoint)
	return stacktrace.NewError(
		"Pod '%v' did not terminate after %v; its latest state is '%v' and status message is: %v\n"+
			"The pod's container states are as follows:\n%v",
		podName,
		podWaitForTerminationTimeout,
		latestPodStatus.Phase,
		latestPodStatus.Message,
		strings.Join(containerStatusStrs, "\n"),
	)
}

func (manager *KubernetesManager) getPodInfoBlockStr(
	ctx context.Context,
	namespaceName string,
	pod *apiv1.Pod,
) string {
	podName := pod.Name

	// TODO Parallelize to increase perf? But make sure we don't explode memory with huge pod logs
	// We go through all this work so that the user can get detailed information about their pod without needing to dive
	// through the Kubernetes API
	resultStrBuilder := strings.Builder{}
	resultStrBuilder.WriteString(fmt.Sprintf(
		">>>>>>>>>>>>>>>>>>>>>>>>>> Pod %v <<<<<<<<<<<<<<<<<<<<<<<<<<\n",
		podName,
	))
	resultStrBuilder.WriteString("Container Statuses:")
	for _, containerStatusStr := range renderContainerStatuses(pod.Status.ContainerStatuses, containerStatusLineBulletPoint) {
		resultStrBuilder.WriteString(containerStatusStr)
		resultStrBuilder.WriteString("\n")
	}
	resultStrBuilder.WriteString("\n")
	for _, podContainer := range pod.Spec.Containers {
		containerName := podContainer.Name

		resultStrBuilder.WriteString(fmt.Sprintf(
			"-------------------- Container %v Logs --------------------\n",
			podContainer.Name,
		))

		containerLogsStr := manager.getSingleContainerLogs(ctx, namespaceName, podName, containerName)
		resultStrBuilder.WriteString(containerLogsStr)
		resultStrBuilder.WriteString("\n")

		resultStrBuilder.WriteString(fmt.Sprintf(
			"------------------ End Container %v Logs ---------------------\n",
			containerName,
		))
	}
	resultStrBuilder.WriteString(fmt.Sprintf(
		">>>>>>>>>>>>>>>>>>>>>>>> End Pod %v <<<<<<<<<<<<<<<<<<<<<<<<<<<",
		pod.Name,
	))

	return resultStrBuilder.String()
}

func (manager *KubernetesManager) getSingleContainerLogs(ctx context.Context, namespaceName string, podName string, containerName string) string {
	containerLogs, err := manager.GetContainerLogs(ctx, namespaceName, podName, containerName, shouldFollowContainerLogsWhenPrintingPodInfo, shouldAddTimestampsWhenPrintingPodInfo)
	if err != nil {
		return fmt.Sprintf("Cannot display container logs because an error occurred getting the logs:\n%v", err)
	}
	defer containerLogs.Close()

	buffer := &bytes.Buffer{}
	if _, copyErr := io.Copy(buffer, containerLogs); copyErr != nil {
		return fmt.Sprintf("Cannot display container logs because an error occurred saving the logs to memory:\n%v", err)
	}
	return buffer.String()
}

func renderContainerStatuses(containerStatuses []apiv1.ContainerStatus, prefixStr string) []string {
	containerStatusStrs := []string{}
	for _, containerStatus := range containerStatuses {
		containerName := containerStatus.Name
		state := containerStatus.State

		// Okay to do in an if-else because only one will be filled out per Kubernetes docs
		var statusStrForContainer string
		if state.Waiting != nil {
			statusStrForContainer = fmt.Sprintf(
				"WAITING - %v",
				state.Waiting.Message,
			)
		} else if state.Running != nil {
			statusStrForContainer = fmt.Sprintf(
				"RUNNING since %v",
				state.Running.StartedAt,
			)
		} else if state.Terminated != nil {
			terminatedState := state.Terminated
			statusStrForContainer = fmt.Sprintf(
				"TERMINATED with exit code %v - %v",
				terminatedState.ExitCode,
				terminatedState.Message,
			)
		} else {
			statusStrForContainer = fmt.Sprintf(
				"Unrecogznied container state '%+v'; this likely means that Kubernetes "+
					"has added a new container state and Kurtosis needs to be updated to handle it",
				state,
			)
		}

		strForContainer := fmt.Sprintf(
			"%v%v (%v): %v",
			prefixStr,
			containerName,
			containerStatus.Image,
			statusStrForContainer,
		)

		containerStatusStrs = append(
			containerStatusStrs,
			strForContainer,
		)
	}

	return containerStatusStrs
}

// Kubernetes doesn't seem to have a nice API for getting back the exit code of a command (though this seems strange??),
// so we have to parse it out of a status message
func getExitCodeFromStatusMessage(statusMessage string) (int32, error) {
	messageSlice := strings.Split(statusMessage, " ")
	if len(messageSlice) != expectedStatusMessageSliceSize {
		return -1, stacktrace.NewError(
			"Expected the status message to have 6 parts but it has '%v'. This is likely not an exit status message.\n'%s'",
			len(messageSlice),
			statusMessage,
		)
	}

	terminationBaseMessage := strings.Join(messageSlice[0:5], " ")
	if terminationBaseMessage != expectedTerminationMessage {
		return -1, stacktrace.NewError(
			"Received a termination message of '%s' when we expected a message following the pattern of '%s'. This is likely not an exit status message.",
			statusMessage,
			expectedTerminationMessage,
		)
	}

	codeAsString := messageSlice[5]
	codeAsInt64, err := strconv.ParseInt(codeAsString, 0, 32)
	if err != nil {
		return -1, stacktrace.Propagate(err, "Failed to convert '%s' to a base32 int.", codeAsString)
	}
	codeAsInt32 := int32(codeAsInt64)
	return codeAsInt32, nil
}

func buildListOptionsFromLabels(labelsMap map[string]string) metav1.ListOptions {
	return metav1.ListOptions{
		TypeMeta: metav1.TypeMeta{
			Kind:       "",
			APIVersion: "",
		},
		LabelSelector:        labels.SelectorFromSet(labelsMap).String(),
		FieldSelector:        "",
		Watch:                false,
		AllowWatchBookmarks:  false,
		ResourceVersion:      "",
		ResourceVersionMatch: "",
		TimeoutSeconds:       int64Ptr(listOptionsTimeoutSeconds),
		Limit:                0,
		Continue:             "",
		SendInitialEvents:    nil,
	}
}<|MERGE_RESOLUTION|>--- conflicted
+++ resolved
@@ -321,32 +321,6 @@
 
 // ---------------------------Volumes------------------------------------------------------------------------------
 
-<<<<<<< HEAD
-func (manager *KubernetesManager) RemovePersistentVolume(
-	ctx context.Context,
-	volumeName string,
-) error {
-	volumesClient := manager.kubernetesClientSet.CoreV1().PersistentVolumes()
-	if err := volumesClient.Delete(ctx, volumeName, globalDeleteOptions); err != nil {
-		return stacktrace.Propagate(err, "An error occurred removing the persistent volume '%s'", volumeName)
-	}
-	return nil
-}
-
-func (manager *KubernetesManager) GetPersistentVolume(
-	ctx context.Context,
-	volumeName string,
-) (*apiv1.PersistentVolume, error) {
-	volumesClient := manager.kubernetesClientSet.CoreV1().PersistentVolumes()
-	volume, err := volumesClient.Get(ctx, volumeName, globalGetOptions)
-	if err != nil {
-		return nil, stacktrace.Propagate(err, "An error occurred getting the persistent volume '%s'", volumeName)
-	}
-	return volume, nil
-}
-
-=======
->>>>>>> b2fd9f24
 func (manager *KubernetesManager) GetPersistentVolumesByLabels(ctx context.Context, persistentVolumeLabels map[string]string) (*apiv1.PersistentVolumeList, error) {
 	persistentVolumesClient := manager.kubernetesClientSet.CoreV1().PersistentVolumes()
 
