--- conflicted
+++ resolved
@@ -311,66 +311,7 @@
 	return successes, failures, nil
 }
 
-<<<<<<< HEAD
-func (backend *MetricsReportingKurtosisBackend) StartUserServices(ctx context.Context, enclaveId enclave.EnclaveID, services map[service.ServiceGUID]*service.ServiceConfig) (map[service.ServiceGUID]service.Service, map[service.ServiceGUID]error, error){
-=======
-func (backend *MetricsReportingKurtosisBackend) StartUserService(
-	ctx context.Context,
-	enclaveId enclave.EnclaveID,
-	guid service.ServiceGUID,
-	containerImageName string,
-	privatePorts map[string]*port_spec.PortSpec,
-	publicPorts map[string]*port_spec.PortSpec, //TODO this is a huge hack to temporarily enable static ports for NEAR until we have a more productized solution
-	entrypointArgs []string,
-	cmdArgs []string,
-	envVars map[string]string,
-	filesArtifactExpansion *files_artifacts_expansion.FilesArtifactsExpansion,
-	cpuAllocationMillicpus uint64,
-	memoryAllocationMegabytes uint64,
-) (
-	newUserService *service.Service,
-	resultErr error,
-) {
-	userService, err := backend.underlying.StartUserService(
-		ctx,
-		enclaveId,
-		guid,
-		containerImageName,
-		privatePorts,
-		publicPorts,
-		entrypointArgs,
-		cmdArgs,
-		envVars,
-		filesArtifactExpansion,
-		cpuAllocationMillicpus,
-		memoryAllocationMegabytes,
-	)
-	if err != nil {
-		filesArtifactMountDirpaths := []string{}
-		if filesArtifactExpansion != nil {
-			for _, mountpointOnUserService := range filesArtifactExpansion.ExpanderDirpathsToServiceDirpaths {
-				filesArtifactMountDirpaths = append(filesArtifactMountDirpaths, mountpointOnUserService)
-			}
-		}
-		return nil, stacktrace.Propagate(
-			err,
-			"An error occurred starting user service '%v' using image '%v' "+
-				"with private ports '%+v' and entry point args '%+v', command args '%+v', environment "+
-				"vars '%+v', and file artifacts mount dirpaths '%v'",
-			guid,
-			containerImageName,
-			privatePorts,
-			entrypointArgs,
-			cmdArgs,
-			envVars,
-			strings.Join(filesArtifactMountDirpaths, ", "),
-		)
-	}
-	return userService, nil
-}
-
 func (backend *MetricsReportingKurtosisBackend) StartUserServices(ctx context.Context, enclaveId enclave.EnclaveID, services map[service.ServiceGUID]*service.ServiceConfig) (map[service.ServiceGUID]*service.Service, map[service.ServiceGUID]error, error){
->>>>>>> 389e14e4
 	successes, failures, err := backend.underlying.StartUserServices(ctx, enclaveId, services)
 	if err != nil {
 		return nil, nil, stacktrace.Propagate(err, "An error occurred starting services in enclave '%v' with the following service ids: %+v", enclaveId, services)
