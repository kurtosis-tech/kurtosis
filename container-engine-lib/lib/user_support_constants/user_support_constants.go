/*
 * Copyright (c) 2021 - present Kurtosis Technologies Inc.
 * All Rights Reserved.
 */

package user_support_constants

const (
	// WARNING WARNING WARNING WARNING WARNING WARNING WARNING WARNING WARNING WARNING WARNING WARNING
	//    If you add new URLs below, make sure to add them to the urlsToValidateInTest below!!!
	Domain                            = "kurtosis.com"
	OldDomain                         = "kurtosistech.com" //This domain is still used for email accounts
	DocumentationUrl                  = "https://docs." + Domain
	GithubRepoUrl                     = "https://github.com/kurtosis-tech/kurtosis"
	GithubNewIssuesUrl                = GithubRepoUrl + "/issues/new"
	GitHubChooseNewIssuesUrl          = GithubNewIssuesUrl + "/choose"
	GitHubChooseNewIssuesUrlWitLabels = GitHubChooseNewIssuesUrl + "?labels="
	GitHubBugIssueUrl                 = GithubNewIssuesUrl + "?labels=bug&template=bug-report.yml"
	GitHubFeatureRequestIssueUrl      = GithubNewIssuesUrl + "?labels=feature+request&template=feature-request.yml"
	GitHubDocsIssueUrl                = GithubNewIssuesUrl + "?labels=docs&template=docs-issue.yml"
	CLICommandsReferenceURL           = DocumentationUrl + "/cli"
	StarlarkPackagesReferenceURL      = DocumentationUrl + "/advanced-concepts/packages"
	StarlarkLocatorsReferenceURL      = DocumentationUrl + "/advanced-concepts/locators"
<<<<<<< HEAD
	UpgradeCLIInstructionsPage        = DocumentationUrl + "/upgrade"
	MetricsPhilosophyDocs             = DocumentationUrl + "/advanced-concepts/metrics-philosophy"
	HowImportWorksLink                = DocumentationUrl + "/advanced-concepts/how-do-kurtosis-imports-work"
	PackageDocLink                    = DocumentationUrl + "/advanced-concepts/packages"
=======
	UpgradeCLIInstructionsPage        = DocumentationUrl + "/install#upgrading"
	MetricsPhilosophyDocs             = DocumentationUrl + "/advanced-concepts/metrics-philosophy"
	HowImportWorksLink                = DocumentationUrl + "/advanced-concepts/how-do-kurtosis-imports-work"
>>>>>>> a08b0b1e
	GoogleRe2SyntaxDocumentation      = "https://github.com/google/re2/wiki/Syntax"
	KurtosisDiscordUrl                = "https://discord.gg/6Jjp9c89z9"
	KurtosisOnBoardCalendlyUrl        = "https://calendly.com/d/zgt-f2c-66p/kurtosis-onboarding"
	FeedbackEmail                     = "feedback@" + OldDomain
	FeedbackEmailLink                 = "mailto:" + FeedbackEmail
	KurtosisTechTwitterProfileLink    = "https://twitter.com/KurtosisTech"
	KurtosisCloudLink                 = "https://cloud." + Domain

	//    If you add new URLs above, make sure to add them to the urlsToValidateInTest below!!!
	// WARNING WARNING WARNING WARNING WARNING WARNING WARNING WARNING WARNING WARNING WARNING WARNING
)

// List of URLs whose validity will be verified in a test
var urlsToValidateInTest = []string{
	DocumentationUrl,
	GithubRepoUrl,
	GithubNewIssuesUrl,
	GitHubChooseNewIssuesUrl,
	GitHubChooseNewIssuesUrlWitLabels,
	GitHubBugIssueUrl,
	GitHubFeatureRequestIssueUrl,
	CLICommandsReferenceURL,
	GitHubDocsIssueUrl,
	StarlarkPackagesReferenceURL,
	StarlarkLocatorsReferenceURL,
	UpgradeCLIInstructionsPage,
	GoogleRe2SyntaxDocumentation,
	MetricsPhilosophyDocs,
	KurtosisDiscordUrl,
	KurtosisOnBoardCalendlyUrl,
	HowImportWorksLink,
	KurtosisTechTwitterProfileLink,
	KurtosisCloudLink,
}<|MERGE_RESOLUTION|>--- conflicted
+++ resolved
@@ -21,16 +21,10 @@
 	CLICommandsReferenceURL           = DocumentationUrl + "/cli"
 	StarlarkPackagesReferenceURL      = DocumentationUrl + "/advanced-concepts/packages"
 	StarlarkLocatorsReferenceURL      = DocumentationUrl + "/advanced-concepts/locators"
-<<<<<<< HEAD
 	UpgradeCLIInstructionsPage        = DocumentationUrl + "/upgrade"
 	MetricsPhilosophyDocs             = DocumentationUrl + "/advanced-concepts/metrics-philosophy"
 	HowImportWorksLink                = DocumentationUrl + "/advanced-concepts/how-do-kurtosis-imports-work"
 	PackageDocLink                    = DocumentationUrl + "/advanced-concepts/packages"
-=======
-	UpgradeCLIInstructionsPage        = DocumentationUrl + "/install#upgrading"
-	MetricsPhilosophyDocs             = DocumentationUrl + "/advanced-concepts/metrics-philosophy"
-	HowImportWorksLink                = DocumentationUrl + "/advanced-concepts/how-do-kurtosis-imports-work"
->>>>>>> a08b0b1e
 	GoogleRe2SyntaxDocumentation      = "https://github.com/google/re2/wiki/Syntax"
 	KurtosisDiscordUrl                = "https://discord.gg/6Jjp9c89z9"
 	KurtosisOnBoardCalendlyUrl        = "https://calendly.com/d/zgt-f2c-66p/kurtosis-onboarding"
